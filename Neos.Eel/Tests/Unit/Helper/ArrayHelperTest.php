<?php
namespace Neos\Eel\Tests\Unit;

/*
 * This file is part of the Neos.Eel package.
 *
 * (c) Contributors of the Neos Project - www.neos.io
 *
 * This package is Open Source Software. For the full copyright and license
 * information, please view the LICENSE file which was distributed with this
 * source code.
 */

use Neos\Eel\Helper\ArrayHelper;

/**
 * Tests for ArrayHelper
 */
class ArrayHelperTest extends \Neos\Flow\Tests\UnitTestCase
{
    public function concatExamples()
    {
        return [
            'alpha and numeric values' => [
                [['a', 'b', 'c'], [1, 2, 3]],
                ['a', 'b', 'c', 1, 2, 3]
            ],
            'variable arguments' => [
                [['a', 'b', 'c'], [1, 2, 3], [4, 5, 6]],
                ['a', 'b', 'c', 1, 2, 3, 4, 5, 6]
            ],
            'mixed arguments' => [
                [['a', 'b', 'c'], 1, [2, 3]],
                ['a', 'b', 'c', 1, 2, 3]
            ]
        ];
    }

    /**
     * @test
     * @dataProvider concatExamples
     */
    public function concatWorks($arguments, $expected)
    {
        $helper = new ArrayHelper();
<<<<<<< HEAD
        $result = call_user_func_array([$helper, 'concat'], $arguments);
        self::assertEquals($expected, $result);
=======
        $result = $helper->concat(...$arguments);
        $this->assertEquals($expected, $result);
>>>>>>> 47fc442e
    }

    public function joinExamples()
    {
        return [
            'words with default separator' => [['a', 'b', 'c'], null, 'a,b,c'],
            'words with custom separator' => [['a', 'b', 'c'], ', ', 'a, b, c'],
            'empty array' => [[], ', ', ''],
        ];
    }

    /**
     * @test
     * @dataProvider joinExamples
     */
    public function joinWorks($array, $separator, $expected)
    {
        $helper = new ArrayHelper();
        if ($separator !== null) {
            $result = $helper->join($array, $separator);
        } else {
            $result = $helper->join($array);
        }
        self::assertEquals($expected, $result);
    }

    public function sliceExamples()
    {
        return [
            'positive begin without end' => [['a', 'b', 'c', 'd', 'e'], 2, null, ['c', 'd', 'e']],
            'negative begin without end' => [['a', 'b', 'c', 'd', 'e'], -2, null, ['d', 'e']],
            'positive begin and end' => [['a', 'b', 'c', 'd', 'e'], 1, 3, ['b', 'c']],
            'positive begin with negative end' => [['a', 'b', 'c', 'd', 'e'], 1, -2, ['b', 'c']],
            'zero begin with negative end' => [['a', 'b', 'c', 'd', 'e'], 0, -1, ['a', 'b', 'c', 'd']],
            'empty array' => [[], 1, -2, []],
        ];
    }

    /**
     * @test
     * @dataProvider sliceExamples
     */
    public function sliceWorks($array, $begin, $end, $expected)
    {
        $helper = new ArrayHelper();
        if ($end !== null) {
            $result = $helper->slice($array, $begin, $end);
        } else {
            $result = $helper->slice($array, $begin);
        }
        self::assertEquals($expected, $result);
    }

    public function reverseExamples()
    {
        return [
            'empty array' => [[], []],
            'numeric indices' => [['a', 'b', 'c'], ['c', 'b', 'a']],
            'string keys' => [['foo' => 'bar', 'bar' => 'baz'], ['bar' => 'baz', 'foo' => 'bar']],
        ];
    }

    /**
     * @test
     * @dataProvider reverseExamples
     */
    public function reverseWorks($array, $expected)
    {
        $helper = new ArrayHelper();
        $result = $helper->reverse($array);

        self::assertEquals($expected, $result);
    }

    public function keysExamples()
    {
        return [
            'empty array' => [[], []],
            'numeric indices' => [['a', 'b', 'c'], [0, 1, 2]],
            'string keys' => [['foo' => 'bar', 'bar' => 'baz'], ['foo', 'bar']],
        ];
    }

    /**
     * @test
     * @dataProvider keysExamples
     */
    public function keysWorks($array, $expected)
    {
        $helper = new ArrayHelper();
        $result = $helper->keys($array);

        self::assertEquals($expected, $result);
    }

    public function lengthExamples()
    {
        return [
            'empty array' => [[], 0],
            'array with values' => [['a', 'b', 'c'], 3]
        ];
    }

    /**
     * @test
     * @dataProvider lengthExamples
     */
    public function lengthWorks($array, $expected)
    {
        $helper = new ArrayHelper();
        $result = $helper->length($array);

        self::assertEquals($expected, $result);
    }

    public function indexOfExamples()
    {
        return [
            'empty array' => [[], 42, null, -1],
            'array with values' => [['a', 'b', 'c', 'b'], 'b', null, 1],
            'with offset' => [['a', 'b', 'c', 'b'], 'b', 2, 3],
            'associative' => [['a' => 'el1', 'b' => 'el2'], 'el2', null, 1],
            'associative with offset' => [['a' => 'el1', 'b' => 'el2'], 'el2', 1, 1]
        ];
    }

    /**
     * @test
     * @dataProvider indexOfExamples
     */
    public function indexOfWorks($array, $searchElement, $fromIndex, $expected)
    {
        $helper = new ArrayHelper();
        if ($fromIndex !== null) {
            $result = $helper->indexOf($array, $searchElement, $fromIndex);
        } else {
            $result = $helper->indexOf($array, $searchElement);
        }

        self::assertEquals($expected, $result);
    }

    public function isEmptyExamples()
    {
        return [
            'empty array' => [[], true],
            'array with values' => [['a', 'b', 'c'], false]
        ];
    }

    /**
     * @test
     * @dataProvider isEmptyExamples
     */
    public function isEmptyWorks($array, $expected)
    {
        $helper = new ArrayHelper();
        $result = $helper->isEmpty($array);

        self::assertEquals($expected, $result);
    }

    public function firstExamples()
    {
        return [
            'empty array' => [[], false],
            'numeric indices' => [['a', 'b', 'c'], 'a'],
            'string keys' => [['foo' => 'bar', 'bar' => 'baz'], 'bar'],
        ];
    }

    /**
     * @test
     * @dataProvider firstExamples
     */
    public function firstWorks($array, $expected)
    {
        $helper = new ArrayHelper();
        $result = $helper->first($array);

        self::assertEquals($expected, $result);
    }

    public function lastExamples()
    {
        return [
            'empty array' => [[], false],
            'numeric indices' => [['a', 'b', 'c'], 'c'],
            'string keys' => [['foo' => 'bar', 'bar' => 'baz'], 'baz'],
        ];
    }

    /**
     * @test
     * @dataProvider lastExamples
     */
    public function lastWorks($array, $expected)
    {
        $helper = new ArrayHelper();
        $result = $helper->last($array);

        self::assertEquals($expected, $result);
    }

    public function randomExamples()
    {
        return [
            'empty array' => [[], false],
            'numeric indices' => [['a', 'b', 'c'], true],
            'string keys' => [['foo' => 'bar', 'bar' => 'baz'], true],
        ];
    }

    /**
     * @test
     * @dataProvider randomExamples
     */
    public function randomWorks($array, $expected)
    {
        $helper = new ArrayHelper();
        $result = $helper->random($array);

        self::assertEquals($expected, in_array($result, $array));
    }

    public function sortExamples()
    {
        return [
            'empty array' => [[], []],
            'numeric indices' => [['z', '7d', 'i', '7', 'm', 8, 3, 'q'], [3, '7', '7d', 8, 'i', 'm', 'q', 'z']],
            'string keys' => [['foo' => 'bar', 'baz' => 'foo', 'bar' => 'baz'], ['foo' => 'bar', 'bar' => 'baz', 'baz' => 'foo']],
            'mixed keys' => [['bar', '24' => 'foo', 'i' => 181.84, 'foo' => 'abc', '84216', 76, 'k' => 53], ['k' => 53, 76, '84216', 'bar', 'foo', 'i' => 181.84, 'foo' => 'abc']],
        ];
    }

    /**
     * @test
     * @dataProvider sortExamples
     */
    public function sortWorks($array, $expected)
    {
        $helper = new ArrayHelper();
        $sortedArray = $helper->sort($array);
        self::assertEquals($expected, $sortedArray);
    }

    public function shuffleExamples()
    {
        return [
            'empty array' => [[]],
            'numeric indices' => [['z', '7d', 'i', '7', 'm', 8, 3, 'q']],
            'string keys' => [['foo' => 'bar', 'baz' => 'foo', 'bar' => 'baz']],
            'mixed keys' => [['bar', '24' => 'foo', 'i' => 181.84, 'foo' => 'abc', '84216', 76, 'k' => 53]],
        ];
    }

    /**
     * @test
     * @dataProvider shuffleExamples
     */
    public function shuffleWorks($array)
    {
        $helper = new ArrayHelper();
        $shuffledArray = $helper->shuffle($array);
        self::assertEquals($array, $shuffledArray);
    }

    public function popExamples()
    {
        return [
            'empty array' => [[], []],
            'numeric indices' => [['z', '7d', 'i', '7'], ['z', '7d', 'i']],
            'string keys' => [['foo' => 'bar', 'baz' => 'foo', 'bar' => 'baz'], ['foo' => 'bar', 'baz' => 'foo']],
            'mixed keys' => [['bar', '24' => 'foo', 'i' => 181.84, 'foo' => 'abc', '84216', 76, 'k' => 53], ['bar', '24' => 'foo', 'i' => 181.84, 'foo' => 'abc', '84216', 76]],
        ];
    }

    /**
     * @test
     * @dataProvider popExamples
     */
    public function popWorks($array, $expected)
    {
        $helper = new ArrayHelper();
        $poppedArray = $helper->pop($array);
        self::assertEquals($expected, $poppedArray);
    }

    public function pushExamples()
    {
        return [
            'empty array' => [[], 42, 'foo', [42, 'foo']],
            'numeric indices' => [['z', '7d', 'i', '7'], 42, 'foo', ['z', '7d', 'i', '7', 42, 'foo']],
            'string keys' => [['foo' => 'bar', 'baz' => 'foo', 'bar' => 'baz'], 42, 'foo', ['foo' => 'bar', 'baz' => 'foo', 'bar' => 'baz', 42, 'foo']],
            'mixed keys' => [['bar', '24' => 'foo', 'i' => 181.84, 'foo' => 'abc', '84216', 76, 'k' => 53], 42, 'foo', ['bar', '24' => 'foo', 'i' => 181.84, 'foo' => 'abc', '84216', 76, 'k' => 53, 42, 'foo']],
        ];
    }

    /**
     * @test
     * @dataProvider pushExamples
     */
    public function pushWorks($array, $element1, $element2, $expected)
    {
        $helper = new ArrayHelper();
        $pushedArray = $helper->push($array, $element1, $element2);
        self::assertEquals($expected, $pushedArray);
    }

    public function shiftExamples()
    {
        return [
            'empty array' => [[], []],
            'numeric indices' => [['z', '7d', 'i', '7'], ['7d', 'i', '7']],
            'string keys' => [['foo' => 'bar', 'baz' => 'foo', 'bar' => 'baz'], ['baz' => 'foo', 'bar' => 'baz']],
            'mixed keys' => [['bar', '24' => 'foo', 'i' => 181.84, 'foo' => 'abc', '84216', 76, 'k' => 53], ['foo', 'i' => 181.84, 'foo' => 'abc', '84216', 76, 'k' => 53]],
        ];
    }

    /**
     * @test
     * @dataProvider shiftExamples
     */
    public function shiftWorks($array, $expected)
    {
        $helper = new ArrayHelper();
        $shiftedArray = $helper->shift($array);
        self::assertEquals($expected, $shiftedArray);
    }

    public function unshiftExamples()
    {
        return [
            'empty array' => [[], 'abc', 42, [42, 'abc']],
            'numeric indices' => [['z', '7d', 'i', '7'], 'abc', 42, [42, 'abc', 'z', '7d', 'i', '7']],
            'string keys' => [['foo' => 'bar', 'baz' => 'foo', 'bar' => 'baz'], 'abc', 42, [42, 'abc', 'foo' => 'bar', 'baz' => 'foo', 'bar' => 'baz']],
            'mixed keys' => [['bar', '24' => 'foo', 'i' => 181.84, 'foo' => 'abc', '84216', 76, 'k' => 53], 'abc', 42, [42, 'abc', 'bar', 'foo', 'i' => 181.84, 'foo' => 'abc', '84216', 76, 'k' => 53]],
        ];
    }

    /**
     * @test
     * @dataProvider unshiftExamples
     */
    public function unshiftWorks($array, $element1, $element2, $expected)
    {
        $helper = new ArrayHelper();
        $unshiftedArray = $helper->unshift($array, $element1, $element2);
        self::assertEquals($expected, $unshiftedArray);
    }

    public function spliceExamples()
    {
        return [
            'empty array' => [[], [42, 'abc', 'Neos'], 2, 2, 42, 'abc', 'Neos'],
            'numeric indices' => [['z', '7d', 'i', '7'], ['z', '7d', 42, 'abc', 'Neos'], 2, 2, 42, 'abc', 'Neos'],
            'string keys' => [['foo' => 'bar', 'baz' => 'foo', 'bar' => 'baz'], ['foo' => 'bar', 'baz' => 'foo', 42, 'abc', 'Neos'], 2, 2, 42, 'abc', 'Neos'],
            'mixed keys' => [['bar', '24' => 'foo', 'i' => 181.84, 'foo' => 'abc', '84216', 76, 'k' => 53], ['bar', 'foo', 42, 'abc', 'Neos', '84216', 76, 'k' => 53], 2, 2, 42, 'abc', 'Neos'],
        ];
    }

    /**
     * @test
     * @dataProvider spliceExamples
     */
    public function spliceWorks($array, $expected, $offset, $length, $element1, $element2, $element3)
    {
        $helper = new ArrayHelper();
        $splicedArray = $helper->splice($array, $offset, $length, $element1, $element2, $element3);
        self::assertEquals($expected, $splicedArray);
    }

    /**
     * @test
     */
    public function spliceNoReplacements()
    {
        $helper = new ArrayHelper();
        $splicedArray = $helper->splice([0, 1, 2, 3, 4, 5], 2, 2);
        self::assertEquals([0, 1, 4, 5], $splicedArray);
    }

    public function flipExamples()
    {
        return [
            'array with values' => [['a', 'b', 'c'], ['a' => 0, 'b' => 1, 'c' => 2]],
            'array with key and values' => [['foo' => 'bar', 24 => 42, 'i' => 181, 42 => 'Neos'], ['bar' => 'foo', 42 => 24, 181 => 'i', 'Neos' => 42]]
        ];
    }

    /**
     * @test
     * @dataProvider flipExamples
     */
    public function flipWorks($array, $expected)
    {
        $helper = new ArrayHelper();
        $result = $helper->flip($array);

        self::assertEquals($expected, $result);
    }

    public function rangeExamples()
    {
        return [
            'array from one to three' => [
                [1, 3],
                [1, 2, 3]
            ],
            'array from one to seven in steps of two' => [
                [1, 7, 2],
                [1, 3, 5, 7]
            ],
            'array of characters' => [
                ['c', 'g'],
                ['c', 'd', 'e', 'f', 'g']
            ]
        ];
    }

    /**
     * @test
     * @dataProvider rangeExamples
     */
    public function rangeWorks($arguments, $expected)
    {
        $helper = new ArrayHelper();
<<<<<<< HEAD
        $result = call_user_func_array([$helper, 'range'], $arguments);
        self::assertEquals($expected, $result);
=======
        $result = $helper->range(...$arguments);
        $this->assertEquals($expected, $result);
>>>>>>> 47fc442e
    }


    public function setExamples()
    {
        return [
            'add key in empty array' => [
                [[], 'foo', 'bar'],
                ['foo' => 'bar']
            ],
            'add key to array' => [
                [['bar' => 'baz'], 'foo', 'bar'],
                ['bar' => 'baz', 'foo' => 'bar']
            ],
            'override value in array' => [
                [['foo' => 'bar'], 'foo', 'baz'],
                ['foo' => 'baz']
            ]
        ];
    }

    /**
     * @test
     * @dataProvider setExamples
     */
    public function setWorks($arguments, $expected)
    {
        $helper = new ArrayHelper();
<<<<<<< HEAD
        $result = call_user_func_array([$helper, 'set'], $arguments);
        self::assertEquals($expected, $result);
=======
        $result = $helper->set(...$arguments);
        $this->assertEquals($expected, $result);
>>>>>>> 47fc442e
    }

    public function mapExamples()
    {
        return [
            'map squares' => [
                [1, 2, 3, 4],
                function ($x) {
                    return $x * $x;
                },
                [1, 4, 9, 16],
            ],
            'preserve keys' => [
                ['a' => 1, 'b' => 2],
                function ($x) {
                    return $x * 2;
                },
                ['a' => 2, 'b' => 4],
            ],
            'with keys' => [
                [1, 2, 3, 4],
                function ($x, $index) {
                    return $x * $index;
                },
                [0, 2, 6, 12],
            ],
        ];
    }

    /**
     * @test
     * @dataProvider mapExamples
     */
    public function mapWorks($array, $callback, $expected)
    {
        $helper = new ArrayHelper();
        $result = $helper->map($array, $callback);
        self::assertSame($expected, $result);
    }

    public function reduceExamples()
    {
        return [
            'sum with initial value' => [
                [1, 2, 3, 4],
                function ($sum, $x) {
                    return $sum + $x;
                },
                0,
                10,
            ],
            'sum without initial value' => [
                [1, 2, 3, 4],
                function ($sum, $x) {
                    return $sum + $x;
                },
                null,
                10,
            ],
            'sum with empty array and initial value' => [
                [],
                function ($sum, $x) {
                    return $sum + $x;
                },
                0,
                0,
            ],
            'sum with empty array and without initial value' => [
                [],
                function ($sum, $x) {
                    return $sum + $x;
                },
                null,
                null,
            ],
        ];
    }

    /**
     * @test
     * @dataProvider reduceExamples
     */
    public function reduceWorks($array, $callback, $initialValue, $expected)
    {
        $helper = new ArrayHelper();
        $result = $helper->reduce($array, $callback, $initialValue);
        self::assertSame($expected, $result);
    }

    public function filterExamples()
    {
        return [
            'test by value' => [
                range(0, 5),
                function ($x) {
                    return $x % 2 === 0;
                },
                [
                    0 => 0,
                    2 => 2,
                    4 => 4,
                ],
            ],
            'test element by index' => [
                ['a', 'b', 'c', 'd'],
                function ($x, $index) {
                    return $index % 2 === 0;
                },
                [
                    0 => 'a',
                    2 => 'c',
                ],
            ],
        ];
    }

    /**
     * @test
     * @dataProvider filterExamples
     */
    public function filterWorks($array, $callback, $expected)
    {
        $helper = new ArrayHelper();
        $result = $helper->filter($array, $callback);
        self::assertSame($expected, $result);
    }

    public function someExamples()
    {
        $isLongWord = function ($x) {
            return strlen($x) >= 8;
        };
        $isFiveApples = function ($x, $key) {
            return $key === 'apple' && $x > 5;
        };
        return [
            'test by value: success' => [
                ['brown', 'elephant', 'dung'],
                $isLongWord,
                true,
            ],
            'test by value: fail' => [
                ['foo', 'bar', 'baz'],
                $isLongWord,
                false,
            ],
            'test by key: success' => [
                ['apple' => 7, 'pear' => 5, 'banana' => 3],
                $isFiveApples,
                true,
            ],
            'test by key: fail' => [
                ['apple' => 3, 'pear' => 5, 'banana' => 7],
                $isFiveApples,
                false,
            ],
        ];
    }

    /**
     * @test
     * @dataProvider someExamples
     */
    public function someWorks($array, $callback, $expected)
    {
        $helper = new ArrayHelper();
        $result = $helper->some($array, $callback);
        self::assertSame($expected, $result);
    }

    public function everyExamples()
    {
        $isMediumWord = function ($x) {
            return strlen($x) >= 4;
        };
        $isValueEqualIndex = function ($x, $key) {
            return $key === $x;
        };
        return [
            'test by value: success' => [
                ['brown', 'elephant', 'dung'],
                $isMediumWord,
                true,
            ],
            'test by value: fail' => [
                ['foo', 'bar', 'baz'],
                $isMediumWord,
                false,
            ],
            'test by key: success' => [
                [0, 1, 2, 3],
                $isValueEqualIndex,
                true,
            ],
            'test by key: fail' => [
                [0 => 1, 1 => 2, 2 => 3],
                $isValueEqualIndex,
                false,
            ],
        ];
    }

    /**
     * @test
     * @dataProvider everyExamples
     */
    public function everyWorks($array, $callback, $expected)
    {
        $helper = new ArrayHelper();
        $result = $helper->every($array, $callback);
        self::assertSame($expected, $result);
    }
}<|MERGE_RESOLUTION|>--- conflicted
+++ resolved
@@ -43,13 +43,8 @@
     public function concatWorks($arguments, $expected)
     {
         $helper = new ArrayHelper();
-<<<<<<< HEAD
-        $result = call_user_func_array([$helper, 'concat'], $arguments);
-        self::assertEquals($expected, $result);
-=======
         $result = $helper->concat(...$arguments);
-        $this->assertEquals($expected, $result);
->>>>>>> 47fc442e
+        self::assertEquals($expected, $result);
     }
 
     public function joinExamples()
@@ -477,13 +472,8 @@
     public function rangeWorks($arguments, $expected)
     {
         $helper = new ArrayHelper();
-<<<<<<< HEAD
-        $result = call_user_func_array([$helper, 'range'], $arguments);
-        self::assertEquals($expected, $result);
-=======
         $result = $helper->range(...$arguments);
-        $this->assertEquals($expected, $result);
->>>>>>> 47fc442e
+        self::assertEquals($expected, $result);
     }
 
 
@@ -512,13 +502,8 @@
     public function setWorks($arguments, $expected)
     {
         $helper = new ArrayHelper();
-<<<<<<< HEAD
-        $result = call_user_func_array([$helper, 'set'], $arguments);
-        self::assertEquals($expected, $result);
-=======
         $result = $helper->set(...$arguments);
-        $this->assertEquals($expected, $result);
->>>>>>> 47fc442e
+        self::assertEquals($expected, $result);
     }
 
     public function mapExamples()
