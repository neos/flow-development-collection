<?php
namespace Neos\Eel\Helper;

/*
 * This file is part of the Neos.Eel package.
 *
 * (c) Contributors of the Neos Project - www.neos.io
 *
 * This package is Open Source Software. For the full copyright and license
 * information, please view the LICENSE file which was distributed with this
 * source code.
 */

use Neos\Eel\EvaluationException;
use Neos\Eel\ProtectedContextAwareInterface;
use Neos\Flow\Annotations as Flow;
use Neos\Utility\Unicode\Functions as UnicodeFunctions;
use Neos\Utility\Unicode\TextIterator;

/**
 * String helpers for Eel contexts
 *
 * @Flow\Proxy(false)
 */
class StringHelper implements ProtectedContextAwareInterface
{
    /**
     * Return the characters in a string from start up to the given length
     *
     * This implementation follows the JavaScript specification for "substr".
     *
     * Examples::
     *
     *     String.substr('Hello, World!', 7, 5) == 'World'
     *     String.substr('Hello, World!', 7) == 'World!'
     *     String.substr('Hello, World!', -6) == 'World!'
     *
     * @param string $string A string
     * @param integer $start Start offset
     * @param integer $length Maximum length of the substring that is returned
     * @return string The substring
     */
    public function substr(string $string, int $start, int $length = null): string
    {
        if ($length === null) {
            $length = mb_strlen($string, 'UTF-8');
        }
        $length = max(0, $length);
        return mb_substr($string, $start, $length, 'UTF-8');
    }

    /**
     * Return the characters in a string from a start index to an end index
     *
     * This implementation follows the JavaScript specification for "substring".
     *
     * Examples::
     *
     *     String.substring('Hello, World!', 7, 12) == 'World'
     *     String.substring('Hello, World!', 7) == 'World!'
     *
     * @param string $string
     * @param integer $start Start index
     * @param integer $end End index
     * @return string The substring
     */
    public function substring(string $string, int $start, ?int $end = null): string
    {
        if ($end === null) {
            $end = mb_strlen($string, 'UTF-8');
        }
        $start = max(0, $start);
        $end = max(0, $end);
        if ($start > $end) {
            $temp = $start;
            $start = $end;
            $end = $temp;
        }
        $length = $end - $start;
        return mb_substr($string, $start, $length, 'UTF-8');
    }

    /**
     * Get the character at a specific position
     *
     * Example::
     *
     *     String.charAt("abcdefg", 5) == "f"
     *
     * @param string $string The input string
     * @param integer $index The index to get
     * @return string The character at the given index
     */
    public function charAt(string $string, int $index): string
    {
        if ($index < 0) {
            return '';
        }
        return mb_substr($string, $index, 1, 'UTF-8');
    }

    /**
     * Test if a string ends with the given search string
     *
     * Example::
     *
     *     String.endsWith('Hello, World!', 'World!') == true
     *
     * @param string $string The string
     * @param string $search A string to search
     * @param integer $position Optional position for limiting the string
     * @return boolean true if the string ends with the given search
     */
    public function endsWith(string $string, string $search, ?int $position = null): bool
    {
        $position = $position !== null ? $position : mb_strlen($string, 'UTF-8');
        $position = $position - mb_strlen($search, 'UTF-8');
        return mb_strrpos($string, $search, null, 'UTF-8') === $position;
    }

    /**
     * Generate a single-byte string from a number
     *
     * Example::
     *
     *     String.chr(65) == "A"
     *
     * This is a wrapper for the chr() PHP function.
     * @see ord()
     *
     * @param int|string $value An integer between 0 and 255
     * @return string A single-character string containing the specified byte
     */
    public function chr($value): string
    {
        return chr((int)$value);
    }

    /**
     * Convert the first byte of a string to a value between 0 and 255
     *
     * Example::
     *
     *     String.ord('A') == 65
     *
     * This is a wrapper for the ord() PHP function.
     * @see chr()
     *
     * @param string $string A character
     * @return int An integer between 0 and 255
     */
    public function ord(string $string): int
    {
        return ord($string);
    }

    /**
     * Find the first position of a substring in the given string
     *
     * Example::
     *
     *     String.indexOf("Blue Whale", "Blue") == 0
     *
     * @param string $string The input string
     * @param string $search The substring to search for
     * @param integer $fromIndex The index where the search should start, defaults to the beginning
     * @return integer The index of the substring (>= 0) or -1 if the substring was not found
     */
    public function indexOf(string $string, string $search, ?int $fromIndex = null): int
    {
        $fromIndex = max(0, $fromIndex);
        if ($search === '') {
            return min(mb_strlen($string, 'UTF-8'), $fromIndex);
        }
        $index = mb_strpos($string, $search, $fromIndex, 'UTF-8');
        if ($index === false) {
            return -1;
        }
        return (integer)$index;
    }

    /**
     * Find the last position of a substring in the given string
     *
     * Example::
     *
     *     String.lastIndexOf("Developers Developers Developers!", "Developers") == 22
     *
     * @param string $string The input string
     * @param string $search The substring to search for
     * @param integer|null $toIndex The position where the backwards search should start, defaults to the end
     * @return integer The last index of the substring (>=0) or -1 if the substring was not found
     */
    public function lastIndexOf(string $string, string $search, ?int $toIndex = null): int
    {
        $length = mb_strlen($string, 'UTF-8');
        if ($toIndex === null) {
            $toIndex = $length;
        }
        $toIndex = max(0, $toIndex);
        if ($search === '') {
            return min($length, $toIndex);
        }
        $string = mb_substr($string, 0, $toIndex, 'UTF-8');
        $index = mb_strrpos($string, $search, 0, 'UTF-8');
        if ($index === false) {
            return -1;
        }
        return (integer)$index;
    }

    /**
     * Match a string with a regular expression (PREG style)
     *
     * Example::
     *
     *     String.pregMatch("For more information, see Chapter 3.4.5.1", "/(chapter \d+(\.\d)*)/i")
     *       == ['Chapter 3.4.5.1', 'Chapter 3.4.5.1', '.1']
     *
     * @param string $string The input string
     * @param string $pattern A PREG pattern
     * @return array|null The matches as array or NULL if not matched
     * @throws EvaluationException
     */
    public function pregMatch(string $string, string $pattern): ?array
    {
        $number = preg_match($pattern, $string, $matches);
        if ($number === false) {
            throw new EvaluationException('Error evaluating regular expression ' . $pattern . ': ' . preg_last_error(), 1372793595);
        }
        if ($number === 0) {
            return null;
        }
        return $matches;
    }

    /**
     * Perform a global regular expression match (PREG style)
     *
     * Example::
     *
     *     String.pregMatchAll("<hr id="icon-one" /><hr id="icon-two" />", '/id="icon-(.+?)"/')
     *       == [['id="icon-one"', 'id="icon-two"'],['one','two']]
     *
     * @param string $string The input string
     * @param string $pattern A PREG pattern
     * @return array|null The matches as array or NULL if not matched
     * @throws EvaluationException
     */
    public function pregMatchAll(string $string, string $pattern): ?array
    {
        $number = preg_match_all($pattern, $string, $matches);
        if ($number === false) {
            throw new EvaluationException('Error evaluating regular expression ' . $pattern . ': ' . preg_last_error(), 1372793595);
        }
        if ($number === 0) {
            return null;
        }
        return $matches;
    }

    /**
     * Replace occurrences of a search string inside the string using regular expression matching (PREG style)
     *
     * Examples::
     *
     *     String.pregReplace("Some.String with sp:cial characters", "/[[:^alnum:]]/", "-") == "Some-String-with-sp-cial-characters"
     *     String.pregReplace("2016-08-31", "/([0-9]+)-([0-9]+)-([0-9]+)/", "$3.$2.$1") == "31.08.2016"
     *
     * @param string $string The input string
     * @param string $pattern A PREG pattern
     * @param string $replace A replacement string, can contain references to capture groups with "\\n" or "$n"
     * @return string The string with all occurrences replaced
     */
    public function pregReplace(string $string, string $pattern, string $replace): string
    {
        $result = preg_replace($pattern, $replace, $string);
        if ($result === null) {
            throw new EvaluationException('Error evaluating regular expression ' . $pattern . ': ' . preg_last_error(), 1372793596);
        }
        return $result;
    }

    /**
     * Split a string by a separator using regular expression matching (PREG style)
     *
     * Examples::
     *
     *     String.pregSplit("foo bar   baz", "/\s+/") == ['foo', 'bar', 'baz']
     *     String.pregSplit("first second third", "/\s+/", 2) == ['first', 'second third']
     *
     * @param string $string The input string
     * @param string $pattern A PREG pattern
     * @param integer|null $limit The maximum amount of items to return, in contrast to split() this will return all remaining characters in the last item (see example)
     * @return array An array of the splitted parts, excluding the matched pattern
     */
    public function pregSplit(string $string, string $pattern, ?int $limit = null): array
    {
        $result = preg_split($pattern, $string, $limit);
        if ($result === false) {
            throw new EvaluationException('Error evaluating regular expression ' . $pattern . ': ' . preg_last_error(), 1372793597);
        }
        return $result;
    }

    /**
     * Replace occurrences of a search string inside the string
     *
     * Example::
     *
     *     String.replace("canal", "ana", "oo") == "cool"
     *
     * Note: this method does not perform regular expression matching, @see pregReplace().
     *
     * @param string $string The input string
     * @param string $search A search string
     * @param string $replace A replacement string
     * @return string The string with all occurrences replaced
     */
    public function replace(string $string, string $search, string $replace): string
    {
        return str_replace($search, $replace, $string);
    }

    /**
     * Split a string by a separator
     *
     * Example::
     *
     *     String.split("My hovercraft is full of eels", " ") == ['My', 'hovercraft', 'is', 'full', 'of', 'eels']
     *     String.split("Foo", "", 2) == ['F', 'o']
     *
     * Node: This implementation follows JavaScript semantics without support of regular expressions.
     *
     * @param string $string The string to split
     * @param string|null $separator The separator where the string should be splitted
     * @param integer|null $limit The maximum amount of items to split (exceeding items will be discarded)
     * @return array An array of the splitted parts, excluding the separators
     */
    public function split(string $string, ?string $separator = null, ?int $limit = null): array
    {
        if ($separator === null) {
            return [$string];
        }
        if ($separator === '') {
            $result = str_split($string);
            if ($limit !== null && $limit > 0) {
                $result = array_slice($result, 0, $limit);
            }
            return $result;
        }
        if ($limit === null) {
            $result = explode($separator, $string);
        } else {
            $result = explode($separator, $string, $limit);
        }
        return $result;
    }

    /**
     * Test if a string starts with the given search string
     *
     * Examples::
     *
     *     String.startsWith('Hello world!', 'Hello') == true
     *     String.startsWith('My hovercraft is full of...', 'Hello') == false
     *     String.startsWith('My hovercraft is full of...', 'hovercraft', 3) == true
     *
     * @param string $string The input string
     * @param string $search The string to search for
     * @param integer|null $position The position to test (defaults to the beginning of the string)
     * @return boolean
     */
    public function startsWith(string $string, string $search, ?int $position = null): bool
    {
        $position = $position !== null ? $position : 0;
        return mb_strpos($string, $search, null, 'UTF-8') === $position;
    }

    /**
     * Lowercase a string
     *
     * @param string $string The input string
     * @return string The string in lowercase
     */
    public function toLowerCase(string $string): string
    {
        return mb_strtolower($string, 'UTF-8');
    }

    /**
     * Uppercase a string
     *
     * @param string $string The input string
     * @return string The string in uppercase
     */
    public function toUpperCase(string $string): string
    {
        return mb_strtoupper($string, 'UTF-8');
    }

    /**
     * Uppercase the first letter of a string
     *
     * Example::
     *
     *     String.firstLetterToUpperCase('hello world') == 'Hello world'
     *
     * @param string $string The input string
     * @return string The string with the first letter in uppercase
     */
    public function firstLetterToUpperCase(string $string): string
    {
        return UnicodeFunctions::ucfirst($string);
    }

    /**
     * Lowercase the first letter of a string
     *
     * Example::
     *
     *     String.firstLetterToLowerCase('CamelCase') == 'camelCase'
     *
     * @param string $string The input string
     * @return string The string with the first letter in lowercase
     */
    public function firstLetterToLowerCase(string $string): string
    {
        return UnicodeFunctions::lcfirst($string);
    }

    /**
     * Strip all HTML tags from the given string
     *
     * Example::
     *
     *     String.stripTags('<a href="#">Some link</a>') == 'Some link'
     *
     * This is a wrapper for the strip_tags() PHP function.
     *
     * @param string $string The string to strip
     * @param string $allowableTags Specify tags which should not be stripped
     * @return string The string with tags stripped
     */
    public function stripTags(string $string, ?string $allowableTags = null): string
    {
        return strip_tags($string, $allowableTags);
    }

    /**
     * Insert HTML line breaks before all newlines in a string
     *
     * Example::
     *
     *     String.nl2br(someStingWithLinebreaks) == 'line1<br />line2'
     *
     * This is a wrapper for the nl2br() PHP function.
     *
     * @param string $string The input string
     * @return string The string with new lines replaced
     */
    public function nl2br(string $string): string
    {
        return nl2br($string);
    }

    /**
     * Test if the given string is blank (empty or consists of whitespace only)
     *
     * Examples::
     *
     *     String.isBlank('') == true
     *     String.isBlank('  ') == true
     *
     * @param string $string The string to test
     * @return boolean ``true`` if the given string is blank
     */
    public function isBlank(?string $string = null): bool
    {
        return trim((string)$string) === '';
    }

    /**
     * Trim whitespace at the beginning and end of a string
     *
     * @param string $string The string to trim
     * @param string $charlist List of characters that should be trimmed, defaults to whitespace
     * @return string The trimmed string
     */
    public function trim(?string $string = null, ?string $charlist = null): string
    {
        $string = (string)$string;

        if ($charlist === null) {
            return trim($string);
        }
        return trim($string, $charlist);
    }

    /**
     * Convert the given value to a string
     *
     * @param mixed $value The value to convert (must be convertible to string)
     * @return string The string value
     */
    public function toString($value): string
    {
        return (string)$value;
    }

    /**
     * Convert a string to integer
     *
     * @param string $string The string to convert
     * @return integer The converted string
     */
    public function toInteger(string $string): int
    {
        return (integer)$string;
    }

    /**
     * Convert a string to float
     *
     * @param string $string The string to convert
     * @return float The float value of the string
     */
    public function toFloat(string $string): float
    {
        return (float)$string;
    }

    /**
     * Convert a string to boolean
     *
     * A value is ``true``, if it is either the string ``"true"`` or ``"true"`` or the number ``1``.
     *
     * @param string $string The string to convert
     * @return boolean The boolean value of the string (``true`` or ``false``)
     */
    public function toBoolean(string $string): bool
    {
        return strtolower($string) === 'true' || (integer)$string === 1;
    }

    /**
     * Encode the string for URLs according to RFC 3986
     *
     * @param string $string The string to encode
     * @return string The encoded string
     */
    public function rawUrlEncode(string $string): string
    {
        return rawurlencode($string);
    }

    /**
     * Decode the string from URLs according to RFC 3986
     *
     * @param string $string The string to decode
     * @return string The decoded string
     */
    public function rawUrlDecode(string $string): string
    {
        return rawurldecode($string);
    }

    /**
     * Convert special characters to HTML entities
     *
     * @param string $string The string to convert
     * @param boolean $preserveEntities ``true`` if entities should not be double encoded
     * @return string The converted string
     */
    public function htmlSpecialChars(string $string, bool $preserveEntities = false): string
    {
<<<<<<< HEAD
        return htmlspecialchars($string, null, null, !$preserveEntities);
=======
        return htmlspecialchars((string)$string, ENT_NOQUOTES | ENT_HTML401, ini_get("default_charset"), !$preserveEntities);
>>>>>>> 0492c2b6
    }

    /**
     * Crop a string to ``maximumCharacters`` length, optionally appending ``suffix`` if cropping was necessary.
     *
     * @param string $string The input string
     * @param integer $maximumCharacters Number of characters where cropping should happen
     * @param string $suffix Suffix to be appended if cropping was necessary
     * @return string The cropped string
     */
    public function crop(string $string, int $maximumCharacters, string $suffix = ''): string
    {
        if (UnicodeFunctions::strlen($string) > $maximumCharacters) {
            $string = UnicodeFunctions::substr($string, 0, $maximumCharacters);
            $string .= $suffix;
        }

        return $string;
    }

    /**
     * Crop a string to ``maximumCharacters`` length, taking words into account,
     * optionally appending ``suffix`` if cropping was necessary.
     *
     * @param string $string The input string
     * @param integer $maximumCharacters Number of characters where cropping should happen
     * @param string $suffix Suffix to be appended if cropping was necessary
     * @return string The cropped string
     */
    public function cropAtWord(string $string, int $maximumCharacters, string $suffix = ''): string
    {
        if (UnicodeFunctions::strlen($string) > $maximumCharacters) {
            $iterator = new TextIterator($string, TextIterator::WORD);
            $string = UnicodeFunctions::substr($string, 0, $iterator->preceding($maximumCharacters));
            $string .= $suffix;
        }

        return $string;
    }

    /**
     * Crop a string to ``maximumCharacters`` length, taking sentences into account,
     * optionally appending ``suffix`` if cropping was necessary.
     *
     * @param string $string The input string
     * @param integer $maximumCharacters Number of characters where cropping should happen
     * @param string $suffix Suffix to be appended if cropping was necessary
     * @return string The cropped string
     */
    public function cropAtSentence(string $string, int $maximumCharacters, string $suffix = ''): string
    {
        if (UnicodeFunctions::strlen($string) > $maximumCharacters) {
            $iterator = new TextIterator($string, TextIterator::SENTENCE);
            $string = UnicodeFunctions::substr($string, 0, $iterator->preceding($maximumCharacters));
            $string .= $suffix;
        }

        return $string;
    }

    /**
     * Calculate the MD5 checksum of the given string
     *
     * Example::
     *
     *     String.md5("joh316") == "bacb98acf97e0b6112b1d1b650b84971"
     *
     * @param string $string The string to hash
     * @return string The MD5 hash of ``string``
     */
    public function md5(string $string): string
    {
        return md5($string);
    }

    /**
     * Calculate the SHA1 checksum of the given string
     *
     * Example::
     *
     *     String.sha1("joh316") == "063b3d108bed9f88fa618c6046de0dccadcf3158"
     *
     * @param string $string The string to hash
     * @return string The SHA1 hash of ``string``
     */
    public function sha1(string $string): string
    {
        return sha1($string);
    }

    /**
     * Get the length of a string
     *
     * @param string|null $string The input string
     * @return integer Length of the string
     */
    public function length(?string $string = null): int
    {
        return UnicodeFunctions::strlen((string)$string);
    }

    /**
     * Return the count of words for a given string. Remove marks & digits and
     * flatten all kind of whitespaces (tabs, new lines and multiple spaces)
     * For example this helper can be utilized to calculate the reading time of an article.
     *
     * @param string $unicodeString The input string
     * @return integer Number of words
     */
    public function wordCount(string $unicodeString): int
    {
        $unicodeString = preg_replace('/[[:punct:][:digit:]]/', '', $unicodeString);

        return count(preg_split('/[[:space:]]+/', $unicodeString, 0, PREG_SPLIT_NO_EMPTY));
    }

    /**
     * Implementation of the PHP base64_encode function
     * @see https://php.net/manual/en/function.base64-encode.php
     *
     * @param string $string The data to encode.
     * @return string The encoded data
     */
    public function base64encode(string $string): string
    {
        return base64_encode($string);
    }

    /**
     * Implementation of the PHP base64_decode function
     * @see https://php.net/manual/en/function.base64-decode.php
     *
     * @param string $string The encoded data.
     * @param bool $strict If TRUE this function will return FALSE if the input contains character from outside the base64 alphabet.
     * @return string|bool The decoded data or FALSE on failure. The returned data may be binary.
     */
    public function base64decode(string $string, bool $strict = false)
    {
        return base64_decode($string, $strict);
    }

    /**
     * Implementation of the PHP vsprintf function
     * @see https://php.net/manual/en/function.vsprintf.php
     *
     * @param string $format A formatting string containing directives
     * @param array $args An array of values to be inserted according to the formatting string $format
     * @return string A string produced according to the formatting string $format
     */
    public function format(string $format, array $args): string
    {
        return vsprintf($format, $args);
    }

    /**
     * All methods are considered safe
     *
     * @param string $methodName
     * @return boolean
     */
    public function allowsCallOfMethod($methodName): bool
    {
        return true;
    }
}<|MERGE_RESOLUTION|>--- conflicted
+++ resolved
@@ -574,11 +574,7 @@
      */
     public function htmlSpecialChars(string $string, bool $preserveEntities = false): string
     {
-<<<<<<< HEAD
-        return htmlspecialchars($string, null, null, !$preserveEntities);
-=======
         return htmlspecialchars((string)$string, ENT_NOQUOTES | ENT_HTML401, ini_get("default_charset"), !$preserveEntities);
->>>>>>> 0492c2b6
     }
 
     /**
