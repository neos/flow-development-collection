--- conflicted
+++ resolved
@@ -53,11 +53,7 @@
      * @param string $separator A separator for the values
      * @return string A string with the joined values separated by the separator
      */
-<<<<<<< HEAD
     public function join(array $array, string $separator = ','): string
-=======
-    public function join(array $array, $separator = ','): string
->>>>>>> 56cc9e71
     {
         return implode($separator, $array);
     }
@@ -66,19 +62,11 @@
      * Extract a portion of an indexed array
      *
      * @param array $array The array (with numeric indices)
-<<<<<<< HEAD
-     * @param integer $begin
-     * @param integer $end
+     * @param int $begin
+     * @param int|null $end
      * @return array
      */
-    public function slice(array $array, int $begin, int $end = null): array
-=======
-     * @param int $begin
-     * @param int $end
-     * @return array
-     */
-    public function slice(array $array, $begin, $end = null): array
->>>>>>> 56cc9e71
+    public function slice(array $array, int $begin, ?int $end = null): array
     {
         if ($end === null) {
             $end = count($array);
@@ -156,24 +144,15 @@
     }
 
     /**
-<<<<<<< HEAD
-     * @param array $array
-     * @param mixed $searchElement
-     * @param integer $fromIndex
-     * @return integer|string
-     */
-    public function indexOf(array $array, $searchElement, int $fromIndex = null)
-=======
      * Returns the first index at which a given element can be found in the array,
      * or -1 if it is not present
      *
      * @param array $array The array
      * @param mixed $searchElement The element value to find
-     * @param int $fromIndex Position in the array to start the search.
+     * @param int|null $fromIndex Position in the array to start the search.
      * @return int
      */
-    public function indexOf(array $array, $searchElement, $fromIndex = null): int
->>>>>>> 56cc9e71
+    public function indexOf(array $array, $searchElement, ?int $fromIndex = null): int
     {
         if ($fromIndex !== null) {
             $array = array_slice($array, $fromIndex, null, true);
@@ -240,11 +219,7 @@
      * @param bool $preserveKeys Wether to preserve the keys when shuffling the array
      * @return array The shuffled array
      */
-<<<<<<< HEAD
     public function shuffle(array $array, bool $preserveKeys = true): array
-=======
-    public function shuffle(array $array, $preserveKeys = true): array
->>>>>>> 56cc9e71
     {
         if ($array === []) {
             return $array;
@@ -354,11 +329,7 @@
      * @param mixed $replacements Elements to insert instead of the removed range
      * @return array The array with removed and replaced elements
      */
-<<<<<<< HEAD
     public function splice(array $array, int $offset, int $length = 1, $replacements = null): array
-=======
-    public function splice(array $array, $offset, $length = 1, $replacements = null): array
->>>>>>> 56cc9e71
     {
         $arguments = func_get_args();
         $replacements = array_slice($arguments, 3);
@@ -388,7 +359,7 @@
      *
      * @param mixed $start First value of the sequence.
      * @param mixed $end The sequence is ended upon reaching the end value.
-     * @param int $step The increment between items, will default to 1.
+     * @param int|float $step The increment between items, will default to 1.
      * @return array Array of elements from start to end, inclusive.
      */
     public function range($start, $end, $step = 1): array
