{
    "name": "neos/eel",
    "type": "neos-framework",
    "license": ["MIT"],
    "description": "The Embedded Expression Language (Eel) is a building block for creating Domain Specific Languages",
    "require": {
        "php": "^8.0",
<<<<<<< HEAD
        "neos/flow": "~8.1.0",
=======
        "neos/flow": "self.version",
>>>>>>> 344fccf0
        "neos/cache": "self.version",
        "neos/utility-unicode": "self.version",
        "neos/utility-objecthandling": "self.version"
    },
    "autoload": {
        "psr-4": {
            "Neos\\Eel\\": "Classes"
        }
    },
    "autoload-dev": {
        "psr-4": {
            "Neos\\Eel\\Tests\\": "Classes"
        }
    },
    "extra": {
        "neos": {
            "package-key": "Neos.Eel"
        }
    }
}<|MERGE_RESOLUTION|>--- conflicted
+++ resolved
@@ -5,11 +5,7 @@
     "description": "The Embedded Expression Language (Eel) is a building block for creating Domain Specific Languages",
     "require": {
         "php": "^8.0",
-<<<<<<< HEAD
-        "neos/flow": "~8.1.0",
-=======
         "neos/flow": "self.version",
->>>>>>> 344fccf0
         "neos/cache": "self.version",
         "neos/utility-unicode": "self.version",
         "neos/utility-objecthandling": "self.version"
