<?php
namespace Neos\Cache\Backend;

/*
 * This file is part of the Neos.Cache package.
 *
 * (c) Contributors of the Neos Project - www.neos.io
 *
 * This package is Open Source Software. For the full copyright and license
 * information, please view the LICENSE file which was distributed with this
 * source code.
 */

use Neos\Cache\Exception;
use Neos\Cache\Exception\InvalidDataException;
use Neos\Cache\Frontend\FrontendInterface;
use Neos\Utility\Files;
use Neos\Utility\OpcodeCacheHelper;

/**
 * A caching backend which stores cache entries in files
 *
 * @api
 */
class FileBackend extends SimpleFileBackend implements PhpCapableBackendInterface, FreezableBackendInterface, TaggableBackendInterface
{
    const SEPARATOR = '^';

    const EXPIRYTIME_FORMAT = 'YmdHis';
    const EXPIRYTIME_LENGTH = 14;

    const DATASIZE_DIGITS = 10;

    /**
     * A file extension to use for each cache entry.
     *
     * @var string
     */
    protected $cacheEntryFileExtension = '';

    /**
     * @var array
     */
    protected $cacheEntryIdentifiers = [];

    /**
     * @var boolean
     */
    protected $frozen = false;

    /**
     * Freezes this cache backend.
     *
     * All data in a frozen backend remains unchanged and methods which try to add
     * or modify data result in an exception thrown. Possible expiry times of
     * individual cache entries are ignored.
     *
     * On the positive side, a frozen cache backend is much faster on read access.
     * A frozen backend can only be thawed by calling the flush() method.
     *
     * @return void
     * @throws \RuntimeException
     */
    public function freeze()
    {
        if ($this->frozen === true) {
            throw new \RuntimeException(sprintf('The cache "%s" is already frozen.', $this->cacheIdentifier), 1323353176);
        }

        $cacheEntryFileExtensionLength = strlen($this->cacheEntryFileExtension);

        for ($directoryIterator = new \DirectoryIterator($this->cacheDirectory); $directoryIterator->valid(); $directoryIterator->next()) {
            if ($directoryIterator->isDot()) {
                continue;
            }
            if ($cacheEntryFileExtensionLength > 0) {
                $entryIdentifier = substr($directoryIterator->getFilename(), 0, -$cacheEntryFileExtensionLength);
            } else {
                $entryIdentifier = $directoryIterator->getFilename();
            }
            $this->cacheEntryIdentifiers[$entryIdentifier] = true;

            $cacheEntryPathAndFilename = $this->cacheDirectory . $entryIdentifier . $this->cacheEntryFileExtension;
            $this->writeCacheFile($cacheEntryPathAndFilename, $this->internalGet($entryIdentifier, false));
        }

        $cachePathAndFileName = $this->cacheDirectory . 'FrozenCache.data';
        if ($this->useIgBinary === true) {
            $data = igbinary_serialize($this->cacheEntryIdentifiers);
        } else {
            $data = serialize($this->cacheEntryIdentifiers);
        }
        if ($this->writeCacheFile($cachePathAndFileName, $data) !== false) {
            $this->frozen = true;
        }
    }

    /**
     * Tells if this backend is frozen.
     *
     * @return boolean
     */
    public function isFrozen(): bool
    {
        return $this->frozen;
    }

    /**
     * Sets a reference to the cache frontend which uses this backend and
     * initializes the default cache directory.
     *
     * This method also detects if this backend is frozen and sets the internal
     * flag accordingly.
     *
     * @param FrontendInterface $cache The cache frontend
     * @return void
     * @throws Exception
     */
    public function setCache(FrontendInterface $cache)
    {
        parent::setCache($cache);

        if (is_file($this->cacheDirectory . 'FrozenCache.data')) {
            $this->frozen = true;
            $cachePathAndFileName = $this->cacheDirectory . 'FrozenCache.data';
            $data = $this->readCacheFile($cachePathAndFileName);
            if ($this->useIgBinary === true) {
                $this->cacheEntryIdentifiers = igbinary_unserialize($data);
            } else {
                $this->cacheEntryIdentifiers = unserialize($data);
            }
        }
    }

    /**
     * Saves data in a cache file.
     *
     * @param string $entryIdentifier An identifier for this specific cache entry
     * @param string $data The data to be stored
     * @param array $tags Tags to associate with this cache entry
     * @param integer $lifetime Lifetime of this cache entry in seconds. If NULL is specified, the default lifetime is used. "0" means unlimited lifetime.
     * @return void
     * @throws \RuntimeException
     * @throws Exception if the directory does not exist or is not writable or exceeds the maximum allowed path length, or if no cache frontend has been set.
     * @throws \InvalidArgumentException
     * @api
     */
    public function set(string $entryIdentifier, string $data, array $tags = [], int $lifetime = null)
    {
        if ($entryIdentifier !== basename($entryIdentifier)) {
            throw new \InvalidArgumentException('The specified entry identifier must not contain a path segment.', 1282073032);
        }
        if ($entryIdentifier === '') {
            throw new \InvalidArgumentException('The specified entry identifier must not be empty.', 1298114280);
        }
        if ($this->frozen === true) {
            throw new \RuntimeException(sprintf('Cannot add or modify cache entry because the backend of cache "%s" is frozen.', $this->cacheIdentifier), 1323344192);
        }

        $cacheEntryPathAndFilename = $this->cacheDirectory . $entryIdentifier . $this->cacheEntryFileExtension;
        $lifetime = $lifetime === null ? $this->defaultLifetime : $lifetime;
        $expiryTime = ($lifetime === 0) ? 0 : (time() + $lifetime);
        $metaData = implode(' ', $tags) . str_pad($expiryTime, self::EXPIRYTIME_LENGTH) . str_pad(strlen($data), self::DATASIZE_DIGITS);

        $result = $this->writeCacheFile($cacheEntryPathAndFilename, $data . $metaData);
        if ($result !== false) {
            if ($this->cacheEntryFileExtension === '.php') {
                OpcodeCacheHelper::clearAllActive($cacheEntryPathAndFilename);
            }
            return;
        }

        $this->throwExceptionIfPathExceedsMaximumLength($cacheEntryPathAndFilename);
        throw new Exception('The cache file "' . $cacheEntryPathAndFilename . '" could not be written.', 1222361632);
    }

    /**
     * Loads data from a cache file.
     *
     * @param string $entryIdentifier An identifier which describes the cache entry to load
     * @return mixed The cache entry's content as a string or false if the cache entry could not be loaded
     * @throws \InvalidArgumentException
     * @api
     */
    public function get(string $entryIdentifier)
    {
        return $this->internalGet($entryIdentifier);
    }

    /**
     * Checks if a cache entry with the specified identifier exists.
     *
     * @param string $entryIdentifier
     * @return boolean true if such an entry exists, false if not
     * @throws \InvalidArgumentException
     * @api
     */
    public function has(string $entryIdentifier): bool
    {
        if ($this->frozen === true) {
            return isset($this->cacheEntryIdentifiers[$entryIdentifier]);
        }
        if ($entryIdentifier !== basename($entryIdentifier)) {
            throw new \InvalidArgumentException('The specified entry identifier must not contain a path segment.', 1282073034);
        }
        return !$this->isCacheFileExpired($this->cacheDirectory . $entryIdentifier . $this->cacheEntryFileExtension);
    }

    /**
     * Removes all cache entries matching the specified identifier.
     * Usually this only affects one entry.
     *
     * @param string $entryIdentifier Specifies the cache entry to remove
     * @return boolean true if (at least) an entry could be removed or false if no entry was found
     * @throws \RuntimeException
     * @throws \InvalidArgumentException
     * @api
     */
    public function remove(string $entryIdentifier): bool
    {
        if ($this->frozen === true) {
            throw new \RuntimeException(sprintf('Cannot remove cache entry because the backend of cache "%s" is frozen.', $this->cacheIdentifier), 1323344193);
        }

        return parent::remove($entryIdentifier);
    }

    /**
     * Finds and returns all cache entry identifiers which are tagged by the
     * specified tag.
     *
     * @param string $searchedTag The tag to search for
     * @return array An array with identifiers of all matching entries. An empty array if no entries matched
     * @api
     */
    public function findIdentifiersByTag(string $searchedTag): array
    {
        $entryIdentifiers = [];
        $now = $_SERVER['REQUEST_TIME'];
        $cacheEntryFileExtensionLength = strlen($this->cacheEntryFileExtension);
        for ($directoryIterator = new \DirectoryIterator($this->cacheDirectory); $directoryIterator->valid(); $directoryIterator->next()) {
            if ($directoryIterator->isDot()) {
                continue;
            }

            $cacheEntryPathAndFilename = $directoryIterator->getPathname();
            $fileSize = filesize($cacheEntryPathAndFilename);
            $index = (integer)$this->readCacheFile($cacheEntryPathAndFilename, $fileSize - self::DATASIZE_DIGITS, self::DATASIZE_DIGITS);
            $metaData = $this->readCacheFile($cacheEntryPathAndFilename, $index, $fileSize - $index - self::DATASIZE_DIGITS);
            $expiryTime = (integer)substr($metaData, -self::EXPIRYTIME_LENGTH, self::EXPIRYTIME_LENGTH);
            if ($expiryTime !== 0 && $expiryTime < $now) {
                continue;
            }
            if (!in_array($searchedTag, explode(' ', substr($metaData, 0, -self::EXPIRYTIME_LENGTH)))) {
                continue;
            }

            if ($cacheEntryFileExtensionLength > 0) {
                $entryIdentifiers[] = substr($directoryIterator->getFilename(), 0, -$cacheEntryFileExtensionLength);
            } else {
                $entryIdentifiers[] = $directoryIterator->getFilename();
            }
        }
        return $entryIdentifiers;
    }

    /**
     * Removes all cache entries of this cache and sets the frozen flag to false.
     *
     * @return void
     * @api
     * @throws \Neos\Utility\Exception\FilesException
     */
    public function flush()
    {
        Files::emptyDirectoryRecursively($this->cacheDirectory);
        if ($this->frozen === true) {
            @unlink($this->cacheDirectory . 'FrozenCache.data');
            $this->frozen = false;
        }
    }

    /**
     * Removes all cache entries of this cache which are tagged by the specified tag.
     *
     * @param string $tag The tag the entries must have
     * @return integer The number of entries which have been affected by this flush
     * @api
     */
    public function flushByTag(string $tag): int
    {
        $identifiers = $this->findIdentifiersByTag($tag);
        if (count($identifiers) === 0) {
            return 0;
        }

        foreach ($identifiers as $entryIdentifier) {
            $this->remove($entryIdentifier);
        }
        return count($identifiers);
    }

    /**
     * Checks if the given cache entry files are still valid or if their
     * lifetime has exceeded.
     *
     * @param string $cacheEntryPathAndFilename
     * @param boolean $acquireLock
     * @return boolean
     * @api
     */
    protected function isCacheFileExpired(string $cacheEntryPathAndFilename, bool $acquireLock = true): bool
    {
        if (is_file($cacheEntryPathAndFilename) === false) {
            return true;
        }

        $expiryTimeOffset = filesize($cacheEntryPathAndFilename) - self::DATASIZE_DIGITS - self::EXPIRYTIME_LENGTH;
        if ($acquireLock) {
            $expiryTime = (integer)$this->readCacheFile($cacheEntryPathAndFilename, $expiryTimeOffset, self::EXPIRYTIME_LENGTH);
        } else {
            $expiryTime = (integer)file_get_contents($cacheEntryPathAndFilename, null, null, $expiryTimeOffset, self::EXPIRYTIME_LENGTH);
        }

        return ($expiryTime !== 0 && $expiryTime < time());
    }

    /**
     * Does garbage collection
     *
     * @return void
     * @api
     */
    public function collectGarbage()
    {
        if ($this->frozen === true) {
            return;
        }

        for ($directoryIterator = new \DirectoryIterator($this->cacheDirectory); $directoryIterator->valid(); $directoryIterator->next()) {
            if ($directoryIterator->isDot()) {
                continue;
            }

            if ($this->isCacheFileExpired($directoryIterator->getPathname())) {
                $this->remove($directoryIterator->getBasename($this->cacheEntryFileExtension));
            }
        }
    }

    /**
     * Tries to find the cache entry for the specified identifier.
     * Usually only one cache entry should be found - if more than one exist, this
     * is due to some error or crash.
     *
     * @param string $entryIdentifier The cache entry identifier
<<<<<<< HEAD
     * @return mixed The filenames (including path) as an array if one or more entries could be found, otherwise false
     * @throws Exception if no frontend has been set
=======
     * @return mixed The filenames (including path) as an array if one or more entries could be found, otherwise FALSE
>>>>>>> eea94455
     */
    protected function findCacheFilesByIdentifier(string $entryIdentifier)
    {
        $pattern = $this->cacheDirectory . $entryIdentifier;
        $filesFound = glob($pattern);
        if ($filesFound === false || count($filesFound) === 0) {
            return false;
        }
        return $filesFound;
    }

    /**
     * Loads PHP code from the cache and require_onces it right away.
     *
     * @param string $entryIdentifier An identifier which describes the cache entry to load
     * @throws \InvalidArgumentException
     * @return mixed Potential return value from the include operation
     * @api
     */
    public function requireOnce(string $entryIdentifier)
    {
        if ($this->frozen === true) {
            if (isset($this->cacheEntryIdentifiers[$entryIdentifier])) {
                return require_once($this->cacheDirectory . $entryIdentifier . $this->cacheEntryFileExtension);
            }
            return false;
        }

        $pathAndFilename = $this->cacheDirectory . $entryIdentifier . $this->cacheEntryFileExtension;
        if ($entryIdentifier !== basename($entryIdentifier)) {
            throw new \InvalidArgumentException('The specified entry identifier (' . $entryIdentifier . ') must not contain a path segment.', 1282073036);
        }
        return ($this->isCacheFileExpired($pathAndFilename)) ? false : require_once($pathAndFilename);
    }

    /**
     * Internal get method, allows to nest locks by using the $acquireLock flag
     *
     * @param string $entryIdentifier
     * @param boolean $acquireLock
     * @return bool|string
     * @throws \InvalidArgumentException
     */
    protected function internalGet(string $entryIdentifier, bool $acquireLock = true)
    {
        if ($entryIdentifier !== basename($entryIdentifier)) {
            throw new \InvalidArgumentException('The specified entry identifier must not contain a path segment.', 1282073033);
        }

        $pathAndFilename = $this->cacheDirectory . $entryIdentifier . $this->cacheEntryFileExtension;
        if ($this->frozen === true) {
            $result = false;
            if (isset($this->cacheEntryIdentifiers[$entryIdentifier])) {
                if ($acquireLock) {
                    $result = $this->readCacheFile($pathAndFilename);
                } else {
                    $result = file_get_contents($pathAndFilename);
                }
            }

            return $result;
        }

        if ($this->isCacheFileExpired($pathAndFilename, $acquireLock)) {
            return false;
        }

        $cacheData = null;
        if ($acquireLock) {
            $cacheData = $this->readCacheFile($pathAndFilename);
        } else {
            $cacheData = file_get_contents($pathAndFilename);
        }

        $dataSize = (integer)substr($cacheData, -(self::DATASIZE_DIGITS));

        return substr($cacheData, 0, $dataSize);
    }
}<|MERGE_RESOLUTION|>--- conflicted
+++ resolved
@@ -354,12 +354,7 @@
      * is due to some error or crash.
      *
      * @param string $entryIdentifier The cache entry identifier
-<<<<<<< HEAD
      * @return mixed The filenames (including path) as an array if one or more entries could be found, otherwise false
-     * @throws Exception if no frontend has been set
-=======
-     * @return mixed The filenames (including path) as an array if one or more entries could be found, otherwise FALSE
->>>>>>> eea94455
      */
     protected function findCacheFilesByIdentifier(string $entryIdentifier)
     {
