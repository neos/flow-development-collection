--- conflicted
+++ resolved
@@ -166,22 +166,10 @@
             $data = bin2hex($data);
         }
 
-<<<<<<< HEAD
-        $statementHandle = $this->databaseHandle->prepare('INSERT INTO "' . $this->cacheTableName . '" ("identifier", "context", "cache", "created", "lifetime", "content") VALUES (?, ?, ?, ?, ?, ?)');
-        $result = $statementHandle->execute([$entryIdentifier, $this->context(), $this->cacheIdentifier, time(), $lifetime, $data]);
-        if ($result === false) {
-            throw new Exception('The cache entry "' . $entryIdentifier . '" could not be written.', 1259530791);
-        }
-
-        $statementHandle = $this->databaseHandle->prepare('INSERT INTO "' . $this->tagsTableName . '" ("identifier", "context", "cache", "tag") VALUES (?, ?, ?, ?)');
-        foreach ($tags as $tag) {
-            $result = $statementHandle->execute([$entryIdentifier, $this->context(), $this->cacheIdentifier, $tag]);
-=======
         $this->databaseHandle->beginTransaction();
         try {
             $statementHandle = $this->databaseHandle->prepare('INSERT INTO "cache" ("identifier", "context", "cache", "created", "lifetime", "content") VALUES (?, ?, ?, ?, ?, ?)');
             $result = $statementHandle->execute([$entryIdentifier, $this->context(), $this->cacheIdentifier, time(), $lifetime, $data]);
->>>>>>> 9e46f0b3
             if ($result === false) {
                 throw new Exception('The cache entry "' . $entryIdentifier . '" could not be written.', 1259530791);
             }
@@ -258,13 +246,6 @@
     {
         $this->connect();
 
-<<<<<<< HEAD
-        $statementHandle = $this->databaseHandle->prepare('DELETE FROM "' . $this->tagsTableName . '" WHERE "identifier"=? AND "context"=? AND "cache"=?');
-        $statementHandle->execute([$entryIdentifier, $this->context(), $this->cacheIdentifier]);
-
-        $statementHandle = $this->databaseHandle->prepare('DELETE FROM "' . $this->cacheTableName . '" WHERE "identifier"=? AND "context"=? AND "cache"=?');
-        $statementHandle->execute([$entryIdentifier, $this->context(), $this->cacheIdentifier]);
-=======
         $this->databaseHandle->beginTransaction();
         try {
             $statementHandle = $this->databaseHandle->prepare('DELETE FROM "tags" WHERE "identifier"=? AND "context"=? AND "cache"=?');
@@ -272,7 +253,6 @@
 
             $statementHandle = $this->databaseHandle->prepare('DELETE FROM "cache" WHERE "identifier"=? AND "context"=? AND "cache"=?');
             $statementHandle->execute([$entryIdentifier, $this->context(), $this->cacheIdentifier]);
->>>>>>> 9e46f0b3
 
             $this->databaseHandle->commit();
 
@@ -295,18 +275,6 @@
     {
         $this->connect();
 
-<<<<<<< HEAD
-        $statementHandle = $this->databaseHandle->prepare('DELETE FROM "' . $this->tagsTableName . '" WHERE "context"=? AND "cache"=?');
-        try {
-            $statementHandle->execute([$this->context(), $this->cacheIdentifier]);
-        } catch (\PDOException $exception) {
-        }
-
-        $statementHandle = $this->databaseHandle->prepare('DELETE FROM "' . $this->cacheTableName . '" WHERE "context"=? AND "cache"=?');
-        try {
-            $statementHandle->execute([$this->context(), $this->cacheIdentifier]);
-        } catch (\PDOException $exception) {
-=======
         $this->databaseHandle->beginTransaction();
         try {
             $statementHandle = $this->databaseHandle->prepare('DELETE FROM "tags" WHERE "context"=? AND "cache"=?');
@@ -320,7 +288,6 @@
             $this->databaseHandle->rollBack();
 
             throw $exception;
->>>>>>> 9e46f0b3
         }
     }
 
@@ -336,22 +303,13 @@
     {
         $this->connect();
 
-<<<<<<< HEAD
-        $statementHandle = $this->databaseHandle->prepare('DELETE FROM "' . $this->cacheTableName . '" WHERE "context"=? AND "cache"=? AND "identifier" IN (SELECT "identifier" FROM "tags" WHERE "context"=? AND "cache"=? AND "tag"=?)');
-        $statementHandle->execute([$this->context(), $this->cacheIdentifier, $this->context(), $this->cacheIdentifier, $tag]);
-=======
         $this->databaseHandle->beginTransaction();
         try {
             $statementHandle = $this->databaseHandle->prepare('DELETE FROM "cache" WHERE "context"=? AND "cache"=? AND "identifier" IN (SELECT "identifier" FROM "tags" WHERE "context"=? AND "cache"=? AND "tag"=?)');
             $statementHandle->execute([$this->context(), $this->cacheIdentifier, $this->context(), $this->cacheIdentifier, $tag]);
->>>>>>> 9e46f0b3
 
             $flushed = $statementHandle->rowCount();
 
-<<<<<<< HEAD
-        $statementHandle = $this->databaseHandle->prepare('DELETE FROM "' . $this->tagsTableName . '" WHERE "context"=? AND "cache"=? AND "tag"=?');
-        $statementHandle->execute([$this->context(), $this->cacheIdentifier, $tag]);
-=======
             $statementHandle = $this->databaseHandle->prepare('DELETE FROM "tags" WHERE "context"=? AND "cache"=? AND "tag"=?');
             $statementHandle->execute([$this->context(), $this->cacheIdentifier, $tag]);
 
@@ -361,7 +319,6 @@
 
             throw $exception;
         }
->>>>>>> 9e46f0b3
 
         return $flushed;
     }
@@ -395,13 +352,6 @@
     {
         $this->connect();
 
-<<<<<<< HEAD
-        $statementHandle = $this->databaseHandle->prepare('DELETE FROM "' . $this->tagsTableName . '" WHERE "context"=? AND "cache"=? AND "identifier" IN (SELECT "identifier" FROM "cache" WHERE "context"=? AND "cache"=? AND "lifetime" > 0 AND "created" + "lifetime" < ' . time() . ')');
-        $statementHandle->execute([$this->context(), $this->cacheIdentifier, $this->context(), $this->cacheIdentifier]);
-
-        $statementHandle = $this->databaseHandle->prepare('DELETE FROM "' . $this->cacheTableName . '" WHERE "context"=? AND "cache"=? AND "lifetime" > 0 AND "created" + "lifetime" < ' . time());
-        $statementHandle->execute([$this->context(), $this->cacheIdentifier]);
-=======
         $this->databaseHandle->beginTransaction();
         try {
             $statementHandle = $this->databaseHandle->prepare('DELETE FROM "tags" WHERE "context"=? AND "cache"=? AND "identifier" IN (SELECT "identifier" FROM "cache" WHERE "context"=? AND "cache"=? AND "lifetime" > 0 AND "created" + "lifetime" < ' . time() . ')');
@@ -416,7 +366,6 @@
 
             throw $exception;
         }
->>>>>>> 9e46f0b3
     }
 
     /**
