--- conflicted
+++ resolved
@@ -561,18 +561,10 @@
      */
     protected function writeCacheFile(string $cacheEntryPathAndFilename, string $data): bool
     {
-<<<<<<< HEAD
         $waitTime = 0;
         while ($waitTime < $this->maxLockWaitMicroseconds) {
             // This can be replaced by a simple file_put_contents($cacheEntryPathAndFilename, $data, LOCK_EX) once vfs
             // is fixed for file_put_contents with LOCK_EX, see https://github.com/mikey179/vfsStream/wiki/Known-Issues
-=======
-        // Once vfs is fixed for file_put_contents with LOCK_EX,
-        // see https://github.com/mikey179/vfsStream/wiki/Known-Issues
-        // this can be replaced by a simple:
-        // return !(file_put_contents($cacheEntryPathAndFilename, $data, LOCK_EX) === false);
-        for ($i = 0; $i < 3; $i++) {
->>>>>>> b33551e1
             $result = false;
             try {
                 $file = fopen($cacheEntryPathAndFilename, 'wb');
