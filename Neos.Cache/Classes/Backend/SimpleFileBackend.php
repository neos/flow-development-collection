--- conflicted
+++ resolved
@@ -347,12 +347,7 @@
      * @return mixed
      * @api
      */
-<<<<<<< HEAD
     public function current(): mixed
-=======
-    #[\ReturnTypeWillChange]
-    public function current()
->>>>>>> 66170f50
     {
         if ($this->cacheFilesIterator === null) {
             $this->rewind();
@@ -368,12 +363,7 @@
      * @return void
      * @api
      */
-<<<<<<< HEAD
     public function next(): void
-=======
-    #[\ReturnTypeWillChange]
-    public function next()
->>>>>>> 66170f50
     {
         if ($this->cacheFilesIterator === null) {
             $this->rewind();
@@ -391,7 +381,6 @@
      * @return string
      * @api
      */
-    #[\ReturnTypeWillChange]
     public function key(): string
     {
         if ($this->cacheFilesIterator === null) {
@@ -406,7 +395,6 @@
      * @return boolean true if the current position is valid, otherwise false
      * @api
      */
-    #[\ReturnTypeWillChange]
     public function valid(): bool
     {
         if ($this->cacheFilesIterator === null) {
@@ -421,12 +409,7 @@
      * @return void
      * @api
      */
-<<<<<<< HEAD
     public function rewind(): void
-=======
-    #[\ReturnTypeWillChange]
-    public function rewind()
->>>>>>> 66170f50
     {
         if ($this->cacheFilesIterator === null) {
             $this->cacheFilesIterator = new \DirectoryIterator($this->cacheDirectory);
