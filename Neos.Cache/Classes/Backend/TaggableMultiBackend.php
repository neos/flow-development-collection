--- conflicted
+++ resolved
@@ -46,23 +46,14 @@
         $flushed = 0;
         foreach ($this->backends as $backend) {
             try {
-<<<<<<< HEAD
-                $count |= $backend->flushByTag($tag);
+                $flushed += $backend->flushByTag($tag);
             } catch (Throwable $throwable) {
                 $this->logger?->error('Failed flushing cache by tag using backend ' . get_class($backend) . ' in ' . get_class($this) . ': ' . $this->throwableStorage?->logThrowable($throwable), LogEnvironment::fromMethodName(__METHOD__));
                 $this->handleError($throwable);
                 $this->removeUnhealthyBackend($backend);
             }
         }
-        return $count;
-=======
-                $flushed += $backend->flushByTag($tag);
-            } catch (\Throwable $t) {
-                $this->handleError($t);
-            }
-        }
         return $flushed;
->>>>>>> 52a536d4
     }
 
     /**
