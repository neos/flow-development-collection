--- conflicted
+++ resolved
@@ -5,21 +5,12 @@
     "homepage": "http://flow.neos.io",
     "license": ["MIT"],
     "require": {
-<<<<<<< HEAD
         "php": "^8.0",
         "psr/simple-cache": "^2.0 || ^3.0",
         "psr/cache": "^2.0 || ^3.0",
-        "neos/utility-files": "*",
-        "neos/utility-pdo": "*",
-        "neos/utility-opcodecache": "*"
-=======
-        "php": "^7.3 || ^8.0",
-        "psr/simple-cache": "^1.0",
-        "psr/cache": "~1.0",
         "neos/utility-files": "self.version",
         "neos/utility-pdo": "self.version",
         "neos/utility-opcodecache": "self.version"
->>>>>>> 1d64e6a7
     },
     "require-dev": {
         "mikey179/vfsstream": "^1.6.10",
