{
  "name": "neos/utility-files",
  "description": "Flow Files Utilities",
  "type": "library",
  "homepage": "http://flow.neos.io",
  "license": "MIT",
  "require": {
<<<<<<< HEAD
    "php": "^8.0",
    "neos/error-messages": "*"
=======
    "php": "^7.3 || ^8.0",
    "neos/error-messages": "self.version"
>>>>>>> 1d64e6a7
  },
  "require-dev": {
    "mikey179/vfsstream": "^1.6.10",
    "phpunit/phpunit": "~9.1"
  },
  "autoload": {
    "psr-4": {
      "Neos\\Utility\\": "Classes"
    }
  },
  "autoload-dev": {
    "psr-4": {
      "Neos\\Flow\\Utility\\Files\\Tests\\": "Tests"
    }
  },
  "extra": {
    "neos": {
      "package-key": "Neos.Utility.Files"
    }
  }
}<|MERGE_RESOLUTION|>--- conflicted
+++ resolved
@@ -5,13 +5,8 @@
   "homepage": "http://flow.neos.io",
   "license": "MIT",
   "require": {
-<<<<<<< HEAD
     "php": "^8.0",
-    "neos/error-messages": "*"
-=======
-    "php": "^7.3 || ^8.0",
     "neos/error-messages": "self.version"
->>>>>>> 1d64e6a7
   },
   "require-dev": {
     "mikey179/vfsstream": "^1.6.10",
