<?php
declare(ENCODING = 'utf-8');
namespace F3\Fluid\Core\Parser\SyntaxTree;

/*                                                                        *
 * This script belongs to the FLOW3 package "Fluid".                      *
 *                                                                        *
 * It is free software; you can redistribute it and/or modify it under    *
 * the terms of the GNU Lesser General Public License as published by the *
 * Free Software Foundation, either version 3 of the License, or (at your *
 * option) any later version.                                             *
 *                                                                        *
 * This script is distributed in the hope that it will be useful, but     *
 * WITHOUT ANY WARRANTY; without even the implied warranty of MERCHAN-    *
 * TABILITY or FITNESS FOR A PARTICULAR PURPOSE. See the GNU Lesser       *
 * General Public License for more details.                               *
 *                                                                        *
 * You should have received a copy of the GNU Lesser General Public       *
 * License along with the script.                                         *
 * If not, see http://www.gnu.org/licenses/lgpl.html                      *
 *                                                                        *
 * The TYPO3 project - inspiring people to share!                         *
 *                                                                        */

/**
 * Node which will call a ViewHelper associated with this node.
 *
 * @version $Id$
 * @license http://www.gnu.org/licenses/lgpl.html GNU Lesser General Public License, version 3 or later
 * @scope prototype
 */
class ViewHelperNode extends \F3\Fluid\Core\Parser\SyntaxTree\AbstractNode {

	/**
	 * Class name of view helper
	 * @var string
	 */
	protected $viewHelperClassName;

	/**
	 * Arguments of view helper - References to RootNodes.
	 * @var array
	 */
	protected $arguments = array();

	/**
	 * The ViewHelper associated with this node
	 * @var \F3\Fluid\Core\ViewHelper\ViewHelperInterface
	 */
	protected $viewHelper = NULL;

	/**
	 * List of comparators which are supported in the boolean expression language.
	 *
	 * Make sure that if one string is contained in one another, the longer
	 * string is listed BEFORE the shorter one.
	 * Example: put ">=" before ">"
	 * @var array of comparators
	 */
	static protected $comparators = array('==', '!=', '%', '>=', '>', '<=', '<');

	/**
	 * A regular expression which checks the text nodes of a boolean expression.
	 * Used to define how the regular expression language should look like.
	 * @var string Regular expression
	 */
	static protected $booleanExpressionTextNodeCheckerRegularExpression = '/
		^                 # Start with first input symbol
		(?:               # start repeat
			COMPARATORS   # We allow all comparators
			|\s*          # Arbitary spaces
			|[0-9]        # Numbers
			|\\.          # And the dot.
		)*
		$/x';

	/**
	 * Constructor.
	 *
	 * @param \F3\Fluid\Core\ViewHelper\ViewHelperInterface $viewHelper The view helper
	 * @param array $arguments Arguments of view helper - each value is a RootNode.
	 * @author Sebastian Kurfürst <sebastian@typo3.org>
	 * @author Karsten Dambekalns <karsten@typo3.org>
	 */
	public function __construct(\F3\Fluid\Core\ViewHelper\ViewHelperInterface $viewHelper, array $arguments) {
		$this->viewHelper = $viewHelper;
		$this->arguments = $arguments;

		if ($this->viewHelper instanceof \F3\FLOW3\AOP\ProxyInterface) {
			$this->viewHelperClassName = $this->viewHelper->FLOW3_AOP_Proxy_getProxyTargetClassName();
		} else {
			$this->viewHelperClassName = get_class($this->viewHelper);
		}
	}

	/**
	 * Get class name of view helper
	 *
	 * @return string Class Name of associated view helper
	 * @author Sebastian Kurfürst <sebastian@typo3.org>
	 * @author Karsten Dambekalns <karsten@typo3.org>
	 */
	public function getViewHelperClassName() {
		return $this->viewHelperClassName;
	}

	/**
	 * Call the view helper associated with this object.
	 *
	 * First, it evaluates the arguments of the view helper.
	 *
	 * If the view helper implements \F3\Fluid\Core\ViewHelper\Facets\ChildNodeAccessInterface,
	 * it calls setChildNodes(array childNodes) on the view helper.
	 *
	 * Afterwards, checks that the view helper did not leave a variable lying around.
	 *
	 * @return object evaluated node after the view helper has been called.
	 * @author Sebastian Kurfürst <sebastian@typo3.org>
	 * @author Karsten Dambekalns <karsten@typo3.org>
	 * @todo check recreation of viewhelper when revisiting caching
	 */
	public function evaluate() {
		if ($this->renderingContext === NULL) {
			throw new \RuntimeException('RenderingContext is null in ViewHelperNode, but necessary. If this error appears, please report a bug!', 1242669031);
		}

		$objectFactory = $this->renderingContext->getObjectFactory();
		$contextVariables = $this->renderingContext->getTemplateVariableContainer()->getAllIdentifiers();

		if ($this->viewHelper === NULL) {
				// we have been resurrected from the cache
			$this->viewHelper = $objectFactory->create($this->viewHelperClassName);
		}

		$evaluatedArguments = array();
		$renderMethodParameters = array();
<<<<<<< HEAD
 		if (count($this->viewHelper->prepareArguments())) {
 			foreach ($this->viewHelper->prepareArguments() as $argumentName => $argumentDefinition) {
=======
		$this->renderingContext->setObjectAccessorPostProcessorEnabled(FALSE);
		if (count($this->viewHelper->prepareArguments())) {
			foreach ($this->viewHelper->prepareArguments() as $argumentName => $argumentDefinition) {
>>>>>>> 5e4b0b96
				if (isset($this->arguments[$argumentName])) {
					$argumentValue = $this->arguments[$argumentName];
					$argumentValue->setRenderingContext($this->renderingContext);
					$evaluatedArguments[$argumentName] = $this->convertArgumentValue($argumentValue, $argumentDefinition->getType());
				} else {
					$evaluatedArguments[$argumentName] = $argumentDefinition->getDefaultValue();
				}
				if ($argumentDefinition->isMethodParameter()) {
					$renderMethodParameters[$argumentName] = $evaluatedArguments[$argumentName];
				}
			}
		}

		$viewHelperArguments = $objectFactory->create('F3\Fluid\Core\ViewHelper\Arguments', $evaluatedArguments);
		$this->viewHelper->setArguments($viewHelperArguments);
		$this->viewHelper->setTemplateVariableContainer($this->renderingContext->getTemplateVariableContainer());
		if ($this->renderingContext->getControllerContext() !== NULL) {
			$this->viewHelper->setControllerContext($this->renderingContext->getControllerContext());
		}
		$this->viewHelper->setViewHelperVariableContainer($this->renderingContext->getViewHelperVariableContainer());
		$this->viewHelper->setViewHelperNode($this);

		if ($this->viewHelper instanceof \F3\Fluid\Core\ViewHelper\Facets\ChildNodeAccessInterface) {
			$this->viewHelper->setChildNodes($this->childNodes);
			$this->viewHelper->setRenderingContext($this->renderingContext);
		}

		$this->viewHelper->validateArguments();
<<<<<<< HEAD
=======
		$this->renderingContext->setObjectAccessorPostProcessorEnabled($this->viewHelper->isObjectAccessorPostProcessorEnabled());
>>>>>>> 5e4b0b96
		$this->viewHelper->initialize();
		try {
			$output = call_user_func_array(array($this->viewHelper, 'render'), $renderMethodParameters);
		} catch (\F3\Fluid\Core\ViewHelper\Exception $exception) {
				// @todo [BW] rethrow exception, log, ignore.. depending on the current context
			$output = $exception->getMessage();
		}

		if ($contextVariables != $this->renderingContext->getTemplateVariableContainer()->getAllIdentifiers()) {
			$endContextVariables = $this->renderingContext->getTemplateVariableContainer();
			$diff = array_intersect($endContextVariables, $contextVariables);

			throw new \RuntimeException('The following context variable has been changed after the view helper "' . $this->viewHelperClassName . '" has been called: ' .implode(', ', $diff), 1236081302);
		}
		return $output;
	}

	/**
	 * Convert argument strings to their equivalents. Needed to handle strings with a boolean meaning.
	 *
	 * @param F3\Fluid\Core\Parser\SyntaxTree\AbstractNode $syntaxTreeNode Value to be converted
	 * @param string $type Target type
	 * @return mixed New value
	 * @author Sebastian Kurfürst <sebastian@typo3.org>
	 * @author Bastian Waidelich <bastian@typo3.org>
	 */
	protected function convertArgumentValue(\F3\Fluid\Core\Parser\SyntaxTree\AbstractNode $syntaxTreeNode, $type) {
		if ($type === 'boolean') {
			return $this->evaluateBooleanExpression($syntaxTreeNode);
		}
		return $syntaxTreeNode->evaluate();
	}

	/**
	 * Convert boolean expression syntax tree to some meaningful value.
	 * The expression is available as the SyntaxTree of the argument.
	 *
	 * We currently only support expressions of the form:
	 * XX Comparator YY
	 * Where XX and YY can be either:
	 * - a number
	 * - an Object accessor
	 * - an array
	 * - a ViewHelper
	 *
	 * and comparator must be one of the above.
	 *
	 * In case no comparator is found, the fallback of "convertToBoolean" is used.
	 *
	 *
	 * Internal work:
	 * First, we loop through the child syntaxtree nodes, to fill the left side of the comparator,
	 * the right side of the comparator, and the comparator itself.
	 * Then, we evaluate the obtained left and right side using the given comparator. This is done inside the evaluateComparator method.
	 *
	 * @param F3\Fluid\Core\Parser\SyntaxTree\AbstractNode $syntaxTreeNode Value to be converted
	 * @return boolean Evaluated value
	 * @author Sebastian Kurfürst <sebastian@typo3.org>
	 */
	protected function evaluateBooleanExpression(\F3\Fluid\Core\Parser\SyntaxTree\AbstractNode $syntaxTreeNode) {
		$childNodes = $syntaxTreeNode->getChildNodes();
		if (count($childNodes) > 3) {
			throw new \RuntimeException('The expression "' . $syntaxTreeNode->evaluate() . '" has more than tree parts.', 1244201848);
		}

		$leftSide = NULL;
		$rightSide = NULL;
		$comparator = NULL;
		foreach ($childNodes as $childNode) {
			$childNode->setRenderingContext($this->renderingContext);

			if ($childNode instanceof \F3\Fluid\Core\Parser\SyntaxTree\TextNode && !preg_match(str_replace('COMPARATORS', implode('|', self::$comparators), self::$booleanExpressionTextNodeCheckerRegularExpression), $childNode->evaluate())) {
				$comparator = NULL;
					// skip loop and fall back to classical to boolean conversion.
				break;
			}

			if ($comparator !== NULL) {
					// comparator already set, we are evaluating the right side of the comparator
				if ($rightSide === NULL) {
					$rightSide = $childNode->evaluate();
				} else {
					$rightSide .= $childNode->evaluate();
				}
			} elseif ($childNode instanceof \F3\Fluid\Core\Parser\SyntaxTree\TextNode
				&& ($comparator = $this->getComparatorFromString($childNode->evaluate()))) {
					// comparator in current string segment
				$explodedString = explode($comparator, $childNode->evaluate());
				if (isset($explodedString[0]) && trim($explodedString[0]) !== '') {
					$leftSide .= trim($explodedString[0]);
				}
				if (isset($explodedString[1]) && trim($explodedString[1]) !== '') {
					$rightSide .= trim($explodedString[1]);
				}
			} else {
					// comparator not found yet, on the left side of the comparator
				if ($leftSide === NULL) {
					$leftSide = $childNode->evaluate();
				} else {
					$leftSide .= $childNode->evaluate();
				}
			}
		}

		if ($comparator !== NULL) {
			return $this->evaluateComparator($comparator, $leftSide, $rightSide);
		} else {
			$syntaxTreeNode->setRenderingContext($this->renderingContext);
			return $this->convertToBoolean($syntaxTreeNode->evaluate());
		}
	}

	/**
	 * Do the actual comparison. Compares $leftSide and $rightSide with $comparator and emits a boolean value
	 *
	 * @param string $comparator One of self::$comparators
	 * @param mixed $leftSide Left side to compare
	 * @param mixed $rightSide Right side to compare
	 * @return boolean TRUE if comparison of left and right side using the comparator emit TRUE, false otherwise
	 * @author Sebastian Kurfürst <sebastian@typo3.org>
	 */
	protected function evaluateComparator($comparator, $leftSide, $rightSide) {
		switch ($comparator) {
			case '==':
				return ($leftSide == $rightSide);
				break;
			case '!=':
				return ($leftSide != $rightSide);
				break;
			case '%':
				return (boolean)((int)$leftSide % (int)$rightSide);
			case '>':
				return ($leftSide > $rightSide);
			case '>=':
				return ($leftSide >= $rightSide);
			case '<':
				return ($leftSide < $rightSide);
			case '<=':
				return ($leftSide <= $rightSide);
			default:
				throw new \RuntimeException('Comparator "' . $comparator . '" was not implemented.', 1244234398);
		}
	}

	/**
	 * Determine if there is a comparator inside $string, and if yes, returns it.
	 *
	 * @param string $string string to check for a comparator inside
	 * @return string The comparator or NULL if none found.
	 * @author Sebastian Kurfürst <sebastian@typo3.org>
	 * @author Bastian Waidelich <bastian@typo3.org>
	 */
	protected function getComparatorFromString($string) {
		foreach (self::$comparators as $comparator) {
			if (strpos($string, $comparator) !== FALSE) {
				return $comparator;
			}
		}

		return NULL;
	}

	/**
	 * Convert argument strings to their equivalents. Needed to handle strings with a boolean meaning.
	 *
	 * @param mixed $value Value to be converted to boolean
	 * @return boolean
	 * @author Bastian Waidelich <bastian@typo3.org>
	 * @todo this should be moved to another class
	 */
	protected function convertToBoolean($value) {
		if (is_bool($value)) {
			return $value;
		}
		if (is_string($value)) {
			return (strtolower($value) !== 'false' && !empty($value));
		}
		if (is_numeric($value)) {
			return $value > 0;
		}
		if (is_array($value) || (is_object($value) && $value instanceof \Countable)) {
			return count($value) > 0;
		}
		if (is_object($value)) {
			return TRUE;
		}
		return FALSE;
	}

	/**
	 * Clean up for serializing.
	 *
	 * @return array
	 * @author Sebastian Kurfürst <sebastian@typo3.org>
	 */
	public function __sleep() {
		return array('viewHelperClassName', 'arguments', 'childNodes');
	}
}

?><|MERGE_RESOLUTION|>--- conflicted
+++ resolved
@@ -134,14 +134,8 @@
 
 		$evaluatedArguments = array();
 		$renderMethodParameters = array();
-<<<<<<< HEAD
  		if (count($this->viewHelper->prepareArguments())) {
  			foreach ($this->viewHelper->prepareArguments() as $argumentName => $argumentDefinition) {
-=======
-		$this->renderingContext->setObjectAccessorPostProcessorEnabled(FALSE);
-		if (count($this->viewHelper->prepareArguments())) {
-			foreach ($this->viewHelper->prepareArguments() as $argumentName => $argumentDefinition) {
->>>>>>> 5e4b0b96
 				if (isset($this->arguments[$argumentName])) {
 					$argumentValue = $this->arguments[$argumentName];
 					$argumentValue->setRenderingContext($this->renderingContext);
@@ -170,10 +164,6 @@
 		}
 
 		$this->viewHelper->validateArguments();
-<<<<<<< HEAD
-=======
-		$this->renderingContext->setObjectAccessorPostProcessorEnabled($this->viewHelper->isObjectAccessorPostProcessorEnabled());
->>>>>>> 5e4b0b96
 		$this->viewHelper->initialize();
 		try {
 			$output = call_user_func_array(array($this->viewHelper, 'render'), $renderMethodParameters);
