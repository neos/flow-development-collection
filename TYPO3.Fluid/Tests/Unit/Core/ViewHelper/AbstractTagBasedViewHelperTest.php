<?php
namespace TYPO3\Fluid\Tests\Unit\Core\ViewHelper;

/*
 * This file is part of the TYPO3.Fluid package.
 *
 * (c) Contributors of the Neos Project - www.neos.io
 *
 * This package is Open Source Software. For the full copyright and license
 * information, please view the LICENSE file which was distributed with this
 * source code.
 */

/**
 * Testcase for TagBasedViewHelper
 */
class AbstractTagBasedViewHelperTest extends \TYPO3\Flow\Tests\UnitTestCase
{
    public function setUp()
    {
        $this->viewHelper = $this->getAccessibleMock(\TYPO3\Fluid\Core\ViewHelper\AbstractTagBasedViewHelper::class, array('dummy'), array(), '', false);
    }

    /**
     * @test
     */
    public function initializeResetsUnderlyingTagBuilder()
    {
<<<<<<< HEAD
        $mockTagBuilder = $this->getMock(\TYPO3\Fluid\Core\ViewHelper\TagBuilder::class, array('reset'), array(), '', false);
=======
        $mockTagBuilder = $this->getMockBuilder('TYPO3\Fluid\Core\ViewHelper\TagBuilder')->setMethods(array('reset'))->disableOriginalConstructor()->getMock();
>>>>>>> 95ff38e8
        $mockTagBuilder->expects($this->once())->method('reset');
        $this->viewHelper->injectTagBuilder($mockTagBuilder);

        $this->viewHelper->initialize();
    }

    /**
     * @test
     */
    public function oneTagAttributeIsRenderedCorrectly()
    {
<<<<<<< HEAD
        $mockTagBuilder = $this->getMock(\TYPO3\Fluid\Core\ViewHelper\TagBuilder::class, array('addAttribute'), array(), '', false);
=======
        $mockTagBuilder = $this->getMockBuilder('TYPO3\Fluid\Core\ViewHelper\TagBuilder')->setMethods(array('addAttribute'))->disableOriginalConstructor()->getMock();
>>>>>>> 95ff38e8
        $mockTagBuilder->expects($this->once())->method('addAttribute')->with('foo', 'bar');
        $this->viewHelper->injectTagBuilder($mockTagBuilder);

        $this->viewHelper->_call('registerTagAttribute', 'foo', 'string', 'Description', false);
        $arguments = array('foo' => 'bar');
        $this->viewHelper->setArguments($arguments);
        $this->viewHelper->initialize();
    }

    /**
     * @test
     */
    public function additionalTagAttributesAreRenderedCorrectly()
    {
<<<<<<< HEAD
        $mockTagBuilder = $this->getMock(\TYPO3\Fluid\Core\ViewHelper\TagBuilder::class, array('addAttribute'), array(), '', false);
=======
        $mockTagBuilder = $this->getMockBuilder('TYPO3\Fluid\Core\ViewHelper\TagBuilder')->setMethods(array('addAttribute'))->disableOriginalConstructor()->getMock();
>>>>>>> 95ff38e8
        $mockTagBuilder->expects($this->once())->method('addAttribute')->with('foo', 'bar');
        $this->viewHelper->injectTagBuilder($mockTagBuilder);

        $this->viewHelper->_call('registerTagAttribute', 'foo', 'string', 'Description', false);
        $arguments = array('additionalAttributes' => array('foo' => 'bar'));
        $this->viewHelper->setArguments($arguments);
        $this->viewHelper->initialize();
    }

    /**
     * @test
     */
    public function dataAttributesAreRenderedCorrectly()
    {
<<<<<<< HEAD
        $mockTagBuilder = $this->getMock(\TYPO3\Fluid\Core\ViewHelper\TagBuilder::class, array('addAttribute'), array(), '', false);
=======
        $mockTagBuilder = $this->getMockBuilder('TYPO3\Fluid\Core\ViewHelper\TagBuilder')->setMethods(array('addAttribute'))->disableOriginalConstructor()->getMock();
>>>>>>> 95ff38e8
        $mockTagBuilder->expects($this->at(0))->method('addAttribute')->with('data-foo', 'bar');
        $mockTagBuilder->expects($this->at(1))->method('addAttribute')->with('data-baz', 'foos');
        $this->viewHelper->injectTagBuilder($mockTagBuilder);

        $arguments = array('data' => array('foo' => 'bar', 'baz' => 'foos'));
        $this->viewHelper->setArguments($arguments);
        $this->viewHelper->initialize();
    }

    /**
     * @test
     */
    public function standardTagAttributesAreRegistered()
    {
<<<<<<< HEAD
        $mockTagBuilder = $this->getMock(\TYPO3\Fluid\Core\ViewHelper\TagBuilder::class, array('addAttribute'), array(), '', false);
=======
        $mockTagBuilder = $this->getMockBuilder('TYPO3\Fluid\Core\ViewHelper\TagBuilder')->setMethods(array('addAttribute'))->disableOriginalConstructor()->getMock();
>>>>>>> 95ff38e8
        $mockTagBuilder->expects($this->at(0))->method('addAttribute')->with('class', 'classAttribute');
        $mockTagBuilder->expects($this->at(1))->method('addAttribute')->with('dir', 'dirAttribute');
        $mockTagBuilder->expects($this->at(2))->method('addAttribute')->with('id', 'idAttribute');
        $mockTagBuilder->expects($this->at(3))->method('addAttribute')->with('lang', 'langAttribute');
        $mockTagBuilder->expects($this->at(4))->method('addAttribute')->with('style', 'styleAttribute');
        $mockTagBuilder->expects($this->at(5))->method('addAttribute')->with('title', 'titleAttribute');
        $mockTagBuilder->expects($this->at(6))->method('addAttribute')->with('accesskey', 'accesskeyAttribute');
        $mockTagBuilder->expects($this->at(7))->method('addAttribute')->with('tabindex', 'tabindexAttribute');
        $this->viewHelper->injectTagBuilder($mockTagBuilder);

        $arguments = array(
            'class' => 'classAttribute',
            'dir' => 'dirAttribute',
            'id' => 'idAttribute',
            'lang' => 'langAttribute',
            'style' => 'styleAttribute',
            'title' => 'titleAttribute',
            'accesskey' => 'accesskeyAttribute',
            'tabindex' => 'tabindexAttribute'
        );
        $this->viewHelper->_call('registerUniversalTagAttributes');
        $this->viewHelper->setArguments($arguments);
        $this->viewHelper->initializeArguments();
        $this->viewHelper->initialize();
    }
}<|MERGE_RESOLUTION|>--- conflicted
+++ resolved
@@ -26,11 +26,7 @@
      */
     public function initializeResetsUnderlyingTagBuilder()
     {
-<<<<<<< HEAD
-        $mockTagBuilder = $this->getMock(\TYPO3\Fluid\Core\ViewHelper\TagBuilder::class, array('reset'), array(), '', false);
-=======
-        $mockTagBuilder = $this->getMockBuilder('TYPO3\Fluid\Core\ViewHelper\TagBuilder')->setMethods(array('reset'))->disableOriginalConstructor()->getMock();
->>>>>>> 95ff38e8
+        $mockTagBuilder = $this->getMockBuilder(\TYPO3\Fluid\Core\ViewHelper\TagBuilder::class)->setMethods(array('reset'))->disableOriginalConstructor()->getMock();
         $mockTagBuilder->expects($this->once())->method('reset');
         $this->viewHelper->injectTagBuilder($mockTagBuilder);
 
@@ -42,11 +38,7 @@
      */
     public function oneTagAttributeIsRenderedCorrectly()
     {
-<<<<<<< HEAD
-        $mockTagBuilder = $this->getMock(\TYPO3\Fluid\Core\ViewHelper\TagBuilder::class, array('addAttribute'), array(), '', false);
-=======
-        $mockTagBuilder = $this->getMockBuilder('TYPO3\Fluid\Core\ViewHelper\TagBuilder')->setMethods(array('addAttribute'))->disableOriginalConstructor()->getMock();
->>>>>>> 95ff38e8
+        $mockTagBuilder = $this->getMockBuilder(\TYPO3\Fluid\Core\ViewHelper\TagBuilder::class)->setMethods(array('addAttribute'))->disableOriginalConstructor()->getMock();
         $mockTagBuilder->expects($this->once())->method('addAttribute')->with('foo', 'bar');
         $this->viewHelper->injectTagBuilder($mockTagBuilder);
 
@@ -61,11 +53,7 @@
      */
     public function additionalTagAttributesAreRenderedCorrectly()
     {
-<<<<<<< HEAD
-        $mockTagBuilder = $this->getMock(\TYPO3\Fluid\Core\ViewHelper\TagBuilder::class, array('addAttribute'), array(), '', false);
-=======
-        $mockTagBuilder = $this->getMockBuilder('TYPO3\Fluid\Core\ViewHelper\TagBuilder')->setMethods(array('addAttribute'))->disableOriginalConstructor()->getMock();
->>>>>>> 95ff38e8
+        $mockTagBuilder = $this->getMockBuilder(\TYPO3\Fluid\Core\ViewHelper\TagBuilder::class)->setMethods(array('addAttribute'))->disableOriginalConstructor()->getMock();
         $mockTagBuilder->expects($this->once())->method('addAttribute')->with('foo', 'bar');
         $this->viewHelper->injectTagBuilder($mockTagBuilder);
 
@@ -80,11 +68,7 @@
      */
     public function dataAttributesAreRenderedCorrectly()
     {
-<<<<<<< HEAD
-        $mockTagBuilder = $this->getMock(\TYPO3\Fluid\Core\ViewHelper\TagBuilder::class, array('addAttribute'), array(), '', false);
-=======
-        $mockTagBuilder = $this->getMockBuilder('TYPO3\Fluid\Core\ViewHelper\TagBuilder')->setMethods(array('addAttribute'))->disableOriginalConstructor()->getMock();
->>>>>>> 95ff38e8
+        $mockTagBuilder = $this->getMockBuilder(\TYPO3\Fluid\Core\ViewHelper\TagBuilder::class)->setMethods(array('addAttribute'))->disableOriginalConstructor()->getMock();
         $mockTagBuilder->expects($this->at(0))->method('addAttribute')->with('data-foo', 'bar');
         $mockTagBuilder->expects($this->at(1))->method('addAttribute')->with('data-baz', 'foos');
         $this->viewHelper->injectTagBuilder($mockTagBuilder);
@@ -99,11 +83,7 @@
      */
     public function standardTagAttributesAreRegistered()
     {
-<<<<<<< HEAD
-        $mockTagBuilder = $this->getMock(\TYPO3\Fluid\Core\ViewHelper\TagBuilder::class, array('addAttribute'), array(), '', false);
-=======
-        $mockTagBuilder = $this->getMockBuilder('TYPO3\Fluid\Core\ViewHelper\TagBuilder')->setMethods(array('addAttribute'))->disableOriginalConstructor()->getMock();
->>>>>>> 95ff38e8
+        $mockTagBuilder = $this->getMockBuilder(\TYPO3\Fluid\Core\ViewHelper\TagBuilder::class)->setMethods(array('addAttribute'))->disableOriginalConstructor()->getMock();
         $mockTagBuilder->expects($this->at(0))->method('addAttribute')->with('class', 'classAttribute');
         $mockTagBuilder->expects($this->at(1))->method('addAttribute')->with('dir', 'dirAttribute');
         $mockTagBuilder->expects($this->at(2))->method('addAttribute')->with('id', 'idAttribute');
