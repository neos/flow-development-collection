--- conflicted
+++ resolved
@@ -24,11 +24,7 @@
     {
         $string = '1';
         $node = new \TYPO3\Fluid\Core\Parser\SyntaxTree\NumericNode($string);
-<<<<<<< HEAD
-        $this->assertEquals($node->evaluate($this->getMock(\TYPO3\Fluid\Core\Rendering\RenderingContext::class)), 1, 'The rendered value of a numeric node does not match the string given in the constructor.');
-=======
-        $this->assertEquals($node->evaluate($this->createMock('TYPO3\Fluid\Core\Rendering\RenderingContext')), 1, 'The rendered value of a numeric node does not match the string given in the constructor.');
->>>>>>> 95ff38e8
+        $this->assertEquals($node->evaluate($this->createMock(\TYPO3\Fluid\Core\Rendering\RenderingContext::class)), 1, 'The rendered value of a numeric node does not match the string given in the constructor.');
     }
 
     /**
@@ -38,11 +34,7 @@
     {
         $string = '1.1';
         $node = new \TYPO3\Fluid\Core\Parser\SyntaxTree\NumericNode($string);
-<<<<<<< HEAD
-        $this->assertEquals($node->evaluate($this->getMock(\TYPO3\Fluid\Core\Rendering\RenderingContext::class)), 1.1, 'The rendered value of a numeric node does not match the string given in the constructor.');
-=======
-        $this->assertEquals($node->evaluate($this->createMock('TYPO3\Fluid\Core\Rendering\RenderingContext')), 1.1, 'The rendered value of a numeric node does not match the string given in the constructor.');
->>>>>>> 95ff38e8
+        $this->assertEquals($node->evaluate($this->createMock(\TYPO3\Fluid\Core\Rendering\RenderingContext::class)), 1.1, 'The rendered value of a numeric node does not match the string given in the constructor.');
     }
 
     /**
