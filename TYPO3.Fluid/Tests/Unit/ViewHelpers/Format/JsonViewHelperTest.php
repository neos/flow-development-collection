<?php
namespace TYPO3\Fluid\Tests\Unit\ViewHelpers\Format;

/*
 * This file is part of the TYPO3.Fluid package.
 *
 * (c) Contributors of the Neos Project - www.neos.io
 *
 * This package is Open Source Software. For the full copyright and license
 * information, please view the LICENSE file which was distributed with this
 * source code.
 */

require_once(__DIR__ . '/../ViewHelperBaseTestcase.php');

use TYPO3\Fluid\ViewHelpers\ViewHelperBaseTestcase;

/**
 * Test for \TYPO3\Fluid\ViewHelpers\Format\JsonViewHelper
 */
class JsonViewHelperTest extends ViewHelperBaseTestcase
{
    /**
     * @var \TYPO3\Fluid\ViewHelpers\Format\JsonViewHelper
     */
    protected $viewHelper;

    public function setUp()
    {
        parent::setUp();
<<<<<<< HEAD
        $this->viewHelper = $this->getMock(\TYPO3\Fluid\ViewHelpers\Format\JsonViewHelper::class, array('renderChildren'));
=======
        $this->viewHelper = $this->getMockBuilder('TYPO3\Fluid\ViewHelpers\Format\JsonViewHelper')->setMethods(array('renderChildren'))->getMock();
>>>>>>> 95ff38e8
        $this->injectDependenciesIntoViewHelper($this->viewHelper);
        $this->viewHelper->initializeArguments();
    }

    /**
     * @test
     */
    public function viewHelperConvertsSimpleAssociativeArrayGivenAsChildren()
    {
        $this->viewHelper
                ->expects($this->once())
                ->method('renderChildren')
                ->will($this->returnValue(array('foo' => 'bar')));

        $actualResult = $this->viewHelper->render();
        $this->assertEquals('{"foo":"bar"}', $actualResult);
    }

    /**
     * @test
     */
    public function viewHelperConvertsSimpleAssociativeArrayGivenAsDataArgument()
    {
        $this->viewHelper
                ->expects($this->never())
                ->method('renderChildren');

        $actualResult = $this->viewHelper->render(array('foo' => 'bar'));
        $this->assertEquals('{"foo":"bar"}', $actualResult);
    }

    /**
     * @test
     */
    public function viewHelperOutputsArrayOnIndexedArrayInputAndObjectIfSetSo()
    {
        $this->viewHelper
                ->expects($this->any())
                ->method('renderChildren')
                ->will($this->returnValue(array('foo', 'bar', 42)));

        $this->assertEquals('["foo","bar",42]', $this->viewHelper->render());
        $this->assertEquals('{"0":"foo","1":"bar","2":42}', $this->viewHelper->render(null, true));
    }

    /**
     * @test
     */
    public function viewHelperEscapesGreaterThanLowerThanCharacters()
    {
        $this->assertEquals('["\u003Cfoo\u003E","bar","elephant \u003E mouse"]', $this->viewHelper->render(array('<foo>', 'bar', 'elephant > mouse')));
        $this->assertEquals('{"0":"\u003Cfoo\u003E","1":"bar","2":"elephant \u003E mouse"}', $this->viewHelper->render(array('<foo>', 'bar', 'elephant > mouse'), true));
    }
}<|MERGE_RESOLUTION|>--- conflicted
+++ resolved
@@ -28,11 +28,7 @@
     public function setUp()
     {
         parent::setUp();
-<<<<<<< HEAD
-        $this->viewHelper = $this->getMock(\TYPO3\Fluid\ViewHelpers\Format\JsonViewHelper::class, array('renderChildren'));
-=======
-        $this->viewHelper = $this->getMockBuilder('TYPO3\Fluid\ViewHelpers\Format\JsonViewHelper')->setMethods(array('renderChildren'))->getMock();
->>>>>>> 95ff38e8
+        $this->viewHelper = $this->getMockBuilder(\TYPO3\Fluid\ViewHelpers\Format\JsonViewHelper::class)->setMethods(array('renderChildren'))->getMock();
         $this->injectDependenciesIntoViewHelper($this->viewHelper);
         $this->viewHelper->initializeArguments();
     }
