<?php
namespace TYPO3\Fluid\Tests\Unit\ViewHelpers\Format;

/*
 * This file is part of the TYPO3.Fluid package.
 *
 * (c) Contributors of the Neos Project - www.neos.io
 *
 * This package is Open Source Software. For the full copyright and license
 * information, please view the LICENSE file which was distributed with this
 * source code.
 */

use TYPO3\Flow\Tests\UnitTestCase;

/**
 * Test for \TYPO3\Fluid\ViewHelpers\Format\RawViewHelper
 */
class RawViewHelperTest extends UnitTestCase
{
    /**
     * @var \TYPO3\Fluid\ViewHelpers\Format\RawViewHelper
     */
    protected $viewHelper;

    public function setUp()
    {
<<<<<<< HEAD
        $this->viewHelper = $this->getMock(\TYPO3\Fluid\ViewHelpers\Format\RawViewHelper::class, array('renderChildren'));
=======
        $this->viewHelper = $this->getMockBuilder('TYPO3\Fluid\ViewHelpers\Format\RawViewHelper')->setMethods(array('renderChildren'))->getMock();
>>>>>>> 95ff38e8
    }

    /**
     * @test
     */
    public function viewHelperDeactivatesEscapingInterceptor()
    {
        $this->assertFalse($this->viewHelper->isEscapingInterceptorEnabled());
    }

    /**
     * @test
     */
    public function renderReturnsUnmodifiedValueIfSpecified()
    {
        $value = 'input value " & äöüß@';
        $this->viewHelper->expects($this->never())->method('renderChildren');
        $actualResult = $this->viewHelper->render($value);
        $this->assertEquals($value, $actualResult);
    }

    /**
     * @test
     */
    public function renderReturnsUnmodifiedChildNodesIfNoValueIsSpecified()
    {
        $childNodes = 'input value " & äöüß@';
        $this->viewHelper->expects($this->once())->method('renderChildren')->will($this->returnValue($childNodes));
        $actualResult = $this->viewHelper->render();
        $this->assertEquals($childNodes, $actualResult);
    }
}<|MERGE_RESOLUTION|>--- conflicted
+++ resolved
@@ -25,11 +25,7 @@
 
     public function setUp()
     {
-<<<<<<< HEAD
-        $this->viewHelper = $this->getMock(\TYPO3\Fluid\ViewHelpers\Format\RawViewHelper::class, array('renderChildren'));
-=======
-        $this->viewHelper = $this->getMockBuilder('TYPO3\Fluid\ViewHelpers\Format\RawViewHelper')->setMethods(array('renderChildren'))->getMock();
->>>>>>> 95ff38e8
+        $this->viewHelper = $this->getMockBuilder(\TYPO3\Fluid\ViewHelpers\Format\RawViewHelper::class)->setMethods(array('renderChildren'))->getMock();
     }
 
     /**
