--- conflicted
+++ resolved
@@ -24,7 +24,7 @@
 
     public function setUp()
     {
-        $this->viewHelper = $this->getMockBuilder('TYPO3\Fluid\ViewHelpers\Format\NumberViewHelper')->setMethods(array('renderChildren'))->getMock();
+        $this->viewHelper = $this->getMockBuilder(\TYPO3\Fluid\ViewHelpers\Format\NumberViewHelper::class)->setMethods(array('renderChildren'))->getMock();
     }
 
     /**
@@ -32,14 +32,8 @@
      */
     public function formatNumberDefaultsToEnglishNotationWithTwoDecimals()
     {
-<<<<<<< HEAD
-        $viewHelper = $this->getMock(\TYPO3\Fluid\ViewHelpers\Format\NumberViewHelper::class, array('renderChildren'));
-        $viewHelper->expects($this->once())->method('renderChildren')->will($this->returnValue(10000.0 / 3.0));
-        $actualResult = $viewHelper->render();
-=======
         $this->viewHelper->expects($this->once())->method('renderChildren')->will($this->returnValue(10000.0 / 3.0));
         $actualResult = $this->viewHelper->render();
->>>>>>> 95ff38e8
         $this->assertEquals('3,333.33', $actualResult);
     }
 
@@ -48,14 +42,8 @@
      */
     public function formatNumberWithDecimalsDecimalPointAndSeparator()
     {
-<<<<<<< HEAD
-        $viewHelper = $this->getMock(\TYPO3\Fluid\ViewHelpers\Format\NumberViewHelper::class, array('renderChildren'));
-        $viewHelper->expects($this->once())->method('renderChildren')->will($this->returnValue(10000.0 / 3.0));
-        $actualResult = $viewHelper->render(3, ',', '.');
-=======
         $this->viewHelper->expects($this->once())->method('renderChildren')->will($this->returnValue(10000.0 / 3.0));
         $actualResult = $this->viewHelper->render(3, ',', '.');
->>>>>>> 95ff38e8
         $this->assertEquals('3.333,333', $actualResult);
     }
 
@@ -64,22 +52,12 @@
      */
     public function viewHelperUsesNumberFormatterOnGivenLocale()
     {
-<<<<<<< HEAD
-        $numberFormatterMock = $this->getMock(\TYPO3\Flow\I18n\Formatter\NumberFormatter::class, array('formatDecimalNumber'));
-        $numberFormatterMock->expects($this->once())->method('formatDecimalNumber');
-
-        $viewHelper = $this->getAccessibleMock(\TYPO3\Fluid\ViewHelpers\Format\NumberViewHelper::class, array('renderChildren'));
-        $viewHelper->_set('numberFormatter', $numberFormatterMock);
-        $viewHelper->setArguments(array('forceLocale' => 'de_DE'));
-        $viewHelper->render(2, '#', '*');
-=======
-        $mockNumberFormatter = $this->getMockBuilder('TYPO3\Flow\I18n\Formatter\NumberFormatter')->setMethods(array('formatDecimalNumber'))->getMock();
+        $mockNumberFormatter = $this->getMockBuilder(\TYPO3\Flow\I18n\Formatter\NumberFormatter::class)->setMethods(array('formatDecimalNumber'))->getMock();
         $mockNumberFormatter->expects($this->once())->method('formatDecimalNumber');
 
         $this->inject($this->viewHelper, 'numberFormatter', $mockNumberFormatter);
         $this->viewHelper->setArguments(array('forceLocale' => 'de_DE'));
         $this->viewHelper->render(2, '#', '*');
->>>>>>> 95ff38e8
     }
 
     /**
@@ -87,25 +65,13 @@
      */
     public function viewHelperFetchesCurrentLocaleViaI18nService()
     {
-<<<<<<< HEAD
-        $viewHelper = $this->getAccessibleMock(\TYPO3\Fluid\ViewHelpers\Format\NumberViewHelper::class, array('renderChildren'));
-
         $localizationConfiguration = new \TYPO3\Flow\I18n\Configuration('de_DE');
 
-        $mockLocalizationService = $this->getMock(\TYPO3\Flow\I18n\Service::class, array('getConfiguration'));
-=======
-        $localizationConfiguration = new \TYPO3\Flow\I18n\Configuration('de_DE');
-
-        $mockLocalizationService = $this->getMockBuilder('TYPO3\Flow\I18n\Service')->setMethods(array('getConfiguration'))->getMock();
->>>>>>> 95ff38e8
+        $mockLocalizationService = $this->getMockBuilder(\TYPO3\Flow\I18n\Service::class)->setMethods(array('getConfiguration'))->getMock();
         $mockLocalizationService->expects($this->once())->method('getConfiguration')->will($this->returnValue($localizationConfiguration));
         $this->inject($this->viewHelper, 'localizationService', $mockLocalizationService);
 
-<<<<<<< HEAD
-        $mockNumberFormatter = $this->getMock(\TYPO3\Flow\I18n\Formatter\NumberFormatter::class, array('formatDecimalNumber'));
-=======
-        $mockNumberFormatter = $this->getMockBuilder('TYPO3\Flow\I18n\Formatter\NumberFormatter')->setMethods(array('formatDecimalNumber'))->getMock();
->>>>>>> 95ff38e8
+        $mockNumberFormatter = $this->getMockBuilder(\TYPO3\Flow\I18n\Formatter\NumberFormatter::class)->setMethods(array('formatDecimalNumber'))->getMock();
         $mockNumberFormatter->expects($this->once())->method('formatDecimalNumber');
         $this->inject($this->viewHelper, 'numberFormatter', $mockNumberFormatter);
 
@@ -120,25 +86,13 @@
      */
     public function viewHelperConvertsI18nExceptionsIntoViewHelperExceptions()
     {
-<<<<<<< HEAD
-        $viewHelper = $this->getAccessibleMock(\TYPO3\Fluid\ViewHelpers\Format\NumberViewHelper::class, array('renderChildren'));
-
         $localizationConfiguration = new \TYPO3\Flow\I18n\Configuration('de_DE');
 
-        $mockLocalizationService = $this->getMock(\TYPO3\Flow\I18n\Service::class, array('getConfiguration'));
-=======
-        $localizationConfiguration = new \TYPO3\Flow\I18n\Configuration('de_DE');
-
-        $mockLocalizationService = $this->getMockBuilder('TYPO3\Flow\I18n\Service')->setMethods(array('getConfiguration'))->getMock();
->>>>>>> 95ff38e8
+        $mockLocalizationService = $this->getMockBuilder(\TYPO3\Flow\I18n\Service::class)->setMethods(array('getConfiguration'))->getMock();
         $mockLocalizationService->expects($this->once())->method('getConfiguration')->will($this->returnValue($localizationConfiguration));
         $this->inject($this->viewHelper, 'localizationService', $mockLocalizationService);
 
-<<<<<<< HEAD
-        $mockNumberFormatter = $this->getMock(\TYPO3\Flow\I18n\Formatter\NumberFormatter::class, array('formatDecimalNumber'));
-=======
-        $mockNumberFormatter = $this->getMockBuilder('TYPO3\Flow\I18n\Formatter\NumberFormatter')->setMethods(array('formatDecimalNumber'))->getMock();
->>>>>>> 95ff38e8
+        $mockNumberFormatter = $this->getMockBuilder(\TYPO3\Flow\I18n\Formatter\NumberFormatter::class)->setMethods(array('formatDecimalNumber'))->getMock();
         $mockNumberFormatter->expects($this->once())->method('formatDecimalNumber')->will($this->throwException(new \TYPO3\Flow\I18n\Exception()));
         $this->inject($this->viewHelper, 'numberFormatter', $mockNumberFormatter);
 
