--- conflicted
+++ resolved
@@ -36,11 +36,7 @@
      */
     public function renderCorrectlySetsTagNameAndAttributesAndContent()
     {
-<<<<<<< HEAD
-        $mockTagBuilder = $this->getMock(\TYPO3\Fluid\Core\ViewHelper\TagBuilder::class, array('setTagName', 'addAttribute', 'setContent'));
-=======
-        $mockTagBuilder = $this->createMock('TYPO3\Fluid\Core\ViewHelper\TagBuilder', array('setTagName', 'addAttribute', 'setContent'));
->>>>>>> 95ff38e8
+        $mockTagBuilder = $this->createMock(\TYPO3\Fluid\Core\ViewHelper\TagBuilder::class, array('setTagName', 'addAttribute', 'setContent'));
         $mockTagBuilder->expects($this->once())->method('setTagName')->with('a');
         $mockTagBuilder->expects($this->once())->method('addAttribute')->with('href', 'http://www.some-domain.tld');
         $mockTagBuilder->expects($this->once())->method('setContent')->with('some content');
@@ -57,11 +53,7 @@
      */
     public function renderAddsHttpPrefixIfSpecifiedUriDoesNotContainScheme()
     {
-<<<<<<< HEAD
-        $mockTagBuilder = $this->getMock(\TYPO3\Fluid\Core\ViewHelper\TagBuilder::class, array('setTagName', 'addAttribute', 'setContent'));
-=======
-        $mockTagBuilder = $this->createMock('TYPO3\Fluid\Core\ViewHelper\TagBuilder', array('setTagName', 'addAttribute', 'setContent'));
->>>>>>> 95ff38e8
+        $mockTagBuilder = $this->createMock(\TYPO3\Fluid\Core\ViewHelper\TagBuilder::class, array('setTagName', 'addAttribute', 'setContent'));
         $mockTagBuilder->expects($this->once())->method('setTagName')->with('a');
         $mockTagBuilder->expects($this->once())->method('addAttribute')->with('href', 'http://www.some-domain.tld');
         $mockTagBuilder->expects($this->once())->method('setContent')->with('some content');
@@ -78,11 +70,7 @@
      */
     public function renderAddsSpecifiedSchemeIfUriDoesNotContainScheme()
     {
-<<<<<<< HEAD
-        $mockTagBuilder = $this->getMock(\TYPO3\Fluid\Core\ViewHelper\TagBuilder::class, array('setTagName', 'addAttribute', 'setContent'));
-=======
-        $mockTagBuilder = $this->createMock('TYPO3\Fluid\Core\ViewHelper\TagBuilder', array('setTagName', 'addAttribute', 'setContent'));
->>>>>>> 95ff38e8
+        $mockTagBuilder = $this->createMock(\TYPO3\Fluid\Core\ViewHelper\TagBuilder::class, array('setTagName', 'addAttribute', 'setContent'));
         $mockTagBuilder->expects($this->once())->method('setTagName')->with('a');
         $mockTagBuilder->expects($this->once())->method('addAttribute')->with('href', 'ftp://some-domain.tld');
         $mockTagBuilder->expects($this->once())->method('setContent')->with('some content');
@@ -99,11 +87,7 @@
      */
     public function renderDoesNotAddEmptyScheme()
     {
-<<<<<<< HEAD
-        $mockTagBuilder = $this->getMock(\TYPO3\Fluid\Core\ViewHelper\TagBuilder::class, array('setTagName', 'addAttribute', 'setContent'));
-=======
-        $mockTagBuilder = $this->createMock('TYPO3\Fluid\Core\ViewHelper\TagBuilder', array('setTagName', 'addAttribute', 'setContent'));
->>>>>>> 95ff38e8
+        $mockTagBuilder = $this->createMock(\TYPO3\Fluid\Core\ViewHelper\TagBuilder::class, array('setTagName', 'addAttribute', 'setContent'));
         $mockTagBuilder->expects($this->once())->method('setTagName')->with('a');
         $mockTagBuilder->expects($this->once())->method('addAttribute')->with('href', 'some-domain.tld');
         $mockTagBuilder->expects($this->once())->method('setContent')->with('some content');
