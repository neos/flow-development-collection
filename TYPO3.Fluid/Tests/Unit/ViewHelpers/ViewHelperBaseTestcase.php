--- conflicted
+++ resolved
@@ -1,16 +1,6 @@
 <?php
 namespace TYPO3\Fluid\ViewHelpers;
 
-<<<<<<< HEAD
-/*                                                                        *
- * This script belongs to the Flow framework.                             *
- *                                                                        *
- * It is free software; you can redistribute it and/or modify it under    *
- * the terms of the MIT license.                                          *
- *                                                                        */
-use TYPO3\Fluid\Core\ViewHelper\AbstractTagBasedViewHelper;
-use TYPO3\Fluid\Core\ViewHelper\AbstractViewHelper;
-=======
 /*
  * This file is part of the TYPO3.Fluid package.
  *
@@ -20,7 +10,9 @@
  * information, please view the LICENSE file which was distributed with this
  * source code.
  */
->>>>>>> a0324d97
+
+use TYPO3\Fluid\Core\ViewHelper\AbstractTagBasedViewHelper;
+use TYPO3\Fluid\Core\ViewHelper\AbstractViewHelper;
 
 /**
  * Base test class for testing view helpers
