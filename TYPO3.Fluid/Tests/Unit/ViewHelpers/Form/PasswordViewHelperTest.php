<?php
namespace TYPO3\Fluid\ViewHelpers\Form;

/*
 * This file is part of the TYPO3.Fluid package.
 *
 * (c) Contributors of the Neos Project - www.neos.io
 *
 * This package is Open Source Software. For the full copyright and license
 * information, please view the LICENSE file which was distributed with this
 * source code.
 */

require_once(__DIR__ . '/Fixtures/EmptySyntaxTreeNode.php');
require_once(__DIR__ . '/Fixtures/Fixture_UserDomainClass.php');
require_once(__DIR__ . '/FormFieldViewHelperBaseTestcase.php');

/**
 * Test for the "Password" Form view helper
 */
class PasswordViewHelperTest extends \TYPO3\Fluid\Tests\Unit\ViewHelpers\Form\FormFieldViewHelperBaseTestcase
{
    /**
     * @var \TYPO3\Fluid\ViewHelpers\Form\PasswordViewHelper
     */
    protected $viewHelper;

    public function setUp()
    {
        parent::setUp();
        $this->viewHelper = $this->getAccessibleMock(\TYPO3\Fluid\ViewHelpers\Form\PasswordViewHelper::class, array('setErrorClassAttribute', 'registerFieldNameForFormTokenGeneration'));
        $this->arguments['name'] = '';
        $this->injectDependenciesIntoViewHelper($this->viewHelper);
        $this->viewHelper->initializeArguments();
    }

    /**
     * @test
     */
    public function renderCorrectlySetsTagName()
    {
<<<<<<< HEAD
        $mockTagBuilder = $this->getMock(\TYPO3\Fluid\Core\ViewHelper\TagBuilder::class, array('setTagName'), array(), '', false);
=======
        $mockTagBuilder = $this->createMock('TYPO3\Fluid\Core\ViewHelper\TagBuilder');
>>>>>>> 95ff38e8
        $mockTagBuilder->expects($this->once())->method('setTagName')->with('input');
        $this->viewHelper->injectTagBuilder($mockTagBuilder);

        $this->viewHelper->initialize();
        $this->viewHelper->render();
    }

    /**
     * @test
     */
    public function renderCorrectlySetsTypeNameAndValueAttributes()
    {
<<<<<<< HEAD
        $mockTagBuilder = $this->getMock(\TYPO3\Fluid\Core\ViewHelper\TagBuilder::class, array('addAttribute', 'setContent', 'render'), array(), '', false);
=======
        $mockTagBuilder = $this->getMockBuilder('TYPO3\Fluid\Core\ViewHelper\TagBuilder')->setMethods(array('setContent', 'render', 'addAttribute'))->getMock();
>>>>>>> 95ff38e8
        $mockTagBuilder->expects($this->at(0))->method('addAttribute')->with('type', 'password');
        $mockTagBuilder->expects($this->at(1))->method('addAttribute')->with('name', 'NameOfTextbox');
        $this->viewHelper->expects($this->once())->method('registerFieldNameForFormTokenGeneration')->with('NameOfTextbox');
        $mockTagBuilder->expects($this->at(2))->method('addAttribute')->with('value', 'Current value');
        $mockTagBuilder->expects($this->once())->method('render');
        $this->viewHelper->injectTagBuilder($mockTagBuilder);

        $arguments = array(
            'name' => 'NameOfTextbox',
            'value' => 'Current value'
        );
        $this->viewHelper->setArguments($arguments);

        $this->viewHelper->setViewHelperNode(new \TYPO3\Fluid\ViewHelpers\Fixtures\EmptySyntaxTreeNode());
        $this->viewHelper->initialize();
        $this->viewHelper->render();
    }

    /**
     * @test
     */
    public function renderCallsSetErrorClassAttribute()
    {
        $this->viewHelper->expects($this->once())->method('setErrorClassAttribute');
        $this->viewHelper->render();
    }
}<|MERGE_RESOLUTION|>--- conflicted
+++ resolved
@@ -39,11 +39,7 @@
      */
     public function renderCorrectlySetsTagName()
     {
-<<<<<<< HEAD
-        $mockTagBuilder = $this->getMock(\TYPO3\Fluid\Core\ViewHelper\TagBuilder::class, array('setTagName'), array(), '', false);
-=======
-        $mockTagBuilder = $this->createMock('TYPO3\Fluid\Core\ViewHelper\TagBuilder');
->>>>>>> 95ff38e8
+        $mockTagBuilder = $this->createMock(\TYPO3\Fluid\Core\ViewHelper\TagBuilder::class);
         $mockTagBuilder->expects($this->once())->method('setTagName')->with('input');
         $this->viewHelper->injectTagBuilder($mockTagBuilder);
 
@@ -56,11 +52,7 @@
      */
     public function renderCorrectlySetsTypeNameAndValueAttributes()
     {
-<<<<<<< HEAD
-        $mockTagBuilder = $this->getMock(\TYPO3\Fluid\Core\ViewHelper\TagBuilder::class, array('addAttribute', 'setContent', 'render'), array(), '', false);
-=======
-        $mockTagBuilder = $this->getMockBuilder('TYPO3\Fluid\Core\ViewHelper\TagBuilder')->setMethods(array('setContent', 'render', 'addAttribute'))->getMock();
->>>>>>> 95ff38e8
+        $mockTagBuilder = $this->getMockBuilder(\TYPO3\Fluid\Core\ViewHelper\TagBuilder::class)->setMethods(array('setContent', 'render', 'addAttribute'))->getMock();
         $mockTagBuilder->expects($this->at(0))->method('addAttribute')->with('type', 'password');
         $mockTagBuilder->expects($this->at(1))->method('addAttribute')->with('name', 'NameOfTextbox');
         $this->viewHelper->expects($this->once())->method('registerFieldNameForFormTokenGeneration')->with('NameOfTextbox');
