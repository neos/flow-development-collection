--- conflicted
+++ resolved
@@ -39,11 +39,7 @@
      */
     public function renderCorrectlySetsTagName()
     {
-<<<<<<< HEAD
-        $mockTagBuilder = $this->getMock(\TYPO3\Fluid\Core\ViewHelper\TagBuilder::class, array('setTagName'), array(), '', false);
-=======
-        $mockTagBuilder = $this->createMock('TYPO3\Fluid\Core\ViewHelper\TagBuilder', array('setTagName'), array(), '', false);
->>>>>>> 95ff38e8
+        $mockTagBuilder = $this->createMock(\TYPO3\Fluid\Core\ViewHelper\TagBuilder::class);
         $mockTagBuilder->expects($this->once())->method('setTagName')->with('textarea');
         $this->viewHelper->injectTagBuilder($mockTagBuilder);
 
@@ -56,11 +52,7 @@
      */
     public function renderCorrectlySetsNameAttributeAndContent()
     {
-<<<<<<< HEAD
-        $mockTagBuilder = $this->getMock(\TYPO3\Fluid\Core\ViewHelper\TagBuilder::class, array('addAttribute', 'setContent', 'render'), array(), '', false);
-=======
-        $mockTagBuilder = $this->createMock('TYPO3\Fluid\Core\ViewHelper\TagBuilder', array('addAttribute', 'setContent', 'render'), array(), '', false);
->>>>>>> 95ff38e8
+        $mockTagBuilder = $this->createMock(\TYPO3\Fluid\Core\ViewHelper\TagBuilder::class);
         $mockTagBuilder->expects($this->once())->method('addAttribute')->with('name', 'NameOfTextarea');
         $this->viewHelper->expects($this->once())->method('registerFieldNameForFormTokenGeneration')->with('NameOfTextarea');
         $mockTagBuilder->expects($this->once())->method('setContent')->with('Current value');
@@ -92,11 +84,7 @@
      */
     public function renderEscapesTextareaContent()
     {
-<<<<<<< HEAD
-        $mockTagBuilder = $this->getMock(\TYPO3\Fluid\Core\ViewHelper\TagBuilder::class, array('addAttribute', 'setContent', 'render'), array(), '', false);
-=======
-        $mockTagBuilder = $this->createMock('TYPO3\Fluid\Core\ViewHelper\TagBuilder', array('addAttribute', 'setContent', 'render'), array(), '', false);
->>>>>>> 95ff38e8
+        $mockTagBuilder = $this->createMock(\TYPO3\Fluid\Core\ViewHelper\TagBuilder::class);
         $mockTagBuilder->expects($this->once())->method('addAttribute')->with('name', 'NameOfTextarea');
         $this->viewHelper->expects($this->once())->method('registerFieldNameForFormTokenGeneration')->with('NameOfTextarea');
         $mockTagBuilder->expects($this->once())->method('setContent')->with('some &lt;tag&gt; &amp; &quot;quotes&quot;');
