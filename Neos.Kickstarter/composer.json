--- conflicted
+++ resolved
@@ -4,15 +4,9 @@
     "description": "A simple generator for controller and views.",
     "license": "MIT",
     "require": {
-<<<<<<< HEAD
         "php": "^8.0",
-        "neos/flow": "~8.0.0",
-        "neos/fluid-adaptor": "~8.0.0",
-=======
-        "php": "^7.3 || ^8.0",
         "neos/flow": "self.version",
         "neos/fluid-adaptor": "self.version",
->>>>>>> 81530307
         "neos/utility-arrays": "self.version"
     },
     "autoload": {
