--- conflicted
+++ resolved
@@ -20,11 +20,7 @@
     strategy:
       fail-fast: false
       matrix:
-<<<<<<< HEAD
-        php-versions: ['8.2']
-=======
-        php-versions: ['8.0', '8.1', '8.2', '8.3']
->>>>>>> 967acfa8
+        php-versions: ['8.2', '8.3']
         # see https://mariadb.com/kb/en/mariadb-server-release-dates/
         # this should be a current release, e.g. the LTS version
         mariadb-versions: ['10.6']
