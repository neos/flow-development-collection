--- conflicted
+++ resolved
@@ -1,9 +1,5 @@
 <?xml version="1.0" encoding="UTF-8"?>
-<<<<<<< HEAD
-<files psalm-version="3.4.11@85c9b6bb442039c773120059ae35a31f8ef9d488">
-=======
 <files psalm-version="3.4.12@86e5e50c1bb492045e70f2ebe1da3cad06e4e9b2">
->>>>>>> b10a1d65
   <file src="Packages/Framework/Neos.Cache/Classes/Backend/AbstractBackend.php">
     <PossiblyInvalidArgument occurrences="1">
       <code>$options</code>
@@ -16,7 +12,6 @@
     </TypeDoesNotContainType>
   </file>
   <file src="Packages/Framework/Neos.Cache/Classes/Backend/ApcuBackend.php">
-<<<<<<< HEAD
     <DocblockTypeContradiction occurrences="7">
       <code>$this-&gt;cache instanceof FrontendInterface</code>
       <code>$this-&gt;cache instanceof FrontendInterface</code>
@@ -29,8 +24,6 @@
     <InvalidScalarArgument occurrences="1">
       <code>1519241835065</code>
     </InvalidScalarArgument>
-=======
->>>>>>> b10a1d65
     <UndefinedClass occurrences="1">
       <code>\APCUIterator</code>
     </UndefinedClass>
@@ -201,7 +194,6 @@
     </PropertyTypeCoercion>
   </file>
   <file src="Packages/Framework/Neos.Cache/Classes/Psr/SimpleCache/SimpleCache.php">
-<<<<<<< HEAD
     <InvalidScalarArgument occurrences="5">
       <code>1515192811703</code>
       <code>1515193492062</code>
@@ -215,12 +207,10 @@
     <MissingReturnType occurrences="1">
       <code>ensureValidEntryIdentifier</code>
     </MissingReturnType>
-=======
     <MoreSpecificImplementedParamType occurrences="2">
       <code>$lifetime</code>
       <code>$ttl</code>
     </MoreSpecificImplementedParamType>
->>>>>>> b10a1d65
   </file>
   <file src="Packages/Framework/Neos.Eel/Classes/AbstractParser.php">
     <MissingParamType occurrences="14">
@@ -633,27 +623,22 @@
     </InvalidArgument>
   </file>
   <file src="Packages/Framework/Neos.Eel/Classes/FlowQuery/Operations/FirstOperation.php">
-<<<<<<< HEAD
     <InvalidArrayAccess occurrences="2">
       <code>$context[0]</code>
       <code>$context[0]</code>
     </InvalidArrayAccess>
+    <UndefinedInterfaceMethod occurrences="1">
+      <code>$context</code>
+    </UndefinedInterfaceMethod>
   </file>
   <file src="Packages/Framework/Neos.Eel/Classes/FlowQuery/Operations/GetOperation.php">
     <InvalidArrayAccess occurrences="2">
       <code>$context[$index]</code>
       <code>$context[$index]</code>
     </InvalidArrayAccess>
-=======
     <UndefinedInterfaceMethod occurrences="1">
       <code>$context</code>
     </UndefinedInterfaceMethod>
-  </file>
-  <file src="Packages/Framework/Neos.Eel/Classes/FlowQuery/Operations/GetOperation.php">
-    <UndefinedInterfaceMethod occurrences="1">
-      <code>$context</code>
-    </UndefinedInterfaceMethod>
->>>>>>> b10a1d65
   </file>
   <file src="Packages/Framework/Neos.Eel/Classes/FlowQuery/Operations/IsOperation.php">
     <InvalidArgument occurrences="1">
@@ -689,16 +674,13 @@
     </InvalidArrayOffset>
   </file>
   <file src="Packages/Framework/Neos.Eel/Classes/FlowQuery/Operations/Object/PropertyOperation.php">
-<<<<<<< HEAD
     <InvalidArrayAccess occurrences="2">
       <code>$context[0]</code>
       <code>$context[0]</code>
     </InvalidArrayAccess>
-=======
     <UndefinedInterfaceMethod occurrences="1">
       <code>$context</code>
     </UndefinedInterfaceMethod>
->>>>>>> b10a1d65
   </file>
   <file src="Packages/Framework/Neos.Eel/Classes/FlowQuery/Operations/RemoveOperation.php">
     <InvalidArgument occurrences="1">
@@ -1142,7 +1124,6 @@
       <code>FileBackend</code>
     </UndefinedClass>
   </file>
-<<<<<<< HEAD
   <file src="Packages/Framework/Neos.Flow/Classes/Cli/Command.php">
     <DocblockTypeContradiction occurrences="1">
       <code>$this-&gt;commandMethodReflection === null</code>
@@ -1160,8 +1141,6 @@
       <code>$response</code>
     </PropertyTypeCoercion>
   </file>
-=======
->>>>>>> b10a1d65
   <file src="Packages/Framework/Neos.Flow/Classes/Cli/CommandManager.php">
     <DocblockTypeContradiction occurrences="2">
       <code>$this-&gt;availableCommands === null</code>
@@ -1445,7 +1424,6 @@
       <code>$routeDefinitions</code>
     </MissingParamType>
   </file>
-<<<<<<< HEAD
   <file src="Packages/Framework/Neos.Flow/Classes/Configuration/Source/YamlSource.php">
     <InvalidScalarArgument occurrences="1">
       <code>1516893322579</code>
@@ -1454,8 +1432,6 @@
       <code>detectFilesWithWrongExtension</code>
     </MissingReturnType>
   </file>
-=======
->>>>>>> b10a1d65
   <file src="Packages/Framework/Neos.Flow/Classes/Core/Booting/Scripts.php">
     <ArgumentTypeCoercion occurrences="3">
       <code>$environment</code>
@@ -1513,12 +1489,9 @@
     </UndefinedInterfaceMethod>
   </file>
   <file src="Packages/Framework/Neos.Flow/Classes/Core/Bootstrap.php">
-<<<<<<< HEAD
     <MissingReturnType occurrences="1">
       <code>setPreselectedRequestHandlerClassName</code>
     </MissingReturnType>
-=======
->>>>>>> b10a1d65
     <NullableReturnStatement occurrences="1">
       <code>null</code>
     </NullableReturnStatement>
@@ -1608,111 +1581,11 @@
       <code>rand()</code>
     </InvalidScalarArgument>
   </file>
-<<<<<<< HEAD
-  <file src="Packages/Framework/Neos.Flow/Classes/Http/AbstractMessage.php">
-    <DocblockTypeContradiction occurrences="4">
-      <code>$content === null</code>
-      <code>is_resource($content)</code>
-      <code>$headerLine === null</code>
-      <code>is_resource($this-&gt;content)</code>
-    </DocblockTypeContradiction>
-    <ImplementedReturnTypeMismatch occurrences="2">
-      <code>Headers|iteratable</code>
-      <code>self</code>
-    </ImplementedReturnTypeMismatch>
-    <InvalidNullableReturnType occurrences="1">
-      <code>self</code>
-    </InvalidNullableReturnType>
-    <InvalidPropertyAssignmentValue occurrences="1">
-      <code>$content</code>
-    </InvalidPropertyAssignmentValue>
-    <LessSpecificImplementedReturnType occurrences="1">
-      <code>array|string</code>
-    </LessSpecificImplementedReturnType>
-    <PossiblyInvalidArgument occurrences="4">
-      <code>$values</code>
-      <code>$values</code>
-      <code>$contentType</code>
-      <code>$contentType</code>
-    </PossiblyInvalidArgument>
-    <PossiblyInvalidOperand occurrences="2">
-      <code>$values</code>
-      <code>$contentType</code>
-    </PossiblyInvalidOperand>
-    <PossiblyNullPropertyAssignmentValue occurrences="1">
-      <code>null</code>
-    </PossiblyNullPropertyAssignmentValue>
-    <UndefinedDocblockClass occurrences="2">
-      <code>Headers|iteratable</code>
-      <code>$newMessage-&gt;getHeaders()</code>
-    </UndefinedDocblockClass>
-  </file>
-  <file src="Packages/Framework/Neos.Flow/Classes/Http/BaseRequest.php">
-    <DocblockTypeContradiction occurrences="3">
-      <code>$this-&gt;baseUri === null</code>
-      <code>$this-&gt;content === null</code>
-      <code>$uri === null</code>
-    </DocblockTypeContradiction>
-    <ImplementedReturnTypeMismatch occurrences="2">
-      <code>void</code>
-      <code>string|resource</code>
-    </ImplementedReturnTypeMismatch>
-    <InvalidScalarArgument occurrences="1">
-      <code>filesize($streamMetaData['uri'])</code>
-    </InvalidScalarArgument>
-    <MissingReturnType occurrences="2">
-      <code>setBaseUri</code>
-      <code>updateHostFromUri</code>
-    </MissingReturnType>
-    <PossiblyInvalidArgument occurrences="1">
-      <code>$content</code>
-    </PossiblyInvalidArgument>
-    <PossiblyNullPropertyAssignmentValue occurrences="2">
-      <code>null</code>
-      <code>null</code>
-    </PossiblyNullPropertyAssignmentValue>
-    <PropertyTypeCoercion occurrences="2">
-      <code>$this-&gt;detectBaseUri()</code>
-      <code>$baseUri</code>
-    </PropertyTypeCoercion>
-  </file>
-  <file src="Packages/Framework/Neos.Flow/Classes/Http/Client/Browser.php">
-    <DocblockTypeContradiction occurrences="1">
-      <code>$uri instanceof Uri</code>
-    </DocblockTypeContradiction>
-    <ImplicitToStringCast occurrences="1">
-      <code>$this-&gt;lastRequest-&gt;getBaseUri()</code>
-    </ImplicitToStringCast>
-    <PossiblyInvalidArgument occurrences="4">
-      <code>$location</code>
-      <code>$location</code>
-      <code>$location</code>
-      <code>$this-&gt;lastResponse-&gt;getHeader('Content-Type')</code>
-    </PossiblyInvalidArgument>
-    <PossiblyInvalidOperand occurrences="1">
-      <code>$location</code>
-    </PossiblyInvalidOperand>
-  </file>
-  <file src="Packages/Framework/Neos.Flow/Classes/Http/Client/CurlEngine.php">
-    <MissingReturnType occurrences="1">
-      <code>setOption</code>
-    </MissingReturnType>
-    <PossiblyInvalidArgument occurrences="2">
-      <code>$request-&gt;getContent()</code>
-      <code>$request-&gt;getContent()</code>
-    </PossiblyInvalidArgument>
-    <UndefinedDocblockClass occurrences="1">
-      <code>$request-&gt;getHeaders()</code>
-    </UndefinedDocblockClass>
-  </file>
-=======
->>>>>>> b10a1d65
   <file src="Packages/Framework/Neos.Flow/Classes/Http/Client/InternalRequestEngine.php">
     <UndefinedClass occurrences="1">
       <code>FunctionalTestRequestHandler</code>
     </UndefinedClass>
   </file>
-<<<<<<< HEAD
   <file src="Packages/Framework/Neos.Flow/Classes/Http/Component/ComponentChain.php">
     <DocblockTypeContradiction occurrences="1">
       <code>$component === null</code>
@@ -1721,8 +1594,6 @@
       <code>$componentContext-&gt;getHttpResponse()</code>
     </PropertyTypeCoercion>
   </file>
-=======
->>>>>>> b10a1d65
   <file src="Packages/Framework/Neos.Flow/Classes/Http/Component/ComponentChainFactory.php">
     <InvalidNullableReturnType occurrences="1">
       <code>ComponentChain</code>
@@ -1837,76 +1708,9 @@
       <code>array</code>
     </InvalidReturnType>
   </file>
-<<<<<<< HEAD
-  <file src="Packages/Framework/Neos.Flow/Classes/Http/Request.php">
-    <InvalidNullableReturnType occurrences="2">
-      <code>integer</code>
-      <code>string</code>
-    </InvalidNullableReturnType>
-    <MissingReturnType occurrences="3">
-      <code>setBaseUri</code>
-      <code>setAttribute</code>
-      <code>unsetAttribute</code>
-    </MissingReturnType>
-    <NullArgument occurrences="1">
-      <code>null</code>
-    </NullArgument>
-    <NullableReturnStatement occurrences="2">
-      <code>$this-&gt;uri-&gt;getPort()</code>
-      <code>MediaTypeHelper::negotiateMediaType(MediaTypeHelper::determineAcceptedMediaTypes($this), $supportedMediaTypes, $trim)</code>
-    </NullableReturnStatement>
-    <UndefinedConstant occurrences="2">
-      <code>FLOW_VERSION_BRANCH</code>
-      <code>FLOW_PATH_WEB</code>
-    </UndefinedConstant>
-  </file>
-=======
->>>>>>> b10a1d65
   <file src="Packages/Framework/Neos.Flow/Classes/Http/RequestHandler.php">
     <PropertyTypeCoercion occurrences="1">
       <code>$objectManager-&gt;get(ComponentChain::class)</code>
-    </PropertyTypeCoercion>
-  </file>
-<<<<<<< HEAD
-  <file src="Packages/Framework/Neos.Flow/Classes/Http/Response.php">
-    <DocblockTypeContradiction occurrences="4">
-      <code>is_int($code)</code>
-      <code>$message === null</code>
-      <code>is_object($output)</code>
-      <code>is_array($output)</code>
-    </DocblockTypeContradiction>
-    <ImplementedReturnTypeMismatch occurrences="1">
-      <code>Response</code>
-    </ImplementedReturnTypeMismatch>
-    <InvalidMethodCall occurrences="1">
-      <code>getTimestamp</code>
-    </InvalidMethodCall>
-    <InvalidReturnStatement occurrences="4">
-      <code>$this-&gt;headers-&gt;get('Date')</code>
-      <code>$this-&gt;headers-&gt;get('Last-Modified')</code>
-      <code>$this-&gt;headers-&gt;get('Expires')</code>
-      <code>$this-&gt;headers-&gt;get('Age')</code>
-    </InvalidReturnStatement>
-    <InvalidReturnType occurrences="4">
-      <code>string</code>
-      <code>\DateTime</code>
-      <code>\DateTime</code>
-      <code>\DateTime</code>
-    </InvalidReturnType>
-    <InvalidScalarArgument occurrences="4">
-      <code>$age</code>
-      <code>$maximumAge</code>
-      <code>strlen($this-&gt;content)</code>
-      <code>strlen($this-&gt;content)</code>
-    </InvalidScalarArgument>
-    <MissingReturnType occurrences="1">
-      <code>setHeaders</code>
-    </MissingReturnType>
-    <PossiblyNullPropertyAssignmentValue occurrences="1">
-      <code>$parentResponse</code>
-    </PossiblyNullPropertyAssignmentValue>
-    <PropertyTypeCoercion occurrences="1">
-      <code>$parentResponse</code>
     </PropertyTypeCoercion>
   </file>
   <file src="Packages/Framework/Neos.Flow/Classes/Http/UploadedFile.php">
@@ -1921,9 +1725,6 @@
       <code>moveTo</code>
       <code>throwExceptionIfNotAccessible</code>
     </MissingReturnType>
-=======
-  <file src="Packages/Framework/Neos.Flow/Classes/Http/UploadedFile.php">
->>>>>>> b10a1d65
     <PossiblyNullArgument occurrences="1">
       <code>$this-&gt;file</code>
     </PossiblyNullArgument>
@@ -1936,32 +1737,6 @@
       <code>FLOW_SAPITYPE</code>
     </UndefinedConstant>
   </file>
-<<<<<<< HEAD
-  <file src="Packages/Framework/Neos.Flow/Classes/Http/Uri.php">
-    <DocblockTypeContradiction occurrences="3">
-      <code>is_string($uriString)</code>
-      <code>$this-&gt;arguments === null</code>
-      <code>$this-&gt;port === null</code>
-    </DocblockTypeContradiction>
-    <InvalidScalarArgument occurrences="1">
-      <code>$port</code>
-    </InvalidScalarArgument>
-    <PossiblyNullOperand occurrences="1">
-      <code>$port</code>
-    </PossiblyNullOperand>
-    <PossiblyNullPropertyAssignmentValue occurrences="3">
-      <code>$password</code>
-      <code>$port !== null ? (int)$port : null</code>
-      <code>null</code>
-    </PossiblyNullPropertyAssignmentValue>
-  </file>
-  <file src="Packages/Framework/Neos.Flow/Classes/Http/UriTemplate.php">
-    <MissingParamType occurrences="1">
-      <code>$useQueryString</code>
-    </MissingParamType>
-  </file>
-=======
->>>>>>> b10a1d65
   <file src="Packages/Framework/Neos.Flow/Classes/I18n/Cldr/CldrModel.php">
     <LoopInvalidation occurrences="1">
       <code>$data</code>
@@ -2250,7 +2025,6 @@
       <code>null</code>
     </PossiblyNullPropertyAssignmentValue>
   </file>
-<<<<<<< HEAD
   <file src="Packages/Framework/Neos.Flow/Classes/Mvc/ActionRequest.php">
     <DocblockTypeContradiction occurrences="4">
       <code>!$parentRequest instanceof HttpRequest &amp;&amp; !$parentRequest instanceof ActionRequest</code>
@@ -2296,16 +2070,11 @@
       <code>throwStatus</code>
     </MissingReturnType>
     <PossiblyNullArgument occurrences="3">
-=======
-  <file src="Packages/Framework/Neos.Flow/Classes/Mvc/Controller/AbstractController.php">
-    <PossiblyNullArgument occurrences="2">
->>>>>>> b10a1d65
       <code>$mediaType</code>
       <code>$arguments</code>
     </PossiblyNullArgument>
   </file>
   <file src="Packages/Framework/Neos.Flow/Classes/Mvc/Controller/ActionController.php">
-<<<<<<< HEAD
     <DocblockTypeContradiction occurrences="2">
       <code>$this-&gt;view === null</code>
       <code>$referringRequest === null</code>
@@ -2313,8 +2082,6 @@
     <InvalidCast occurrences="1">
       <code>$actionResult</code>
     </InvalidCast>
-=======
->>>>>>> b10a1d65
     <PossiblyNullArgument occurrences="1">
       <code>$targetNotFoundError-&gt;getCode()</code>
     </PossiblyNullArgument>
@@ -2393,7 +2160,6 @@
       <code>FLOW_PATH_FLOW</code>
     </UndefinedConstant>
   </file>
-<<<<<<< HEAD
   <file src="Packages/Framework/Neos.Flow/Classes/Mvc/DispatchComponent.php">
     <ArgumentTypeCoercion occurrences="3">
       <code>$httpRequest</code>
@@ -2442,23 +2208,18 @@
     <MissingReturnType occurrences="1">
       <code>initiateDispatchLoop</code>
     </MissingReturnType>
+    <ImplicitToStringCast occurrences="1">
+      <code>$request-&gt;getHttpRequest()-&gt;getUri()</code>
+    </ImplicitToStringCast>
     <UndefinedInterfaceMethod occurrences="6">
       <code>info</code>
       <code>info</code>
       <code>getHttpRequest</code>
       <code>notice</code>
-=======
-  <file src="Packages/Framework/Neos.Flow/Classes/Mvc/Dispatcher.php">
-    <ImplicitToStringCast occurrences="1">
-      <code>$request-&gt;getHttpRequest()-&gt;getUri()</code>
-    </ImplicitToStringCast>
-    <UndefinedInterfaceMethod occurrences="1">
->>>>>>> b10a1d65
       <code>warning</code>
     </UndefinedInterfaceMethod>
   </file>
   <file src="Packages/Framework/Neos.Flow/Classes/Mvc/RequestMatcher.php">
-<<<<<<< HEAD
     <DocblockTypeContradiction occurrences="2">
       <code>$this-&gt;request === null</code>
       <code>$this-&gt;request === null</code>
@@ -2466,32 +2227,11 @@
     <PossiblyInvalidArgument occurrences="1">
       <code>$this-&gt;request-&gt;getParentRequest()</code>
     </PossiblyInvalidArgument>
-=======
->>>>>>> b10a1d65
     <PossiblyNullPropertyAssignmentValue occurrences="2">
       <code>$actionRequest</code>
       <code>$parentMatcher</code>
     </PossiblyNullPropertyAssignmentValue>
   </file>
-<<<<<<< HEAD
-  <file src="Packages/Framework/Neos.Flow/Classes/Mvc/Response.php">
-    <PossiblyNullPropertyAssignmentValue occurrences="1">
-      <code>null</code>
-    </PossiblyNullPropertyAssignmentValue>
-  </file>
-  <file src="Packages/Framework/Neos.Flow/Classes/Mvc/ResponseDeprecationTrait.php">
-    <InvalidReturnType occurrences="1">
-      <code>getStatusMessageByCode</code>
-    </InvalidReturnType>
-    <MissingReturnType occurrences="1">
-      <code>setHeaders</code>
-    </MissingReturnType>
-    <PossiblyNullPropertyAssignmentValue occurrences="1">
-      <code>$parentResponse</code>
-    </PossiblyNullPropertyAssignmentValue>
-  </file>
-=======
->>>>>>> b10a1d65
   <file src="Packages/Framework/Neos.Flow/Classes/Mvc/Routing/AbstractRoutePart.php">
     <PossiblyNullPropertyAssignmentValue occurrences="1">
       <code>null</code>
@@ -2658,7 +2398,6 @@
       <code>$uriConstraints-&gt;getPathConstraint()</code>
     </PossiblyNullArgument>
   </file>
-<<<<<<< HEAD
   <file src="Packages/Framework/Neos.Flow/Classes/Mvc/Routing/RoutingComponent.php">
     <ArgumentTypeCoercion occurrences="1">
       <code>$componentContext-&gt;getHttpRequest()</code>
@@ -2677,9 +2416,6 @@
     <PossiblyInvalidArgument occurrences="1">
       <code>$request-&gt;getParentRequest()</code>
     </PossiblyInvalidArgument>
-=======
-  <file src="Packages/Framework/Neos.Flow/Classes/Mvc/Routing/UriBuilder.php">
->>>>>>> b10a1d65
     <PossiblyNullPropertyAssignmentValue occurrences="2">
       <code>null</code>
       <code>null</code>
@@ -2689,15 +2425,12 @@
     <InvalidReturnStatement occurrences="1">
       <code>$this-&gt;transformObject($value, $configuration)</code>
     </InvalidReturnStatement>
-<<<<<<< HEAD
     <PossiblyUndefinedMethod occurrences="1">
       <code>setHeader</code>
     </PossiblyUndefinedMethod>
-=======
     <InvalidReturnType occurrences="1">
       <code>array</code>
     </InvalidReturnType>
->>>>>>> b10a1d65
   </file>
   <file src="Packages/Framework/Neos.Flow/Classes/Mvc/ViewConfigurationManager.php">
     <PossiblyNullIterator occurrences="1">
@@ -3823,7 +3556,6 @@
     </UndefinedVariable>
   </file>
   <file src="Packages/Framework/Neos.Flow/Classes/Security/Account.php">
-<<<<<<< HEAD
     <DocblockTypeContradiction occurrences="2">
       <code>$role instanceof Role</code>
       <code>$this-&gt;expirationDate === null</code>
@@ -3831,8 +3563,6 @@
     <PossiblyInvalidArrayOffset occurrences="1">
       <code>$this-&gt;roleIdentifiers[$identifierIndex]</code>
     </PossiblyInvalidArrayOffset>
-=======
->>>>>>> b10a1d65
     <PossiblyNullPropertyAssignmentValue occurrences="1">
       <code>$expirationDate</code>
     </PossiblyNullPropertyAssignmentValue>
@@ -4449,7 +4179,6 @@
       <code>$validator-&gt;setValidatedInstancesContainer</code>
     </NoInterfaceProperties>
   </file>
-<<<<<<< HEAD
   <file src="Packages/Framework/Neos.Flow/Classes/Validation/Validator/GenericObjectValidator.php">
     <DocblockTypeContradiction occurrences="1">
       <code>$this-&gt;validatedInstancesContainer === null</code>
@@ -4465,8 +4194,6 @@
       <code>$classSchema === null</code>
     </DocblockTypeContradiction>
   </file>
-=======
->>>>>>> b10a1d65
   <file src="Packages/Framework/Neos.Flow/Classes/Validation/ValidatorResolver.php">
     <DocblockTypeContradiction occurrences="2">
       <code>$newValidator === null</code>
@@ -4678,7 +4405,6 @@
     </MissingDocblockType>
   </file>
   <file src="Packages/Framework/Neos.FluidAdaptor/Classes/Core/Widget/AbstractWidgetViewHelper.php">
-<<<<<<< HEAD
     <ArgumentTypeCoercion occurrences="2">
       <code>$subRequest</code>
       <code>$subRequest</code>
@@ -4689,19 +4415,15 @@
       <code>$this-&gt;controller instanceof AbstractWidgetController</code>
       <code>$subRequest-&gt;getControllerActionName() === null</code>
     </DocblockTypeContradiction>
-    <MissingDocblockType occurrences="2">
-=======
     <InvalidReturnType occurrences="1">
       <code>string</code>
     </InvalidReturnType>
-    <MissingDocblockType occurrences="1">
->>>>>>> b10a1d65
+    <MissingDocblockType occurrences="2">
       <code>$subRequest</code>
     </MissingDocblockType>
     <PropertyTypeCoercion occurrences="1">
       <code>$this-&gt;objectManager-&gt;get(WidgetContext::class)</code>
     </PropertyTypeCoercion>
-<<<<<<< HEAD
     <TooManyArguments occurrences="1">
       <code>get</code>
     </TooManyArguments>
@@ -4725,8 +4447,6 @@
     <NullableReturnStatement occurrences="1">
       <code>null</code>
     </NullableReturnStatement>
-=======
->>>>>>> b10a1d65
   </file>
   <file src="Packages/Framework/Neos.FluidAdaptor/Classes/Core/Widget/WidgetContext.php">
     <DocblockTypeContradiction occurrences="1">
@@ -4811,7 +4531,6 @@
     </PossiblyNullArgument>
   </file>
   <file src="Packages/Framework/Neos.FluidAdaptor/Classes/ViewHelpers/Form/AbstractFormFieldViewHelper.php">
-<<<<<<< HEAD
     <DocblockTypeContradiction occurrences="1">
       <code>$validationResults === null</code>
     </DocblockTypeContradiction>
@@ -4822,8 +4541,6 @@
     <LessSpecificReturnStatement occurrences="1">
       <code>$this-&gt;controllerContext-&gt;getRequest()</code>
     </LessSpecificReturnStatement>
-=======
->>>>>>> b10a1d65
     <MissingDocblockType occurrences="2">
       <code>$validationResults</code>
       <code>$validationResults</code>
@@ -4836,7 +4553,6 @@
     </DocblockTypeContradiction>
   </file>
   <file src="Packages/Framework/Neos.FluidAdaptor/Classes/ViewHelpers/Form/SelectViewHelper.php">
-<<<<<<< HEAD
     <DocblockTypeContradiction occurrences="1">
       <code>$label</code>
     </DocblockTypeContradiction>
@@ -4845,9 +4561,6 @@
       <code>$value</code>
       <code>$value</code>
       <code>$value</code>
-=======
-    <InvalidCast occurrences="1">
->>>>>>> b10a1d65
       <code>$valueElement</code>
     </InvalidCast>
   </file>
@@ -4873,34 +4586,6 @@
       <code>$date</code>
     </InvalidOperand>
   </file>
-<<<<<<< HEAD
-  <file src="Packages/Framework/Neos.FluidAdaptor/Classes/ViewHelpers/Format/HtmlentitiesDecodeViewHelper.php">
-    <PossiblyInvalidArgument occurrences="1">
-      <code>$value</code>
-    </PossiblyInvalidArgument>
-  </file>
-  <file src="Packages/Framework/Neos.FluidAdaptor/Classes/ViewHelpers/Format/HtmlentitiesViewHelper.php">
-    <PossiblyInvalidArgument occurrences="1">
-      <code>$value</code>
-    </PossiblyInvalidArgument>
-  </file>
-  <file src="Packages/Framework/Neos.FluidAdaptor/Classes/ViewHelpers/Format/NumberViewHelper.php">
-    <DocblockTypeContradiction occurrences="1">
-      <code>$useLocale !== null</code>
-    </DocblockTypeContradiction>
-  </file>
-  <file src="Packages/Framework/Neos.FluidAdaptor/Classes/ViewHelpers/Format/StripTagsViewHelper.php">
-    <PossiblyInvalidArgument occurrences="1">
-      <code>$value</code>
-    </PossiblyInvalidArgument>
-  </file>
-  <file src="Packages/Framework/Neos.FluidAdaptor/Classes/ViewHelpers/Format/UrlencodeViewHelper.php">
-    <PossiblyInvalidArgument occurrences="1">
-      <code>$value</code>
-    </PossiblyInvalidArgument>
-  </file>
-=======
->>>>>>> b10a1d65
   <file src="Packages/Framework/Neos.FluidAdaptor/Classes/ViewHelpers/Link/ActionViewHelper.php">
     <InvalidScalarArgument occurrences="1">
       <code>$exception-&gt;getCode()</code>
