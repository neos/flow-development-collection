--- conflicted
+++ resolved
@@ -799,9 +799,6 @@
     <UndefinedConstant occurrences="1">
       <code>FLOW_SAPITYPE</code>
     </UndefinedConstant>
-    <UndefinedMethod occurrences="1">
-      <code>isInitialized</code>
-    </UndefinedMethod>
   </file>
   <file src="Packages/Framework/Neos.Flow/Classes/Error/ErrorHandler.php">
     <InvalidArgument occurrences="1">
@@ -877,19 +874,12 @@
     <UnsafeInstantiation occurrences="1"/>
   </file>
   <file src="Packages/Framework/Neos.Flow/Classes/Http/Headers.php">
-    <InvalidNullableReturnType occurrences="1">
-      <code>string</code>
-    </InvalidNullableReturnType>
-    <NullableReturnStatement occurrences="3">
-      <code>$cacheControl === '' ? null : $cacheControl</code>
+    <NullableReturnStatement occurrences="2">
       <code>isset($this-&gt;cookies[$name]) ? $this-&gt;cookies[$name] : null</code>
       <code>null</code>
     </NullableReturnStatement>
   </file>
   <file src="Packages/Framework/Neos.Flow/Classes/Http/Helper/ResponseInformationHelper.php">
-    <InvalidLiteralArgument occurrences="1">
-      <code>'no-cache'</code>
-    </InvalidLiteralArgument>
     <InvalidScalarArgument occurrences="1">
       <code>$response-&gt;getBody()-&gt;getSize()</code>
     </InvalidScalarArgument>
@@ -1614,6 +1604,9 @@
     </PropertyTypeCoercion>
   </file>
   <file src="Packages/Framework/Neos.Flow/Classes/Persistence/Doctrine/EntityManagerConfiguration.php">
+    <InvalidArgument occurrences="1">
+      <code>$cache</code>
+    </InvalidArgument>
     <PossiblyNullReference occurrences="2">
       <code>getRegionsConfiguration</code>
       <code>setCacheFactory</code>
@@ -1631,6 +1624,9 @@
     <MoreSpecificReturnType occurrences="1">
       <code>ClassReflection</code>
     </MoreSpecificReturnType>
+    <NullableReturnStatement occurrences="1">
+      <code>$this-&gt;reflClass</code>
+    </NullableReturnStatement>
     <PropertyTypeCoercion occurrences="1">
       <code>$this-&gt;rootEntityName = $this-&gt;reflClass-&gt;getName()</code>
     </PropertyTypeCoercion>
@@ -1641,11 +1637,10 @@
     </ArgumentTypeCoercion>
   </file>
   <file src="Packages/Framework/Neos.Flow/Classes/Persistence/Doctrine/Mapping/Driver/FlowAnnotationDriver.php">
-    <ArgumentTypeCoercion occurrences="2">
+    <ArgumentTypeCoercion occurrences="3">
       <code>$className</code>
       <code>$classSchema-&gt;getRepositoryClassName()</code>
     </ArgumentTypeCoercion>
-    <InvalidArgument occurrences="1"/>
     <InvalidPropertyAssignmentValue occurrences="1">
       <code>new IndexedReader(new AnnotationReader())</code>
     </InvalidPropertyAssignmentValue>
@@ -1653,7 +1648,6 @@
       <code>$uniqueConstraint-&gt;name</code>
       <code>$uniqueConstraint-&gt;options</code>
     </InvalidPropertyFetch>
-    <InvalidScalarArgument occurrences="1"/>
     <LessSpecificImplementedReturnType occurrences="1">
       <code>array</code>
     </LessSpecificImplementedReturnType>
@@ -1682,26 +1676,7 @@
     <InvalidPropertyAssignmentValue occurrences="1">
       <code>$this-&gt;queryBuilder-&gt;getParameters()</code>
     </InvalidPropertyAssignmentValue>
-<<<<<<< HEAD
-    <InvalidScalarArgument occurrences="6">
-      <code>$dbalException-&gt;getCode()</code>
-      <code>$dbalException-&gt;getCode()</code>
-      <code>$dbalException-&gt;getCode()</code>
-=======
-    <InvalidReturnStatement occurrences="4">
-      <code>$this-&gt;queryBuilder-&gt;expr()-&gt;isNull($aliasedPropertyName)</code>
-      <code>$this-&gt;queryBuilder-&gt;getParameters()</code>
-      <code>'(' . $this-&gt;getParamNeedle($operand) . ' MEMBER OF ' . $this-&gt;getPropertyNameWithAlias($propertyName) . ')'</code>
-      <code>'(' . $this-&gt;getPropertyNameWithAlias($propertyName) . ' IS EMPTY)'</code>
-    </InvalidReturnStatement>
-    <InvalidReturnType occurrences="4">
-      <code>array</code>
-      <code>boolean</code>
-      <code>object</code>
-      <code>object</code>
-    </InvalidReturnType>
     <InvalidScalarArgument occurrences="3">
->>>>>>> 3700654f
       <code>$pdoException-&gt;getCode()</code>
       <code>$pdoException-&gt;getCode()</code>
       <code>$pdoException-&gt;getCode()</code>
@@ -1730,6 +1705,9 @@
     </PossiblyInvalidArgument>
   </file>
   <file src="Packages/Framework/Neos.Flow/Classes/Persistence/Doctrine/Service.php">
+    <ArgumentTypeCoercion occurrences="1">
+      <code>$hydrationMode</code>
+    </ArgumentTypeCoercion>
     <PossiblyNullReference occurrences="1">
       <code>getAllClassNames</code>
     </PossiblyNullReference>
