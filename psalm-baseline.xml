--- conflicted
+++ resolved
@@ -723,6 +723,12 @@
     <InvalidOperand occurrences="1">
       <code>$index</code>
     </InvalidOperand>
+    <MissingDocblockType occurrences="1">
+      <code>$route</code>
+    </MissingDocblockType>
+    <PossiblyNullArgument occurrences="1">
+      <code>$subPackageKey</code>
+    </PossiblyNullArgument>
   </file>
   <file src="Packages/Framework/Neos.Flow/Classes/Command/SchemaCommandController.php">
     <UndefinedConstant occurrences="1">
@@ -737,9 +743,6 @@
     <PossiblyNullIterator occurrences="1">
       <code>$methodNames</code>
     </PossiblyNullIterator>
-    <PossiblyNullReference occurrences="1">
-      <code>createPrivilege</code>
-    </PossiblyNullReference>
     <PossiblyUndefinedMethod occurrences="1">
       <code>matchesMethod</code>
     </PossiblyUndefinedMethod>
@@ -944,14 +947,11 @@
       <code>date('YmdHis', $_SERVER['REQUEST_TIME'])</code>
     </PossiblyFalseOperand>
   </file>
-<<<<<<< HEAD
-=======
   <file src="Packages/Framework/Neos.Flow/Classes/Http/Client/CurlEngine.php">
     <InvalidScalarArgument occurrences="1">
       <code>$curlResult</code>
     </InvalidScalarArgument>
   </file>
->>>>>>> 5637314a
   <file src="Packages/Framework/Neos.Flow/Classes/Http/Client/InternalRequestEngine.php">
     <UndefinedClass occurrences="1">
       <code>FunctionalTestRequestHandler</code>
@@ -967,6 +967,16 @@
     <TooManyArguments occurrences="1">
       <code>get</code>
     </TooManyArguments>
+  </file>
+  <file src="Packages/Framework/Neos.Flow/Classes/Http/Component/RequestBodyParsingComponent.php">
+    <PossiblyInvalidArgument occurrences="1">
+      <code>$parsedBody</code>
+    </PossiblyInvalidArgument>
+  </file>
+  <file src="Packages/Framework/Neos.Flow/Classes/Http/Component/TrustedProxiesComponent.php">
+    <InvalidScalarArgument occurrences="1">
+      <code>$portFromHost</code>
+    </InvalidScalarArgument>
   </file>
   <file src="Packages/Framework/Neos.Flow/Classes/Http/ContentStream.php">
     <PossiblyNullArgument occurrences="1">
@@ -1025,11 +1035,6 @@
     <InvalidReturnType occurrences="1">
       <code>array</code>
     </InvalidReturnType>
-  </file>
-  <file src="Packages/Framework/Neos.Flow/Classes/Http/Middleware/RequestBodyParsingMiddleware.php">
-    <PossiblyInvalidArgument occurrences="1">
-      <code>$parsedBody</code>
-    </PossiblyInvalidArgument>
   </file>
   <file src="Packages/Framework/Neos.Flow/Classes/Http/RequestHandler.php">
     <PropertyTypeCoercion occurrences="1">
@@ -1092,11 +1097,7 @@
       <code>$positionOfSecondPlaceholder</code>
       <code>$positionOfSecondPlaceholder</code>
     </PossiblyFalseOperand>
-<<<<<<< HEAD
-    <PossiblyUndefinedVariable occurrences="1">
-=======
     <PossiblyUndefinedVariable occurrences="2">
->>>>>>> 5637314a
       <code>$localizedLiterals</code>
       <code>$realFormatLength</code>
     </PossiblyUndefinedVariable>
@@ -1301,15 +1302,6 @@
       <code>null</code>
     </PossiblyNullPropertyAssignmentValue>
   </file>
-<<<<<<< HEAD
-  <file src="Packages/Framework/Neos.Flow/Classes/Mvc/ActionResponse.php">
-    <UndefinedClass occurrences="4">
-      <code>SetHeaderComponent</code>
-      <code>ReplaceHttpResponseComponent</code>
-      <code>SetHeaderComponent</code>
-      <code>ReplaceHttpResponseComponent</code>
-    </UndefinedClass>
-=======
   <file src="Packages/Framework/Neos.Flow/Classes/Mvc/ActionRequest.php">
     <NullableReturnStatement occurrences="1">
       <code>$this-&gt;internalArguments[$argumentName] ?? null</code>
@@ -1320,7 +1312,6 @@
       <code>$content</code>
       <code>stream_for()</code>
     </PropertyTypeCoercion>
->>>>>>> 5637314a
   </file>
   <file src="Packages/Framework/Neos.Flow/Classes/Mvc/Controller/AbstractController.php">
     <PossiblyNullArgument occurrences="1">
@@ -1450,6 +1441,9 @@
       <code>$routePart</code>
       <code>$routePart</code>
     </MissingDocblockType>
+    <NullArgument occurrences="1">
+      <code>null</code>
+    </NullArgument>
     <PossiblyInvalidArgument occurrences="1">
       <code>$matchResults</code>
     </PossiblyInvalidArgument>
@@ -1501,6 +1495,9 @@
       <code>null</code>
       <code>null</code>
     </NullableReturnStatement>
+    <PossiblyNullArgument occurrences="1">
+      <code>$uriConstraints-&gt;getPathConstraint()</code>
+    </PossiblyNullArgument>
   </file>
   <file src="Packages/Framework/Neos.Flow/Classes/Mvc/Routing/UriBuilder.php">
     <PossiblyNullPropertyAssignmentValue occurrences="2">
@@ -1771,15 +1768,7 @@
     </MoreSpecificReturnType>
   </file>
   <file src="Packages/Framework/Neos.Flow/Classes/Persistence/Doctrine/Mapping/Driver/FlowAnnotationDriver.php">
-<<<<<<< HEAD
-    <ArgumentTypeCoercion occurrences="5">
-      <code>$metadata</code>
-      <code>$metadata</code>
-      <code>$metadata</code>
-      <code>$metadata</code>
-=======
     <ArgumentTypeCoercion occurrences="2">
->>>>>>> 5637314a
       <code>$className</code>
       <code>$classSchema-&gt;getRepositoryClassName()</code>
     </ArgumentTypeCoercion>
@@ -1810,23 +1799,12 @@
     </NullableReturnStatement>
   </file>
   <file src="Packages/Framework/Neos.Flow/Classes/Persistence/Doctrine/Query.php">
-    <ImplementedReturnTypeMismatch occurrences="2">
-      <code>Comparison|string</code>
-      <code>string</code>
-    </ImplementedReturnTypeMismatch>
     <ImplicitToStringCast occurrences="1">
       <code>$this-&gt;queryBuilder-&gt;expr()-&gt;lower($aliasedPropertyName)</code>
     </ImplicitToStringCast>
     <InvalidPropertyAssignmentValue occurrences="1">
       <code>$this-&gt;queryBuilder-&gt;getParameters()</code>
     </InvalidPropertyAssignmentValue>
-<<<<<<< HEAD
-    <InvalidReturnStatement occurrences="1">
-      <code>'(' . $this-&gt;getPropertyNameWithAlias($propertyName) . ' IS EMPTY)'</code>
-    </InvalidReturnStatement>
-    <InvalidReturnType occurrences="1">
-      <code>boolean</code>
-=======
     <InvalidReturnStatement occurrences="4">
       <code>$this-&gt;queryBuilder-&gt;expr()-&gt;isNull($aliasedPropertyName)</code>
       <code>$this-&gt;queryBuilder-&gt;getParameters()</code>
@@ -1838,7 +1816,6 @@
       <code>boolean</code>
       <code>object</code>
       <code>object</code>
->>>>>>> 5637314a
     </InvalidReturnType>
     <InvalidScalarArgument occurrences="6">
       <code>$dbalException-&gt;getCode()</code>
@@ -1848,6 +1825,9 @@
       <code>$pdoException-&gt;getCode()</code>
       <code>$pdoException-&gt;getCode()</code>
     </InvalidScalarArgument>
+    <NullArgument occurrences="1">
+      <code>null</code>
+    </NullArgument>
     <PropertyTypeCoercion occurrences="1">
       <code>$entityManager</code>
     </PropertyTypeCoercion>
@@ -1862,7 +1842,7 @@
       <code>$classMetadata</code>
     </ArgumentTypeCoercion>
     <ImplementedReturnTypeMismatch occurrences="1">
-      <code>QueryResultInterface</code>
+      <code>\Neos\Flow\Persistence\QueryResultInterface</code>
     </ImplementedReturnTypeMismatch>
     <InvalidNullableReturnType occurrences="1">
       <code>object</code>
@@ -1870,19 +1850,32 @@
     <NullableReturnStatement occurrences="1">
       <code>$this-&gt;entityManager-&gt;find($this-&gt;objectType, $identifier)</code>
     </NullableReturnStatement>
-    <PossiblyInvalidArgument occurrences="3">
-      <code>$query-&gt;equals($propertyName, $arguments[0], $caseSensitive)</code>
-      <code>$query-&gt;equals($propertyName, $arguments[0], $caseSensitive)</code>
-      <code>$query-&gt;equals($propertyName, $arguments[0], $caseSensitive)</code>
-    </PossiblyInvalidArgument>
   </file>
   <file src="Packages/Framework/Neos.Flow/Classes/Persistence/Doctrine/Service.php">
+    <ImplicitToStringCast occurrences="3">
+      <code>$executedUnavailableMigration</code>
+      <code>$version</code>
+      <code>$version</code>
+    </ImplicitToStringCast>
+    <InvalidReturnType occurrences="2">
+      <code>string</code>
+      <code>string</code>
+    </InvalidReturnType>
+    <MissingDocblockType occurrences="1">
+      <code>$package</code>
+    </MissingDocblockType>
+    <PossiblyNullArgument occurrences="1">
+      <code>$version</code>
+    </PossiblyNullArgument>
     <PossiblyNullReference occurrences="1">
       <code>getAllClassNames</code>
     </PossiblyNullReference>
     <UndefinedConstant occurrences="1">
       <code>FLOW_PATH_DATA</code>
     </UndefinedConstant>
+    <UndefinedInterfaceMethod occurrences="1">
+      <code>getPackageKey</code>
+    </UndefinedInterfaceMethod>
   </file>
   <file src="Packages/Framework/Neos.Flow/Classes/Persistence/EmptyQueryResult.php">
     <InvalidNullableReturnType occurrences="2">
@@ -2705,8 +2698,7 @@
     <PossiblyFalseArgument occurrences="1">
       <code>strpos($this-&gt;path, '.')</code>
     </PossiblyFalseArgument>
-    <PossiblyInvalidArgument occurrences="2">
-      <code>$subselectQuery-&gt;equals($propertyName, $this-&gt;operand)</code>
+    <PossiblyInvalidArgument occurrences="1">
       <code>$operandDefinition</code>
     </PossiblyInvalidArgument>
     <PossiblyInvalidOperand occurrences="3">
@@ -2893,12 +2885,26 @@
     </PossiblyNullPropertyAssignmentValue>
   </file>
   <file src="Packages/Framework/Neos.Flow/Classes/Security/Policy/PolicyService.php">
+    <InvalidNullableReturnType occurrences="1">
+      <code>PrivilegeTarget</code>
+    </InvalidNullableReturnType>
+    <NullableReturnStatement occurrences="1">
+      <code>isset($this-&gt;privilegeTargets[$privilegeTargetIdentifier]) ? $this-&gt;privilegeTargets[$privilegeTargetIdentifier] : null</code>
+    </NullableReturnStatement>
     <PossiblyNullArgument occurrences="1">
       <code>$this-&gt;policyConfiguration</code>
     </PossiblyNullArgument>
     <PossiblyNullPropertyAssignmentValue occurrences="1">
       <code>$this-&gt;configurationManager-&gt;getConfiguration(ConfigurationManager::CONFIGURATION_TYPE_POLICY)</code>
     </PossiblyNullPropertyAssignmentValue>
+  </file>
+  <file src="Packages/Framework/Neos.Flow/Classes/Security/Policy/Role.php">
+    <InvalidNullableReturnType occurrences="1">
+      <code>PrivilegeInterface</code>
+    </InvalidNullableReturnType>
+    <NullableReturnStatement occurrences="1">
+      <code>null</code>
+    </NullableReturnStatement>
   </file>
   <file src="Packages/Framework/Neos.Flow/Classes/Session/Aspect/LoggingAspect.php">
     <InvalidLiteralArgument occurrences="1">
@@ -2920,6 +2926,11 @@
       <code>isStarted</code>
     </UndefinedInterfaceMethod>
   </file>
+  <file src="Packages/Framework/Neos.Flow/Classes/Session/Http/SessionResponseComponent.php">
+    <UndefinedInterfaceMethod occurrences="1">
+      <code>getSessionCookie</code>
+    </UndefinedInterfaceMethod>
+  </file>
   <file src="Packages/Framework/Neos.Flow/Classes/Session/Session.php">
     <FalsableReturnStatement occurrences="1">
       <code>false</code>
@@ -2970,6 +2981,9 @@
     </MoreSpecificImplementedParamType>
   </file>
   <file src="Packages/Framework/Neos.Flow/Classes/Utility/Algorithms.php">
+    <InvalidCast occurrences="1">
+      <code>Uuid::uuid4()</code>
+    </InvalidCast>
     <UndefinedConstant occurrences="1">
       <code>UUID_TYPE_RANDOM</code>
     </UndefinedConstant>
