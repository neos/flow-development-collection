<<<<<<< HEAD
--------------
TYPO3 Flow 3.x
--------------
=======
--------
Flow 3.0
--------
>>>>>>> 25747e4d

Welcome to Flow!

There are a few things you need to know to get started.
All necessary steps are explained in the `Getting Started tutorial <http://flowframework.readthedocs.org/en/stable/Quickstart/index.html>`_.

In short here's what you need to do:

1) Set up a virtual host for your web server and let it point to the Web/
   directory of Flow.
2) Adjust the file permissions. On Linux / Mac just run
   ``sudo ./flow flow:core:setfilepermissions johndoe wwwuser wwwgroup``
   from Flow's main directory (replace the user names by some matching
   your system environment!).
3) Call the URL leading to your virtual host from a browser

Have fun!<|MERGE_RESOLUTION|>--- conflicted
+++ resolved
@@ -1,12 +1,6 @@
-<<<<<<< HEAD
 --------------
 TYPO3 Flow 3.x
 --------------
-=======
---------
-Flow 3.0
---------
->>>>>>> 25747e4d
 
 Welcome to Flow!
 
