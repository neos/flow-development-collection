<?php
namespace TYPO3\Flow\Property\TypeConverter;

/*
 * This file is part of the TYPO3.Flow package.
 *
 * (c) Contributors of the Neos Project - www.neos.io
 *
 * This package is Open Source Software. For the full copyright and license
 * information, please view the LICENSE file which was distributed with this
 * source code.
 */

use TYPO3\Flow\Annotations as Flow;
use TYPO3\Flow\Annotations\ValueObject;
use TYPO3\Flow\Persistence\PersistenceManagerInterface;
use TYPO3\Flow\Property\Exception\DuplicateObjectException;
use TYPO3\Flow\Property\Exception\InvalidPropertyMappingConfigurationException;
use TYPO3\Flow\Property\Exception\InvalidSourceException;
use TYPO3\Flow\Property\Exception\InvalidTargetException;
use TYPO3\Flow\Property\Exception\TargetNotFoundException;
use TYPO3\Flow\Property\PropertyMappingConfigurationInterface;
use TYPO3\Flow\Property\TypeConverter\Error\TargetNotFoundError;
use TYPO3\Flow\Reflection\ObjectAccess;
use TYPO3\Flow\Utility\TypeHandling;

/**
 * This converter transforms arrays or strings to persistent objects. It does the following:
 *
 * - If the input is string, it is assumed to be a UUID. Then, the object is fetched from persistence.
 * - If the input is array, we check if it has an identity property.
 *
 * - If the input has NO identity property, but additional properties, we create a new object and return it.
 *   However, we only do this if the configuration option "CONFIGURATION_CREATION_ALLOWED" is TRUE.
 * - If the input has an identity property AND the configuration option "CONFIGURATION_IDENTITY_CREATION_ALLOWED" is set,
 *   we fetch the object from persistent or create a new object if none was found and then set the sub-properties.
 * - If the input has an identity property and NO additional properties, we fetch the object from persistence.
 * - If the input has an identity property AND additional properties, we fetch the object from persistence,
 *   and set the sub-properties. We only do this if the configuration option "CONFIGURATION_MODIFICATION_ALLOWED" is TRUE.
 *
 * @api
 * @Flow\Scope("singleton")
 */
class PersistentObjectConverter extends ObjectConverter
{
    /**
     * @var string
     */
    const PATTERN_MATCH_UUID = '/([a-f0-9]){8}-([a-f0-9]){4}-([a-f0-9]){4}-([a-f0-9]){4}-([a-f0-9]){12}/';

    /**
     * @var integer
     */
    const CONFIGURATION_MODIFICATION_ALLOWED = 1;

    /**
     * @var integer
     */
    const CONFIGURATION_CREATION_ALLOWED = 2;

    /**
     * @var integer
     */
    const CONFIGURATION_IDENTITY_CREATION_ALLOWED = 5;

    /**
     * @var array
     */
    protected $sourceTypes = ['string', 'array'];

    /**
     * @var integer
     */
    protected $priority = 1;

    /**
     * @Flow\Inject
     * @var PersistenceManagerInterface
     */
    protected $persistenceManager;

    /**
     * We can only convert if the $targetType is either tagged with entity or value object.
     *
     * @param mixed $source
     * @param string $targetType
     * @return boolean
     */
    public function canConvertFrom($source, $targetType)
    {
        return (
<<<<<<< HEAD
            $this->reflectionService->isClassAnnotatedWith($targetType, \TYPO3\Flow\Annotations\Entity::class) ||
            $this->reflectionService->isClassAnnotatedWith($targetType, \TYPO3\Flow\Annotations\ValueObject::class) ||
            $this->reflectionService->isClassAnnotatedWith($targetType, 'Doctrine\ORM\Mapping\Entity')
=======
            $this->reflectionService->isClassAnnotatedWith($targetType, Flow\Entity::class) ||
            $this->reflectionService->isClassAnnotatedWith($targetType, ValueObject::class) ||
            $this->reflectionService->isClassAnnotatedWith($targetType, \Doctrine\ORM\Mapping\Entity::class)
>>>>>>> 72f826de
        );
    }

    /**
     * All properties in the source array except __identity are sub-properties.
     *
     * @param mixed $source
     * @return array
     */
    public function getSourceChildPropertiesToBeConverted($source)
    {
        if (is_string($source)) {
            return [];
        }
        if (isset($source['__identity'])) {
            unset($source['__identity']);
        }
        return parent::getSourceChildPropertiesToBeConverted($source);
    }

    /**
     * The type of a property is determined by the reflection service.
     *
     * @param string $targetType
     * @param string $propertyName
     * @param PropertyMappingConfigurationInterface $configuration
     * @return string
     * @throws InvalidTargetException
     */
    public function getTypeOfChildProperty($targetType, $propertyName, PropertyMappingConfigurationInterface $configuration)
    {
        $configuredTargetType = $configuration->getConfigurationFor($propertyName)->getConfigurationValue(\TYPO3\Flow\Property\TypeConverter\PersistentObjectConverter::class, self::CONFIGURATION_TARGET_TYPE);
        if ($configuredTargetType !== null) {
            return $configuredTargetType;
        }

        $schema = $this->reflectionService->getClassSchema($targetType);
        $setterMethodName = ObjectAccess::buildSetterMethodName($propertyName);
        $constructorParameters = $this->reflectionService->getMethodParameters($targetType, '__construct');

        if (isset($constructorParameters[$propertyName]) && isset($constructorParameters[$propertyName]['type'])) {
            return $constructorParameters[$propertyName]['type'];
        } elseif ($schema->hasProperty($propertyName)) {
            $propertyInformation = $schema->getProperty($propertyName);
            return $propertyInformation['type'] . ($propertyInformation['elementType'] !== null ? '<' . $propertyInformation['elementType'] . '>' : '');
        } elseif ($this->reflectionService->hasMethod($targetType, $setterMethodName)) {
            $methodParameters = $this->reflectionService->getMethodParameters($targetType, $setterMethodName);
            $methodParameter = current($methodParameters);
            if (!isset($methodParameter['type'])) {
                throw new InvalidTargetException('Setter for property "' . $propertyName . '" had no type hint or documentation in target object of type "' . $targetType . '".', 1303379158);
            } else {
                return $methodParameter['type'];
            }
        } else {
            throw new InvalidTargetException('Property "' . $propertyName . '" was not found in target object of type "' . $targetType . '".', 1297978366);
        }
    }

    /**
     * Convert an object from $source to an entity or a value object.
     *
     * @param mixed $source
     * @param string $targetType
     * @param array $convertedChildProperties
     * @param PropertyMappingConfigurationInterface $configuration
     * @return object|TargetNotFoundError the converted entity/value object or an instance of TargetNotFoundError if the object could not be resolved
     * @throws \InvalidArgumentException|InvalidTargetException
     */
    public function convertFrom($source, $targetType, array $convertedChildProperties = [], PropertyMappingConfigurationInterface $configuration = null)
    {
        if (is_array($source)) {
<<<<<<< HEAD
            if ($this->reflectionService->isClassAnnotatedWith($targetType, \TYPO3\Flow\Annotations\ValueObject::class)) {
=======
            if ($this->reflectionService->isClassAnnotatedWith($targetType, ValueObject::class)) {
>>>>>>> 72f826de
                if (isset($source['__identity']) && (count($source) > 1)) {
                    // @TODO fix that in the URI building and transfer VOs as values instead as with their identities
                    // Unset identity for value objects to use constructor mapping, since the identity is determined from
                    // property values after construction
                    unset($source['__identity']);
                }
            }
            $object = $this->handleArrayData($source, $targetType, $convertedChildProperties, $configuration);
            if ($object instanceof TargetNotFoundError) {
                return $object;
            }
        } elseif (is_string($source)) {
            if ($source === '') {
                return null;
            }
            $object = $this->fetchObjectFromPersistence($source, $targetType);
            if ($object === null) {
                return new TargetNotFoundError(sprintf('Object of type "%s" with identity "%s" not found.', $targetType, $source), 1412283033);
            }
        } else {
            throw new \InvalidArgumentException('Only strings and arrays are accepted.', 1305630314);
        }

        $objectConstructorArguments = $this->getConstructorArgumentsForClass(TypeHandling::getTypeForValue($object));

        foreach ($convertedChildProperties as $propertyName => $propertyValue) {
            // We need to check for "immutable" constructor arguments that have no setter and remove them.
            if (isset($objectConstructorArguments[$propertyName]) && !ObjectAccess::isPropertySettable($object, $propertyName)) {
                $currentPropertyValue = ObjectAccess::getProperty($object, $propertyName);
                if ($currentPropertyValue === $propertyValue) {
                    continue;
                } else {
                    $exceptionMessage = sprintf(
                        'Property "%s" having a value of type "%s" could not be set in target object of type "%s". The property has no setter and is not equal to the value in the object, in that case it would have been skipped.',
                        $propertyName,
                        (is_object($propertyValue) ? TypeHandling::getTypeForValue($propertyValue) : gettype($propertyValue)),
                        $targetType
                    );
                    throw new InvalidTargetException($exceptionMessage, 1421498771);
                }
            }
            $result = ObjectAccess::setProperty($object, $propertyName, $propertyValue);
            if ($result === false) {
                $exceptionMessage = sprintf(
                    'Property "%s" having a value of type "%s" could not be set in target object of type "%s". Make sure that the property is accessible properly, for example via an appropriate setter method.',
                    $propertyName,
                    (is_object($propertyValue) ? TypeHandling::getTypeForValue($propertyValue) : gettype($propertyValue)),
                    $targetType
                );
                throw new InvalidTargetException($exceptionMessage, 1297935345);
            }
        }

        return $object;
    }

    /**
     * Handle the case if $source is an array.
     *
     * @param array $source
     * @param string $targetType
     * @param array $convertedChildProperties
     * @param PropertyMappingConfigurationInterface $configuration
     * @return object|TargetNotFoundError
     * @throws InvalidPropertyMappingConfigurationException
     */
    protected function handleArrayData(array $source, $targetType, array &$convertedChildProperties, PropertyMappingConfigurationInterface $configuration = null)
    {
        if (!isset($source['__identity'])) {
<<<<<<< HEAD
            if ($this->reflectionService->isClassAnnotatedWith($targetType, \TYPO3\Flow\Annotations\ValueObject::class) === true) {
                // Allow creation for ValueObjects by default, but prevent if explicitly disallowed
                if ($configuration !== null && $configuration->getConfigurationValue(\TYPO3\Flow\Property\TypeConverter\PersistentObjectConverter::class, self::CONFIGURATION_CREATION_ALLOWED) === false) {
                    throw new InvalidPropertyMappingConfigurationException('Creation of value objects not allowed. To enable this, you need to set the PropertyMappingConfiguration Value "CONFIGURATION_CREATION_ALLOWED" to TRUE');
                }
            } elseif ($configuration === null || $configuration->getConfigurationValue(\TYPO3\Flow\Property\TypeConverter\PersistentObjectConverter::class, self::CONFIGURATION_CREATION_ALLOWED) !== true) {
                throw new InvalidPropertyMappingConfigurationException('Creation of objects not allowed. To enable this, you need to set the PropertyMappingConfiguration Value "CONFIGURATION_CREATION_ALLOWED" to TRUE');
            }
            $object = $this->buildObject($convertedChildProperties, $targetType);
        } elseif ($configuration !== null && $configuration->getConfigurationValue(\TYPO3\Flow\Property\TypeConverter\PersistentObjectConverter::class, self::CONFIGURATION_IDENTITY_CREATION_ALLOWED) === true) {
=======
            if ($this->reflectionService->isClassAnnotatedWith($targetType, ValueObject::class) === true) {
                // Allow creation for ValueObjects by default, but prevent if explicitly disallowed
                if ($configuration !== null && $configuration->getConfigurationValue(PersistentObjectConverter::class, self::CONFIGURATION_CREATION_ALLOWED) === false) {
                    throw new InvalidPropertyMappingConfigurationException('Creation of value objects not allowed. To enable this, you need to set the PropertyMappingConfiguration Value "CONFIGURATION_CREATION_ALLOWED" to TRUE');
                }
            } elseif ($configuration === null || $configuration->getConfigurationValue(PersistentObjectConverter::class, self::CONFIGURATION_CREATION_ALLOWED) !== true) {
                throw new InvalidPropertyMappingConfigurationException('Creation of objects not allowed. To enable this, you need to set the PropertyMappingConfiguration Value "CONFIGURATION_CREATION_ALLOWED" to TRUE');
            }
            $object = $this->buildObject($convertedChildProperties, $targetType);
        } elseif ($configuration !== null && $configuration->getConfigurationValue(PersistentObjectConverter::class, self::CONFIGURATION_IDENTITY_CREATION_ALLOWED) === true) {
>>>>>>> 72f826de
            $object = $this->fetchObjectFromPersistence($source['__identity'], $targetType);
            if ($object === null) {
                $object = $this->buildObject($convertedChildProperties, $targetType);
                $this->setIdentity($object, $source['__identity']);
            }
        } else {
            $object = $this->fetchObjectFromPersistence($source['__identity'], $targetType);

            if ($object === null) {
                return new TargetNotFoundError(sprintf('Object of type %s with identity "%s" not found.', $targetType, print_r($source['__identity'], true)), 1412283038);
            }

<<<<<<< HEAD
            if (count($convertedChildProperties) > 0 && ($configuration === null || $configuration->getConfigurationValue(\TYPO3\Flow\Property\TypeConverter\PersistentObjectConverter::class, self::CONFIGURATION_MODIFICATION_ALLOWED) !== true)) {
=======
            if (count($convertedChildProperties) > 0 && ($configuration === null || $configuration->getConfigurationValue(PersistentObjectConverter::class, self::CONFIGURATION_MODIFICATION_ALLOWED) !== true)) {
>>>>>>> 72f826de
                throw new InvalidPropertyMappingConfigurationException('Modification of persistent objects not allowed. To enable this, you need to set the PropertyMappingConfiguration Value "CONFIGURATION_MODIFICATION_ALLOWED" to TRUE.', 1297932028);
            }
        }

        return $object;
    }

    /**
     * Set the given $identity on the created $object.
     *
     * @param object $object
     * @param string|array $identity
     * @return void
     * @todo set identity properly if it is composite or custom property
     */
    protected function setIdentity($object, $identity)
    {
        ObjectAccess::setProperty($object, 'Persistence_Object_Identifier', $identity, true);
    }

    /**
     * Fetch an object from persistence layer.
     *
     * @param mixed $identity
     * @param string $targetType
     * @return object
     * @throws TargetNotFoundException
     * @throws InvalidSourceException
     */
    protected function fetchObjectFromPersistence($identity, $targetType)
    {
        if (is_string($identity)) {
            $object = $this->persistenceManager->getObjectByIdentifier($identity, $targetType);
        } elseif (is_array($identity)) {
            $object = $this->findObjectByIdentityProperties($identity, $targetType);
        } else {
            throw new InvalidSourceException(sprintf('The identity property is neither a string nor an array but of type "%s".', gettype($identity)), 1297931020);
        }

        return $object;
    }

    /**
     * Finds an object from the repository by searching for its identity properties.
     *
     * @param array $identityProperties Property names and values to search for
     * @param string $type The object type to look for
     * @return object Either the object matching the identity or NULL if no object was found
     * @throws DuplicateObjectException if more than one object was found
     */
    protected function findObjectByIdentityProperties(array $identityProperties, $type)
    {
        $query = $this->persistenceManager->createQueryForType($type);
        $classSchema = $this->reflectionService->getClassSchema($type);

        $equals = [];
        foreach ($classSchema->getIdentityProperties() as $propertyName => $propertyType) {
            if (isset($identityProperties[$propertyName])) {
                if ($propertyType === 'string') {
                    $equals[] = $query->equals($propertyName, $identityProperties[$propertyName], false);
                } else {
                    $equals[] = $query->equals($propertyName, $identityProperties[$propertyName]);
                }
            }
        }

        if (count($equals) === 1) {
            $constraint = current($equals);
        } else {
            $constraint = $query->logicalAnd(current($equals), next($equals));
            while (($equal = next($equals)) !== false) {
                $constraint = $query->logicalAnd($constraint, $equal);
            }
        }

        $objects = $query->matching($constraint)->execute();
        $numberOfResults = $objects->count();
        if ($numberOfResults === 1) {
            return $objects->getFirst();
        } elseif ($numberOfResults === 0) {
            return null;
        } else {
            throw new DuplicateObjectException('More than one object was returned for the given identity, this is a constraint violation.', 1259612399);
        }
    }
}<|MERGE_RESOLUTION|>--- conflicted
+++ resolved
@@ -89,15 +89,9 @@
     public function canConvertFrom($source, $targetType)
     {
         return (
-<<<<<<< HEAD
-            $this->reflectionService->isClassAnnotatedWith($targetType, \TYPO3\Flow\Annotations\Entity::class) ||
-            $this->reflectionService->isClassAnnotatedWith($targetType, \TYPO3\Flow\Annotations\ValueObject::class) ||
-            $this->reflectionService->isClassAnnotatedWith($targetType, 'Doctrine\ORM\Mapping\Entity')
-=======
             $this->reflectionService->isClassAnnotatedWith($targetType, Flow\Entity::class) ||
             $this->reflectionService->isClassAnnotatedWith($targetType, ValueObject::class) ||
             $this->reflectionService->isClassAnnotatedWith($targetType, \Doctrine\ORM\Mapping\Entity::class)
->>>>>>> 72f826de
         );
     }
 
@@ -169,11 +163,7 @@
     public function convertFrom($source, $targetType, array $convertedChildProperties = [], PropertyMappingConfigurationInterface $configuration = null)
     {
         if (is_array($source)) {
-<<<<<<< HEAD
-            if ($this->reflectionService->isClassAnnotatedWith($targetType, \TYPO3\Flow\Annotations\ValueObject::class)) {
-=======
             if ($this->reflectionService->isClassAnnotatedWith($targetType, ValueObject::class)) {
->>>>>>> 72f826de
                 if (isset($source['__identity']) && (count($source) > 1)) {
                     // @TODO fix that in the URI building and transfer VOs as values instead as with their identities
                     // Unset identity for value objects to use constructor mapping, since the identity is determined from
@@ -243,18 +233,6 @@
     protected function handleArrayData(array $source, $targetType, array &$convertedChildProperties, PropertyMappingConfigurationInterface $configuration = null)
     {
         if (!isset($source['__identity'])) {
-<<<<<<< HEAD
-            if ($this->reflectionService->isClassAnnotatedWith($targetType, \TYPO3\Flow\Annotations\ValueObject::class) === true) {
-                // Allow creation for ValueObjects by default, but prevent if explicitly disallowed
-                if ($configuration !== null && $configuration->getConfigurationValue(\TYPO3\Flow\Property\TypeConverter\PersistentObjectConverter::class, self::CONFIGURATION_CREATION_ALLOWED) === false) {
-                    throw new InvalidPropertyMappingConfigurationException('Creation of value objects not allowed. To enable this, you need to set the PropertyMappingConfiguration Value "CONFIGURATION_CREATION_ALLOWED" to TRUE');
-                }
-            } elseif ($configuration === null || $configuration->getConfigurationValue(\TYPO3\Flow\Property\TypeConverter\PersistentObjectConverter::class, self::CONFIGURATION_CREATION_ALLOWED) !== true) {
-                throw new InvalidPropertyMappingConfigurationException('Creation of objects not allowed. To enable this, you need to set the PropertyMappingConfiguration Value "CONFIGURATION_CREATION_ALLOWED" to TRUE');
-            }
-            $object = $this->buildObject($convertedChildProperties, $targetType);
-        } elseif ($configuration !== null && $configuration->getConfigurationValue(\TYPO3\Flow\Property\TypeConverter\PersistentObjectConverter::class, self::CONFIGURATION_IDENTITY_CREATION_ALLOWED) === true) {
-=======
             if ($this->reflectionService->isClassAnnotatedWith($targetType, ValueObject::class) === true) {
                 // Allow creation for ValueObjects by default, but prevent if explicitly disallowed
                 if ($configuration !== null && $configuration->getConfigurationValue(PersistentObjectConverter::class, self::CONFIGURATION_CREATION_ALLOWED) === false) {
@@ -265,7 +243,6 @@
             }
             $object = $this->buildObject($convertedChildProperties, $targetType);
         } elseif ($configuration !== null && $configuration->getConfigurationValue(PersistentObjectConverter::class, self::CONFIGURATION_IDENTITY_CREATION_ALLOWED) === true) {
->>>>>>> 72f826de
             $object = $this->fetchObjectFromPersistence($source['__identity'], $targetType);
             if ($object === null) {
                 $object = $this->buildObject($convertedChildProperties, $targetType);
@@ -278,11 +255,7 @@
                 return new TargetNotFoundError(sprintf('Object of type %s with identity "%s" not found.', $targetType, print_r($source['__identity'], true)), 1412283038);
             }
 
-<<<<<<< HEAD
-            if (count($convertedChildProperties) > 0 && ($configuration === null || $configuration->getConfigurationValue(\TYPO3\Flow\Property\TypeConverter\PersistentObjectConverter::class, self::CONFIGURATION_MODIFICATION_ALLOWED) !== true)) {
-=======
             if (count($convertedChildProperties) > 0 && ($configuration === null || $configuration->getConfigurationValue(PersistentObjectConverter::class, self::CONFIGURATION_MODIFICATION_ALLOWED) !== true)) {
->>>>>>> 72f826de
                 throw new InvalidPropertyMappingConfigurationException('Modification of persistent objects not allowed. To enable this, you need to set the PropertyMappingConfiguration Value "CONFIGURATION_MODIFICATION_ALLOWED" to TRUE.', 1297932028);
             }
         }
