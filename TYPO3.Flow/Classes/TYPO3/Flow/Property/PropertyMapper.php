<?php
namespace TYPO3\Flow\Property;

/*
 * This file is part of the TYPO3.Flow package.
 *
 * (c) Contributors of the Neos Project - www.neos.io
 *
 * This package is Open Source Software. For the full copyright and license
 * information, please view the LICENSE file which was distributed with this
 * source code.
 */

use TYPO3\Flow\Annotations as Flow;
use TYPO3\Flow\Error\Error;
use TYPO3\Flow\Error\Result;
use TYPO3\Flow\Object\ObjectManagerInterface;
use TYPO3\Flow\Property\Exception\DuplicateTypeConverterException;
use TYPO3\Flow\Security\Exception as SecurityException;
use TYPO3\Flow\Utility\TypeHandling;

/**
 * The Property Mapper transforms simple types (arrays, strings, integers, floats, booleans) to objects or other simple types.
 * It is used most prominently to map incoming HTTP arguments to objects.
 *
 * @Flow\Scope("singleton")
 * @api
 */
class PropertyMapper
{
    /**
<<<<<<< HEAD
     * @var ObjectManagerInterface
=======
     * @Flow\Inject
     * @var \TYPO3\Flow\Object\ObjectManagerInterface
>>>>>>> fbf66f60
     */
    protected $objectManager;

    /**
<<<<<<< HEAD
     * @var PropertyMappingConfigurationBuilder
=======
     * @Flow\Inject
     * @var \TYPO3\Flow\Property\PropertyMappingConfigurationBuilder
>>>>>>> fbf66f60
     */
    protected $configurationBuilder;

    /**
     * A multi-dimensional array which stores the Type Converters available in the system.
     *
     * It has the following structure:
     *
     * 1. Dimension: Source Type
     * 2. Dimension: Target Type
     * 3. Dimension: Priority
     * Value: Type Converter instance
     *
     * @var array
     */
    protected $typeConverters = array();

    /**
     * A list of property mapping messages (errors, warnings) which have occured on last mapping.
<<<<<<< HEAD
     * @var Result
=======
     * @var \TYPO3\Flow\Error\Result
>>>>>>> fbf66f60
     */
    protected $messages;

    /**
<<<<<<< HEAD
     * @param ObjectManagerInterface $objectManager
     */
    public function injectObjectManager(ObjectManagerInterface $objectManager)
    {
        $this->objectManager = $objectManager;
    }

    /**
     * @param PropertyMappingConfigurationBuilder $propertyMappingConfigurationBuilder
     */
    public function injectPropertyMappingConfigurationBuilder(PropertyMappingConfigurationBuilder $propertyMappingConfigurationBuilder)
    {
        $this->configurationBuilder = $propertyMappingConfigurationBuilder;
    }

    /**
=======
>>>>>>> fbf66f60
     * Lifecycle method, called after all dependencies have been injected.
     * Here, the typeConverter array gets initialized.
     *
     * @return void
<<<<<<< HEAD
     * @throws DuplicateTypeConverterException
     */
    public function initializeObject()
    {
        $this->typeConverters = static::getTypeConverterImplementationMap($this->objectManager);
=======
     * @throws \TYPO3\Flow\Property\Exception\DuplicateTypeConverterException
     */
    public function initializeObject()
    {
        $typeConverterClassNames = static::getTypeConverterImplementationClassNames($this->objectManager);
        foreach ($typeConverterClassNames as $typeConverterClassName) {
            $typeConverter = $this->objectManager->get($typeConverterClassName);
            foreach ($typeConverter->getSupportedSourceTypes() as $supportedSourceType) {
                if (isset($this->typeConverters[$supportedSourceType][$typeConverter->getSupportedTargetType()][$typeConverter->getPriority()])) {
                    throw new \TYPO3\Flow\Property\Exception\DuplicateTypeConverterException('There exist at least two converters which handle the conversion from "' . $supportedSourceType . '" to "' . $typeConverter->getSupportedTargetType() . '" with priority "' . $typeConverter->getPriority() . '": ' . get_class($this->typeConverters[$supportedSourceType][$typeConverter->getSupportedTargetType()][$typeConverter->getPriority()]) . ' and ' . get_class($typeConverter), 1297951378);
                }
                $this->typeConverters[$supportedSourceType][$typeConverter->getSupportedTargetType()][$typeConverter->getPriority()] = $typeConverter;
            }
        }
>>>>>>> fbf66f60
    }

    /**
     * Returns all class names implementing the TypeConverterInterface.
     *
     * @param \TYPO3\Flow\Object\ObjectManagerInterface $objectManager
<<<<<<< HEAD
     * @return array Array of type converter implementations mapped by source, target and priority
     * @throws DuplicateTypeConverterException
=======
     * @return array Array of type converter implementations
>>>>>>> fbf66f60
     * @Flow\CompileStatic
     */
    public static function getTypeConverterImplementationClassNames($objectManager)
    {
        $reflectionService = $objectManager->get(\TYPO3\Flow\Reflection\ReflectionService::class);
        return $reflectionService->getAllImplementationClassNamesForInterface(\TYPO3\Flow\Property\TypeConverterInterface::class);
    }

    /**
     * Map $source to $targetType, and return the result.
     *
     * If $source is an object and already is of type $targetType, we do return the unmodified object.
     *
     * @param mixed $source the source data to map. MUST be a simple type, NO object allowed!
     * @param string $targetType The type of the target; can be either a class name or a simple type.
<<<<<<< HEAD
     * @param PropertyMappingConfigurationInterface $configuration Configuration for the property mapping. If NULL, the PropertyMappingConfigurationBuilder will create a default configuration.
     * @return mixed an instance of $targetType
     * @throws Exception
     * @throws \Exception
     * @throws Exception
     * @api
     */
    public function convert($source, $targetType, PropertyMappingConfigurationInterface $configuration = null)
=======
     * @param \TYPO3\Flow\Property\PropertyMappingConfigurationInterface $configuration Configuration for the property mapping. If NULL, the PropertyMappingConfigurationBuilder will create a default configuration.
     * @return mixed an instance of $targetType
     * @throws \TYPO3\Flow\Property\Exception
     * @api
     */
    public function convert($source, $targetType, \TYPO3\Flow\Property\PropertyMappingConfigurationInterface $configuration = null)
>>>>>>> fbf66f60
    {
        if ($configuration === null) {
            $configuration = $this->configurationBuilder->build();
        }

        $currentPropertyPath = array();
<<<<<<< HEAD
        $this->messages = new Result();
        try {
            $result = $this->doMapping($source, $targetType, $configuration, $currentPropertyPath);
            if ($result instanceof Error) {
=======
        $this->messages = new \TYPO3\Flow\Error\Result();
        try {
            $result = $this->doMapping($source, $targetType, $configuration, $currentPropertyPath);
            if ($result instanceof \TYPO3\Flow\Error\Error) {
>>>>>>> fbf66f60
                return null;
            }

            return $result;
<<<<<<< HEAD
        } catch (SecurityException $exception) {
            throw $exception;
        } catch (\Exception $exception) {
            throw new Exception('Exception while property mapping for target type "' . $targetType . '", at property path "' . implode('.', $currentPropertyPath) . '": ' . $exception->getMessage(), 1297759968, $exception);
=======
        } catch (\TYPO3\Flow\Security\Exception $exception) {
            throw $exception;
        } catch (\Exception $exception) {
            throw new \TYPO3\Flow\Property\Exception('Exception while property mapping for target type "' . $targetType . '", at property path "' . implode('.', $currentPropertyPath) . '": ' . $exception->getMessage(), 1297759968, $exception);
>>>>>>> fbf66f60
        }
    }

    /**
     * Get the messages of the last Property Mapping
     *
<<<<<<< HEAD
     * @return Result
=======
     * @return \TYPO3\Flow\Error\Result
>>>>>>> fbf66f60
     * @api
     */
    public function getMessages()
    {
        return $this->messages;
    }

    /**
     * Internal function which actually does the property mapping.
     *
     * @param mixed $source the source data to map. MUST be a simple type, NO object allowed!
     * @param string $targetType The type of the target; can be either a class name or a simple type.
<<<<<<< HEAD
     * @param PropertyMappingConfigurationInterface $configuration Configuration for the property mapping.
=======
     * @param \TYPO3\Flow\Property\PropertyMappingConfigurationInterface $configuration Configuration for the property mapping.
>>>>>>> fbf66f60
     * @param array $currentPropertyPath The property path currently being mapped; used for knowing the context in case an exception is thrown.
     * @return mixed an instance of $targetType
     * @throws \TYPO3\Flow\Property\Exception\TypeConverterException
     * @throws \TYPO3\Flow\Property\Exception\InvalidPropertyMappingConfigurationException
     */
<<<<<<< HEAD
    protected function doMapping($source, $targetType, PropertyMappingConfigurationInterface $configuration, &$currentPropertyPath)
=======
    protected function doMapping($source, $targetType, \TYPO3\Flow\Property\PropertyMappingConfigurationInterface $configuration, &$currentPropertyPath)
>>>>>>> fbf66f60
    {
        if (is_object($source)) {
            $targetClass = TypeHandling::truncateElementType($targetType);
            if ($source instanceof $targetClass) {
                return $source;
            }
        }

        if ($source === null) {
            $source = '';
        }

        $typeConverter = $this->findTypeConverter($source, $targetType, $configuration);
        $targetType = $typeConverter->getTargetTypeForSource($source, $targetType, $configuration);

<<<<<<< HEAD
        if (!is_object($typeConverter) || !($typeConverter instanceof TypeConverterInterface)) {
=======
        if (!is_object($typeConverter) || !($typeConverter instanceof \TYPO3\Flow\Property\TypeConverterInterface)) {
>>>>>>> fbf66f60
            throw new Exception\TypeConverterException('Type converter for "' . $source . '" -> "' . $targetType . '" not found.');
        }

        $convertedChildProperties = array();
        foreach ($typeConverter->getSourceChildPropertiesToBeConverted($source) as $sourcePropertyName => $sourcePropertyValue) {
            $targetPropertyName = $configuration->getTargetPropertyName($sourcePropertyName);
            if ($configuration->shouldSkip($targetPropertyName)) {
                continue;
            }

            if (!$configuration->shouldMap($targetPropertyName)) {
                if ($configuration->shouldSkipUnknownProperties()) {
                    continue;
                }
                throw new Exception\InvalidPropertyMappingConfigurationException('It is not allowed to map property "' . $targetPropertyName . '". You need to use $propertyMappingConfiguration->allowProperties(\'' . $targetPropertyName . '\') to enable mapping of this property.', 1335969887);
            }

            $targetPropertyType = $typeConverter->getTypeOfChildProperty($targetType, $targetPropertyName, $configuration);

            $subConfiguration = $configuration->getConfigurationFor($targetPropertyName);

            $currentPropertyPath[] = $targetPropertyName;
            $targetPropertyValue = $this->doMapping($sourcePropertyValue, $targetPropertyType, $subConfiguration, $currentPropertyPath);
            array_pop($currentPropertyPath);
<<<<<<< HEAD
            if (!($targetPropertyValue instanceof Error)) {
=======
            if (!($targetPropertyValue instanceof \TYPO3\Flow\Error\Error)) {
>>>>>>> fbf66f60
                $convertedChildProperties[$targetPropertyName] = $targetPropertyValue;
            }
        }
        $result = $typeConverter->convertFrom($source, $targetType, $convertedChildProperties, $configuration);

<<<<<<< HEAD
        if ($result instanceof Error) {
=======
        if ($result instanceof \TYPO3\Flow\Error\Error) {
>>>>>>> fbf66f60
            $this->messages->forProperty(implode('.', $currentPropertyPath))->addError($result);
        }

        return $result;
    }

    /**
     * Determine the type converter to be used. If no converter has been found, an exception is raised.
     *
     * @param mixed $source
     * @param string $targetType
<<<<<<< HEAD
     * @param PropertyMappingConfigurationInterface $configuration
     * @return TypeConverterInterface Type Converter which should be used to convert between $source and $targetType.
     * @throws Exception\TypeConverterException
     * @throws Exception\InvalidTargetException
     */
    protected function findTypeConverter($source, $targetType, PropertyMappingConfigurationInterface $configuration)
=======
     * @param \TYPO3\Flow\Property\PropertyMappingConfigurationInterface $configuration
     * @return \TYPO3\Flow\Property\TypeConverterInterface Type Converter which should be used to convert between $source and $targetType.
     * @throws \TYPO3\Flow\Property\Exception\TypeConverterException
     * @throws \TYPO3\Flow\Property\Exception\InvalidTargetException
     */
    protected function findTypeConverter($source, $targetType, \TYPO3\Flow\Property\PropertyMappingConfigurationInterface $configuration)
>>>>>>> fbf66f60
    {
        if ($configuration->getTypeConverter() !== null) {
            return $configuration->getTypeConverter();
        }

        if (!is_string($targetType)) {
<<<<<<< HEAD
            throw new Exception\InvalidTargetException('The target type was no string, but of type "' . gettype($targetType) . '"', 1297941727);
=======
            throw new \TYPO3\Flow\Property\Exception\InvalidTargetException('The target type was no string, but of type "' . gettype($targetType) . '"', 1297941727);
>>>>>>> fbf66f60
        }
        $normalizedTargetType = TypeHandling::normalizeType($targetType);
        $truncatedTargetType = TypeHandling::truncateElementType($normalizedTargetType);
        $converter = null;

        $sourceTypes = $this->determineSourceTypes($source);
        foreach ($sourceTypes as $sourceType) {
            if (TypeHandling::isSimpleType($truncatedTargetType)) {
                if (isset($this->typeConverters[$sourceType][$truncatedTargetType])) {
                    $converter = $this->findEligibleConverterWithHighestPriority($this->typeConverters[$sourceType][$truncatedTargetType], $source, $normalizedTargetType);
                }
            } else {
                $converter = $this->findFirstEligibleTypeConverterInObjectHierarchy($source, $sourceType, $normalizedTargetType);
            }

<<<<<<< HEAD
            if ($converter !== null && $converter instanceof TypeConverterInterface) {
=======
            if ($converter !== null) {
>>>>>>> fbf66f60
                return $converter;
            }
        }

<<<<<<< HEAD
        throw new Exception\TypeConverterException('No converter found which can be used to convert from "' . implode('" or "', $sourceTypes) . '" to "' . $normalizedTargetType . '".');
=======
        throw new \TYPO3\Flow\Property\Exception\TypeConverterException('No converter found which can be used to convert from "' . implode('" or "', $sourceTypes) . '" to "' . $normalizedTargetType . '".');
>>>>>>> fbf66f60
    }

    /**
     * Tries to find a suitable type converter for the given source and target type.
     *
     * @param string $source The actual source value
     * @param string $sourceType Type of the source to convert from
     * @param string $targetType Name of the target type to find a type converter for
     * @return mixed Either the matching object converter or NULL
<<<<<<< HEAD
     * @throws Exception\InvalidTargetException
=======
     * @throws \TYPO3\Flow\Property\Exception\InvalidTargetException
>>>>>>> fbf66f60
     */
    protected function findFirstEligibleTypeConverterInObjectHierarchy($source, $sourceType, $targetType)
    {
        $targetClass = TypeHandling::truncateElementType($targetType);
        if (!class_exists($targetClass) && !interface_exists($targetClass)) {
<<<<<<< HEAD
            throw new Exception\InvalidTargetException(sprintf('Could not find a suitable type converter for "%s" because no such the class/interface "%s" does not exist.', $targetType, $targetClass), 1297948764);
=======
            throw new \TYPO3\Flow\Property\Exception\InvalidTargetException(sprintf('Could not find a suitable type converter for "%s" because no such the class/interface "%s" does not exist.', $targetType, $targetClass), 1297948764);
>>>>>>> fbf66f60
        }

        if (!isset($this->typeConverters[$sourceType])) {
            return null;
        }

        $convertersForSource = $this->typeConverters[$sourceType];
        if (isset($convertersForSource[$targetClass])) {
            $converter = $this->findEligibleConverterWithHighestPriority($convertersForSource[$targetClass], $source, $targetType);
            if ($converter !== null) {
                return $converter;
            }
        }

        foreach (class_parents($targetClass) as $parentClass) {
            if (!isset($convertersForSource[$parentClass])) {
                continue;
            }

            $converter = $this->findEligibleConverterWithHighestPriority($convertersForSource[$parentClass], $source, $targetType);
            if ($converter !== null) {
                return $converter;
            }
        }

        $converters = $this->getConvertersForInterfaces($convertersForSource, class_implements($targetClass));
        $converter = $this->findEligibleConverterWithHighestPriority($converters, $source, $targetType);

        if ($converter !== null) {
            return $converter;
        }
        if (isset($convertersForSource['object'])) {
            return $this->findEligibleConverterWithHighestPriority($convertersForSource['object'], $source, $targetType);
        } else {
            return null;
        }
    }

    /**
     * @param mixed $converters
     * @param mixed $source
     * @param string $targetType
     * @return mixed Either the matching object converter or NULL
     */
    protected function findEligibleConverterWithHighestPriority($converters, $source, $targetType)
    {
        if (!is_array($converters)) {
            return null;
        }
        krsort($converters);
        reset($converters);
        /** @var TypeConverterInterface $converter */
        foreach ($converters as $converter) {
<<<<<<< HEAD
            if (is_string($converter)) {
                $converter = $this->objectManager->get($converter);
            }
=======
>>>>>>> fbf66f60
            if ($converter->canConvertFrom($source, $targetType)) {
                return $converter;
            }
        }
        return null;
    }

    /**
     * @param array $convertersForSource
     * @param array $interfaceNames
     * @return array
<<<<<<< HEAD
     * @throws DuplicateTypeConverterException
=======
     * @throws \TYPO3\Flow\Property\Exception\DuplicateTypeConverterException
>>>>>>> fbf66f60
     */
    protected function getConvertersForInterfaces(array $convertersForSource, array $interfaceNames)
    {
        $convertersForInterface = array();
        foreach ($interfaceNames as $implementedInterface) {
            if (isset($convertersForSource[$implementedInterface])) {
                foreach ($convertersForSource[$implementedInterface] as $priority => $converter) {
                    if (isset($convertersForInterface[$priority])) {
<<<<<<< HEAD
                        throw new DuplicateTypeConverterException('There exist at least two converters which handle the conversion to an interface with priority "' . $priority . '". ' . get_class($convertersForInterface[$priority]) . ' and ' . get_class($converter), 1297951338);
=======
                        throw new \TYPO3\Flow\Property\Exception\DuplicateTypeConverterException('There exist at least two converters which handle the conversion to an interface with priority "' . $priority . '". ' . get_class($convertersForInterface[$priority]) . ' and ' . get_class($converter), 1297951338);
>>>>>>> fbf66f60
                    }
                    $convertersForInterface[$priority] = $converter;
                }
            }
        }
        return $convertersForInterface;
    }

    /**
     * Determine the type of the source data, or throw an exception if source was an unsupported format.
     *
     * @param mixed $source
     * @return array Possible source types (single value for simple typed source, multiple values for object source)
<<<<<<< HEAD
     * @throws Exception\InvalidSourceException
=======
     * @throws \TYPO3\Flow\Property\Exception\InvalidSourceException
>>>>>>> fbf66f60
     */
    protected function determineSourceTypes($source)
    {
        if (is_string($source)) {
            return array('string');
        } elseif (is_array($source)) {
            return array('array');
        } elseif (is_float($source)) {
            return array('float');
        } elseif (is_integer($source)) {
            return array('integer');
        } elseif (is_bool($source)) {
            return array('boolean');
        } elseif (is_object($source)) {
            $class = get_class($source);
            $parentClasses = class_parents($class);
            $interfaces = class_implements($class);
            return array_merge(array($class), $parentClasses, $interfaces, array('object'));
        } else {
<<<<<<< HEAD
            throw new Exception\InvalidSourceException('The source is not of type string, array, float, integer, boolean or object, but of type "' . gettype($source) . '"', 1297773150);
=======
            throw new \TYPO3\Flow\Property\Exception\InvalidSourceException('The source is not of type string, array, float, integer, boolean or object, but of type "' . gettype($source) . '"', 1297773150);
>>>>>>> fbf66f60
        }
    }

    /**
     * Returns a multi-dimensional array with the Type Converters available in the system.
     *
     * It has the following structure:
     *
     * 1. Dimension: Source Type
     * 2. Dimension: Target Type
     * 3. Dimension: Priority
     * Value: Type Converter instance
     *
     * @return array
     */
    public function getTypeConverters()
    {
        return $this->typeConverters;
    }
}<|MERGE_RESOLUTION|>--- conflicted
+++ resolved
@@ -29,22 +29,12 @@
 class PropertyMapper
 {
     /**
-<<<<<<< HEAD
      * @var ObjectManagerInterface
-=======
-     * @Flow\Inject
-     * @var \TYPO3\Flow\Object\ObjectManagerInterface
->>>>>>> fbf66f60
      */
     protected $objectManager;
 
     /**
-<<<<<<< HEAD
      * @var PropertyMappingConfigurationBuilder
-=======
-     * @Flow\Inject
-     * @var \TYPO3\Flow\Property\PropertyMappingConfigurationBuilder
->>>>>>> fbf66f60
      */
     protected $configurationBuilder;
 
@@ -64,16 +54,11 @@
 
     /**
      * A list of property mapping messages (errors, warnings) which have occured on last mapping.
-<<<<<<< HEAD
      * @var Result
-=======
-     * @var \TYPO3\Flow\Error\Result
->>>>>>> fbf66f60
      */
     protected $messages;
 
     /**
-<<<<<<< HEAD
      * @param ObjectManagerInterface $objectManager
      */
     public function injectObjectManager(ObjectManagerInterface $objectManager)
@@ -90,46 +75,23 @@
     }
 
     /**
-=======
->>>>>>> fbf66f60
      * Lifecycle method, called after all dependencies have been injected.
      * Here, the typeConverter array gets initialized.
      *
      * @return void
-<<<<<<< HEAD
      * @throws DuplicateTypeConverterException
      */
     public function initializeObject()
     {
         $this->typeConverters = static::getTypeConverterImplementationMap($this->objectManager);
-=======
-     * @throws \TYPO3\Flow\Property\Exception\DuplicateTypeConverterException
-     */
-    public function initializeObject()
-    {
-        $typeConverterClassNames = static::getTypeConverterImplementationClassNames($this->objectManager);
-        foreach ($typeConverterClassNames as $typeConverterClassName) {
-            $typeConverter = $this->objectManager->get($typeConverterClassName);
-            foreach ($typeConverter->getSupportedSourceTypes() as $supportedSourceType) {
-                if (isset($this->typeConverters[$supportedSourceType][$typeConverter->getSupportedTargetType()][$typeConverter->getPriority()])) {
-                    throw new \TYPO3\Flow\Property\Exception\DuplicateTypeConverterException('There exist at least two converters which handle the conversion from "' . $supportedSourceType . '" to "' . $typeConverter->getSupportedTargetType() . '" with priority "' . $typeConverter->getPriority() . '": ' . get_class($this->typeConverters[$supportedSourceType][$typeConverter->getSupportedTargetType()][$typeConverter->getPriority()]) . ' and ' . get_class($typeConverter), 1297951378);
-                }
-                $this->typeConverters[$supportedSourceType][$typeConverter->getSupportedTargetType()][$typeConverter->getPriority()] = $typeConverter;
-            }
-        }
->>>>>>> fbf66f60
     }
 
     /**
      * Returns all class names implementing the TypeConverterInterface.
      *
      * @param \TYPO3\Flow\Object\ObjectManagerInterface $objectManager
-<<<<<<< HEAD
      * @return array Array of type converter implementations mapped by source, target and priority
      * @throws DuplicateTypeConverterException
-=======
-     * @return array Array of type converter implementations
->>>>>>> fbf66f60
      * @Flow\CompileStatic
      */
     public static function getTypeConverterImplementationClassNames($objectManager)
@@ -145,66 +107,38 @@
      *
      * @param mixed $source the source data to map. MUST be a simple type, NO object allowed!
      * @param string $targetType The type of the target; can be either a class name or a simple type.
-<<<<<<< HEAD
      * @param PropertyMappingConfigurationInterface $configuration Configuration for the property mapping. If NULL, the PropertyMappingConfigurationBuilder will create a default configuration.
      * @return mixed an instance of $targetType
      * @throws Exception
      * @throws \Exception
-     * @throws Exception
      * @api
      */
     public function convert($source, $targetType, PropertyMappingConfigurationInterface $configuration = null)
-=======
-     * @param \TYPO3\Flow\Property\PropertyMappingConfigurationInterface $configuration Configuration for the property mapping. If NULL, the PropertyMappingConfigurationBuilder will create a default configuration.
-     * @return mixed an instance of $targetType
-     * @throws \TYPO3\Flow\Property\Exception
-     * @api
-     */
-    public function convert($source, $targetType, \TYPO3\Flow\Property\PropertyMappingConfigurationInterface $configuration = null)
->>>>>>> fbf66f60
     {
         if ($configuration === null) {
             $configuration = $this->configurationBuilder->build();
         }
 
         $currentPropertyPath = array();
-<<<<<<< HEAD
         $this->messages = new Result();
         try {
             $result = $this->doMapping($source, $targetType, $configuration, $currentPropertyPath);
             if ($result instanceof Error) {
-=======
-        $this->messages = new \TYPO3\Flow\Error\Result();
-        try {
-            $result = $this->doMapping($source, $targetType, $configuration, $currentPropertyPath);
-            if ($result instanceof \TYPO3\Flow\Error\Error) {
->>>>>>> fbf66f60
                 return null;
             }
 
             return $result;
-<<<<<<< HEAD
         } catch (SecurityException $exception) {
             throw $exception;
         } catch (\Exception $exception) {
             throw new Exception('Exception while property mapping for target type "' . $targetType . '", at property path "' . implode('.', $currentPropertyPath) . '": ' . $exception->getMessage(), 1297759968, $exception);
-=======
-        } catch (\TYPO3\Flow\Security\Exception $exception) {
-            throw $exception;
-        } catch (\Exception $exception) {
-            throw new \TYPO3\Flow\Property\Exception('Exception while property mapping for target type "' . $targetType . '", at property path "' . implode('.', $currentPropertyPath) . '": ' . $exception->getMessage(), 1297759968, $exception);
->>>>>>> fbf66f60
         }
     }
 
     /**
      * Get the messages of the last Property Mapping
      *
-<<<<<<< HEAD
      * @return Result
-=======
-     * @return \TYPO3\Flow\Error\Result
->>>>>>> fbf66f60
      * @api
      */
     public function getMessages()
@@ -217,21 +151,13 @@
      *
      * @param mixed $source the source data to map. MUST be a simple type, NO object allowed!
      * @param string $targetType The type of the target; can be either a class name or a simple type.
-<<<<<<< HEAD
      * @param PropertyMappingConfigurationInterface $configuration Configuration for the property mapping.
-=======
-     * @param \TYPO3\Flow\Property\PropertyMappingConfigurationInterface $configuration Configuration for the property mapping.
->>>>>>> fbf66f60
      * @param array $currentPropertyPath The property path currently being mapped; used for knowing the context in case an exception is thrown.
      * @return mixed an instance of $targetType
      * @throws \TYPO3\Flow\Property\Exception\TypeConverterException
      * @throws \TYPO3\Flow\Property\Exception\InvalidPropertyMappingConfigurationException
      */
-<<<<<<< HEAD
     protected function doMapping($source, $targetType, PropertyMappingConfigurationInterface $configuration, &$currentPropertyPath)
-=======
-    protected function doMapping($source, $targetType, \TYPO3\Flow\Property\PropertyMappingConfigurationInterface $configuration, &$currentPropertyPath)
->>>>>>> fbf66f60
     {
         if (is_object($source)) {
             $targetClass = TypeHandling::truncateElementType($targetType);
@@ -247,11 +173,7 @@
         $typeConverter = $this->findTypeConverter($source, $targetType, $configuration);
         $targetType = $typeConverter->getTargetTypeForSource($source, $targetType, $configuration);
 
-<<<<<<< HEAD
         if (!is_object($typeConverter) || !($typeConverter instanceof TypeConverterInterface)) {
-=======
-        if (!is_object($typeConverter) || !($typeConverter instanceof \TYPO3\Flow\Property\TypeConverterInterface)) {
->>>>>>> fbf66f60
             throw new Exception\TypeConverterException('Type converter for "' . $source . '" -> "' . $targetType . '" not found.');
         }
 
@@ -276,21 +198,13 @@
             $currentPropertyPath[] = $targetPropertyName;
             $targetPropertyValue = $this->doMapping($sourcePropertyValue, $targetPropertyType, $subConfiguration, $currentPropertyPath);
             array_pop($currentPropertyPath);
-<<<<<<< HEAD
             if (!($targetPropertyValue instanceof Error)) {
-=======
-            if (!($targetPropertyValue instanceof \TYPO3\Flow\Error\Error)) {
->>>>>>> fbf66f60
                 $convertedChildProperties[$targetPropertyName] = $targetPropertyValue;
             }
         }
         $result = $typeConverter->convertFrom($source, $targetType, $convertedChildProperties, $configuration);
 
-<<<<<<< HEAD
         if ($result instanceof Error) {
-=======
-        if ($result instanceof \TYPO3\Flow\Error\Error) {
->>>>>>> fbf66f60
             $this->messages->forProperty(implode('.', $currentPropertyPath))->addError($result);
         }
 
@@ -302,32 +216,19 @@
      *
      * @param mixed $source
      * @param string $targetType
-<<<<<<< HEAD
      * @param PropertyMappingConfigurationInterface $configuration
      * @return TypeConverterInterface Type Converter which should be used to convert between $source and $targetType.
      * @throws Exception\TypeConverterException
      * @throws Exception\InvalidTargetException
      */
     protected function findTypeConverter($source, $targetType, PropertyMappingConfigurationInterface $configuration)
-=======
-     * @param \TYPO3\Flow\Property\PropertyMappingConfigurationInterface $configuration
-     * @return \TYPO3\Flow\Property\TypeConverterInterface Type Converter which should be used to convert between $source and $targetType.
-     * @throws \TYPO3\Flow\Property\Exception\TypeConverterException
-     * @throws \TYPO3\Flow\Property\Exception\InvalidTargetException
-     */
-    protected function findTypeConverter($source, $targetType, \TYPO3\Flow\Property\PropertyMappingConfigurationInterface $configuration)
->>>>>>> fbf66f60
     {
         if ($configuration->getTypeConverter() !== null) {
             return $configuration->getTypeConverter();
         }
 
         if (!is_string($targetType)) {
-<<<<<<< HEAD
             throw new Exception\InvalidTargetException('The target type was no string, but of type "' . gettype($targetType) . '"', 1297941727);
-=======
-            throw new \TYPO3\Flow\Property\Exception\InvalidTargetException('The target type was no string, but of type "' . gettype($targetType) . '"', 1297941727);
->>>>>>> fbf66f60
         }
         $normalizedTargetType = TypeHandling::normalizeType($targetType);
         $truncatedTargetType = TypeHandling::truncateElementType($normalizedTargetType);
@@ -343,20 +244,12 @@
                 $converter = $this->findFirstEligibleTypeConverterInObjectHierarchy($source, $sourceType, $normalizedTargetType);
             }
 
-<<<<<<< HEAD
             if ($converter !== null && $converter instanceof TypeConverterInterface) {
-=======
-            if ($converter !== null) {
->>>>>>> fbf66f60
                 return $converter;
             }
         }
 
-<<<<<<< HEAD
         throw new Exception\TypeConverterException('No converter found which can be used to convert from "' . implode('" or "', $sourceTypes) . '" to "' . $normalizedTargetType . '".');
-=======
-        throw new \TYPO3\Flow\Property\Exception\TypeConverterException('No converter found which can be used to convert from "' . implode('" or "', $sourceTypes) . '" to "' . $normalizedTargetType . '".');
->>>>>>> fbf66f60
     }
 
     /**
@@ -366,21 +259,13 @@
      * @param string $sourceType Type of the source to convert from
      * @param string $targetType Name of the target type to find a type converter for
      * @return mixed Either the matching object converter or NULL
-<<<<<<< HEAD
      * @throws Exception\InvalidTargetException
-=======
-     * @throws \TYPO3\Flow\Property\Exception\InvalidTargetException
->>>>>>> fbf66f60
      */
     protected function findFirstEligibleTypeConverterInObjectHierarchy($source, $sourceType, $targetType)
     {
         $targetClass = TypeHandling::truncateElementType($targetType);
         if (!class_exists($targetClass) && !interface_exists($targetClass)) {
-<<<<<<< HEAD
             throw new Exception\InvalidTargetException(sprintf('Could not find a suitable type converter for "%s" because no such the class/interface "%s" does not exist.', $targetType, $targetClass), 1297948764);
-=======
-            throw new \TYPO3\Flow\Property\Exception\InvalidTargetException(sprintf('Could not find a suitable type converter for "%s" because no such the class/interface "%s" does not exist.', $targetType, $targetClass), 1297948764);
->>>>>>> fbf66f60
         }
 
         if (!isset($this->typeConverters[$sourceType])) {
@@ -434,12 +319,9 @@
         reset($converters);
         /** @var TypeConverterInterface $converter */
         foreach ($converters as $converter) {
-<<<<<<< HEAD
             if (is_string($converter)) {
                 $converter = $this->objectManager->get($converter);
             }
-=======
->>>>>>> fbf66f60
             if ($converter->canConvertFrom($source, $targetType)) {
                 return $converter;
             }
@@ -451,11 +333,7 @@
      * @param array $convertersForSource
      * @param array $interfaceNames
      * @return array
-<<<<<<< HEAD
      * @throws DuplicateTypeConverterException
-=======
-     * @throws \TYPO3\Flow\Property\Exception\DuplicateTypeConverterException
->>>>>>> fbf66f60
      */
     protected function getConvertersForInterfaces(array $convertersForSource, array $interfaceNames)
     {
@@ -464,11 +342,7 @@
             if (isset($convertersForSource[$implementedInterface])) {
                 foreach ($convertersForSource[$implementedInterface] as $priority => $converter) {
                     if (isset($convertersForInterface[$priority])) {
-<<<<<<< HEAD
                         throw new DuplicateTypeConverterException('There exist at least two converters which handle the conversion to an interface with priority "' . $priority . '". ' . get_class($convertersForInterface[$priority]) . ' and ' . get_class($converter), 1297951338);
-=======
-                        throw new \TYPO3\Flow\Property\Exception\DuplicateTypeConverterException('There exist at least two converters which handle the conversion to an interface with priority "' . $priority . '". ' . get_class($convertersForInterface[$priority]) . ' and ' . get_class($converter), 1297951338);
->>>>>>> fbf66f60
                     }
                     $convertersForInterface[$priority] = $converter;
                 }
@@ -482,11 +356,7 @@
      *
      * @param mixed $source
      * @return array Possible source types (single value for simple typed source, multiple values for object source)
-<<<<<<< HEAD
      * @throws Exception\InvalidSourceException
-=======
-     * @throws \TYPO3\Flow\Property\Exception\InvalidSourceException
->>>>>>> fbf66f60
      */
     protected function determineSourceTypes($source)
     {
@@ -506,11 +376,7 @@
             $interfaces = class_implements($class);
             return array_merge(array($class), $parentClasses, $interfaces, array('object'));
         } else {
-<<<<<<< HEAD
             throw new Exception\InvalidSourceException('The source is not of type string, array, float, integer, boolean or object, but of type "' . gettype($source) . '"', 1297773150);
-=======
-            throw new \TYPO3\Flow\Property\Exception\InvalidSourceException('The source is not of type string, array, float, integer, boolean or object, but of type "' . gettype($source) . '"', 1297773150);
->>>>>>> fbf66f60
         }
     }
 
