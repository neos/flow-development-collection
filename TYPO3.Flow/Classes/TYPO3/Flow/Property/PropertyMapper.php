<?php
namespace TYPO3\Flow\Property;

/*
 * This file is part of the TYPO3.Flow package.
 *
 * (c) Contributors of the Neos Project - www.neos.io
 *
 * This package is Open Source Software. For the full copyright and license
 * information, please view the LICENSE file which was distributed with this
 * source code.
 */

use TYPO3\Flow\Annotations as Flow;
use TYPO3\Flow\Cache\Frontend\VariableFrontend;
<<<<<<< HEAD
use TYPO3\Flow\Object\ObjectManagerInterface;
use TYPO3\Flow\Reflection\ReflectionService;
use TYPO3\Flow\Utility\TypeHandling;
use TYPO3\Flow\Error as FlowError;
use TYPO3\Flow\Security\Exception as SecurityException;
=======
use TYPO3\Flow\Error\Error;
use TYPO3\Flow\Error\Result;
use TYPO3\Flow\Object\ObjectManagerInterface;
use TYPO3\Flow\Property\Exception\DuplicateTypeConverterException;
use TYPO3\Flow\Reflection\ReflectionService;
use TYPO3\Flow\Utility\TypeHandling;
use TYPO3\Flow\Security\Exception as SecurityException;
use TYPO3\Flow\Property\Exception as PropertyException;
>>>>>>> 4b3775af

/**
 * The Property Mapper transforms simple types (arrays, strings, integers, floats, booleans) to objects or other simple types.
 * It is used most prominently to map incoming HTTP arguments to objects.
 *
 * @Flow\Scope("singleton")
 * @api
 */
class PropertyMapper
{
    /**
     * @Flow\Inject
     * @var ObjectManagerInterface
     */
    protected $objectManager;

    /**
     * @Flow\Inject
     * @var VariableFrontend
     */
    protected $cache;

    /**
     * A multi-dimensional array which stores the Type Converters available in the system.
     *
     * It has the following structure:
     *
     * 1. Dimension: Source Type
     * 2. Dimension: Target Type
     * 3. Dimension: Priority
     * Value: Type Converter instance
     *
     * @var array
     */
    protected $typeConverters = [];

    /**
     * A list of property mapping messages (errors, warnings) which have occured on last mapping.
     *
<<<<<<< HEAD
     * @var FlowError\Result
=======
     * @var Result
>>>>>>> 4b3775af
     */
    protected $messages;

    /**
     * Lifecycle method, called after all dependencies have been injected.
     * Here, the typeConverter array gets initialized.
     *
     * @return void
     */
    public function initializeObject()
    {
        if ($this->cache->has('typeConverterMap')) {
            $this->typeConverters = $this->cache->get('typeConverterMap');
            return;
        }

        $this->typeConverters = $this->prepareTypeConverterMap();
        $this->cache->set('typeConverterMap', $this->typeConverters);
    }

    /**
     * Returns all class names implementing the TypeConverterInterface.
     *
     * @param ObjectManagerInterface $objectManager
     * @return array Array of type converter implementations
     * @Flow\CompileStatic
     */
    public static function getTypeConverterImplementationClassNames($objectManager)
    {
        $reflectionService = $objectManager->get(ReflectionService::class);

        return $reflectionService->getAllImplementationClassNamesForInterface(TypeConverterInterface::class);
    }

    /**
     * Map $source to $targetType, and return the result.
     *
     * If $source is an object and already is of type $targetType, we do return the unmodified object.
     *
     * @param mixed $source the source data to map. MUST be a simple type, NO object allowed!
     * @param string $targetType The type of the target; can be either a class name or a simple type.
     * @param PropertyMappingConfigurationInterface $configuration Configuration for the property mapping. If NULL, the PropertyMappingConfigurationBuilder will create a default configuration.
     * @return mixed an instance of $targetType
     * @throws Exception
     * @throws SecurityException
     * @api
     */
    public function convert($source, $targetType, PropertyMappingConfigurationInterface $configuration = null)
    {
        if ($configuration === null) {
            $configuration = $this->buildPropertyMappingConfiguration();
        }

        $currentPropertyPath = [];
        $this->messages = new FlowError\Result();
        try {
            $result = $this->doMapping($source, $targetType, $configuration, $currentPropertyPath);
<<<<<<< HEAD
            if ($result instanceof FlowError\Error) {
=======
            if ($result instanceof Error) {
>>>>>>> 4b3775af
                return null;
            }

            return $result;
        } catch (SecurityException $exception) {
            throw $exception;
        } catch (\Exception $exception) {
            throw new PropertyException('Exception while property mapping for target type "' . $targetType . '", at property path "' . implode('.', $currentPropertyPath) . '": ' . $exception->getMessage(), 1297759968, $exception);
        }
    }

    /**
     * Get the messages of the last Property Mapping
     *
<<<<<<< HEAD
     * @return FlowError\Result
=======
     * @return Result
>>>>>>> 4b3775af
     * @api
     */
    public function getMessages()
    {
        return $this->messages;
    }

    /**
     * Internal function which actually does the property mapping.
     *
     * @param mixed $source the source data to map. MUST be a simple type, NO object allowed!
     * @param string $targetType The type of the target; can be either a class name or a simple type.
     * @param PropertyMappingConfigurationInterface $configuration Configuration for the property mapping.
     * @param array $currentPropertyPath The property path currently being mapped; used for knowing the context in case an exception is thrown.
     * @return mixed an instance of $targetType
     * @throws Exception\TypeConverterException
     * @throws Exception\InvalidPropertyMappingConfigurationException
     */
    protected function doMapping($source, $targetType, PropertyMappingConfigurationInterface $configuration, &$currentPropertyPath)
    {
        if (is_object($source)) {
            $targetClass = TypeHandling::truncateElementType($targetType);
            if ($source instanceof $targetClass) {
                return $source;
            }
        }

        if ($source === null) {
            $source = '';
        }

        $typeConverter = $this->findTypeConverter($source, $targetType, $configuration);
        $targetType = $typeConverter->getTargetTypeForSource($source, $targetType, $configuration);

        if (!is_object($typeConverter) || !($typeConverter instanceof TypeConverterInterface)) {
            throw new Exception\TypeConverterException('Type converter for "' . $source . '" -> "' . $targetType . '" not found.');
        }

        $convertedChildProperties = [];
        foreach ($typeConverter->getSourceChildPropertiesToBeConverted($source) as $sourcePropertyName => $sourcePropertyValue) {
            $targetPropertyName = $configuration->getTargetPropertyName($sourcePropertyName);
            if ($configuration->shouldSkip($targetPropertyName)) {
                continue;
            }

            if (!$configuration->shouldMap($targetPropertyName)) {
                if ($configuration->shouldSkipUnknownProperties()) {
                    continue;
                }
                throw new Exception\InvalidPropertyMappingConfigurationException('It is not allowed to map property "' . $targetPropertyName . '". You need to use $propertyMappingConfiguration->allowProperties(\'' . $targetPropertyName . '\') to enable mapping of this property.', 1335969887);
            }

            $targetPropertyType = $typeConverter->getTypeOfChildProperty($targetType, $targetPropertyName, $configuration);

            $subConfiguration = $configuration->getConfigurationFor($targetPropertyName);

            $currentPropertyPath[] = $targetPropertyName;
            $targetPropertyValue = $this->doMapping($sourcePropertyValue, $targetPropertyType, $subConfiguration, $currentPropertyPath);
            array_pop($currentPropertyPath);
<<<<<<< HEAD
            if (!($targetPropertyValue instanceof FlowError\Error)) {
=======
            if (!($targetPropertyValue instanceof Error)) {
>>>>>>> 4b3775af
                $convertedChildProperties[$targetPropertyName] = $targetPropertyValue;
            }
        }
        $result = $typeConverter->convertFrom($source, $targetType, $convertedChildProperties, $configuration);

<<<<<<< HEAD
        if ($result instanceof FlowError\Error) {
=======
        if ($result instanceof Error) {
>>>>>>> 4b3775af
            $this->messages->forProperty(implode('.', $currentPropertyPath))->addError($result);
        }

        return $result;
    }

    /**
     * Determine the type converter to be used. If no converter has been found, an exception is raised.
     *
     * @param mixed $source
     * @param string $targetType
     * @param PropertyMappingConfigurationInterface $configuration
     * @return TypeConverterInterface Type Converter which should be used to convert between $source and $targetType.
     * @throws Exception\TypeConverterException
     * @throws Exception\InvalidTargetException
     */
    protected function findTypeConverter($source, $targetType, PropertyMappingConfigurationInterface $configuration)
    {
        if ($configuration->getTypeConverter() !== null) {
            return $configuration->getTypeConverter();
        }

        if (!is_string($targetType)) {
            throw new Exception\InvalidTargetException('The target type was no string, but of type "' . gettype($targetType) . '"', 1297941727);
        }
        $normalizedTargetType = TypeHandling::normalizeType($targetType);
        $truncatedTargetType = TypeHandling::truncateElementType($normalizedTargetType);
        $converter = null;

        $sourceTypes = $this->determineSourceTypes($source);
        foreach ($sourceTypes as $sourceType) {
            if (TypeHandling::isSimpleType($truncatedTargetType)) {
                if (isset($this->typeConverters[$sourceType][$truncatedTargetType])) {
                    $converter = $this->findEligibleConverterWithHighestPriority($this->typeConverters[$sourceType][$truncatedTargetType], $source, $normalizedTargetType);
                }
            } else {
                $converter = $this->findFirstEligibleTypeConverterInObjectHierarchy($source, $sourceType, $normalizedTargetType);
            }

            if ($converter !== null) {
                return $converter;
            }
        }

        throw new Exception\TypeConverterException('No converter found which can be used to convert from "' . implode('" or "', $sourceTypes) . '" to "' . $normalizedTargetType . '".');
    }

    /**
     * Tries to find a suitable type converter for the given source and target type.
     *
     * @param string $source The actual source value
     * @param string $sourceType Type of the source to convert from
     * @param string $targetType Name of the target type to find a type converter for
     * @return mixed Either the matching object converter or NULL
     * @throws Exception\InvalidTargetException
     */
    protected function findFirstEligibleTypeConverterInObjectHierarchy($source, $sourceType, $targetType)
    {
        $targetClass = TypeHandling::truncateElementType($targetType);
        if (!class_exists($targetClass) && !interface_exists($targetClass)) {
            throw new Exception\InvalidTargetException(sprintf('Could not find a suitable type converter for "%s" because no such the class/interface "%s" does not exist.', $targetType, $targetClass), 1297948764);
        }

        if (!isset($this->typeConverters[$sourceType])) {
            return null;
        }

        $convertersForSource = $this->typeConverters[$sourceType];
        if (isset($convertersForSource[$targetClass])) {
            $converter = $this->findEligibleConverterWithHighestPriority($convertersForSource[$targetClass], $source, $targetType);
            if ($converter !== null) {
                return $converter;
            }
        }

        foreach (class_parents($targetClass) as $parentClass) {
            if (!isset($convertersForSource[$parentClass])) {
                continue;
            }

            $converter = $this->findEligibleConverterWithHighestPriority($convertersForSource[$parentClass], $source, $targetType);
            if ($converter !== null) {
                return $converter;
            }
        }

        $converters = $this->getConvertersForInterfaces($convertersForSource, class_implements($targetClass));
        $converter = $this->findEligibleConverterWithHighestPriority($converters, $source, $targetType);

        if ($converter !== null) {
            return $converter;
        }
        if (isset($convertersForSource['object'])) {
            return $this->findEligibleConverterWithHighestPriority($convertersForSource['object'], $source, $targetType);
        } else {
            return null;
        }
    }

    /**
     * @param mixed $converters
     * @param mixed $source
     * @param string $targetType
     * @return mixed Either the matching object converter or NULL
     */
    protected function findEligibleConverterWithHighestPriority($converters, $source, $targetType)
    {
        if (!is_array($converters)) {
            return null;
        }
        krsort($converters);
        reset($converters);
        foreach ($converters as $converter) {
            if (is_string($converter)) {
                $converter = $this->objectManager->get($converter);
            }

            /** @var TypeConverterInterface $converter */
            if ($converter->canConvertFrom($source, $targetType)) {
                return $converter;
            }
        }

        return null;
    }

    /**
     * @param array $convertersForSource
     * @param array $interfaceNames
     * @return array
     * @throws DuplicateTypeConverterException
     */
    protected function getConvertersForInterfaces(array $convertersForSource, array $interfaceNames)
    {
        $convertersForInterface = [];
        foreach ($interfaceNames as $implementedInterface) {
            if (isset($convertersForSource[$implementedInterface])) {
                foreach ($convertersForSource[$implementedInterface] as $priority => $converter) {
                    if (isset($convertersForInterface[$priority])) {
                        throw new DuplicateTypeConverterException('There exist at least two converters which handle the conversion to an interface with priority "' . $priority . '". ' . get_class($convertersForInterface[$priority]) . ' and ' . get_class($converter), 1297951338);
                    }
                    $convertersForInterface[$priority] = $converter;
                }
            }
        }

        return $convertersForInterface;
    }

    /**
     * Determine the type of the source data, or throw an exception if source was an unsupported format.
     *
     * @param mixed $source
     * @return array Possible source types (single value for simple typed source, multiple values for object source)
     * @throws Exception\InvalidSourceException
     */
    protected function determineSourceTypes($source)
    {
        if (is_string($source)) {
            return ['string'];
        } elseif (is_array($source)) {
            return ['array'];
        } elseif (is_float($source)) {
            return ['float'];
        } elseif (is_integer($source)) {
            return ['integer'];
        } elseif (is_bool($source)) {
            return ['boolean'];
        } elseif (is_object($source)) {
            $class = get_class($source);
            $parentClasses = class_parents($class);
            $interfaces = class_implements($class);

            return array_merge([$class], $parentClasses, $interfaces, ['object']);
        } else {
            throw new Exception\InvalidSourceException('The source is not of type string, array, float, integer, boolean or object, but of type "' . gettype($source) . '"', 1297773150);
        }
    }

    /**
     * Collects all TypeConverter implementations in a multi-dimensional array with source and target types.
     *
     * @return array
     * @throws Exception\DuplicateTypeConverterException
     * @see getTypeConverters
     */
    protected function prepareTypeConverterMap()
    {
        $typeConverterMap = [];
        $typeConverterClassNames = static::getTypeConverterImplementationClassNames($this->objectManager);
        foreach ($typeConverterClassNames as $typeConverterClassName) {
            $typeConverter = $this->objectManager->get($typeConverterClassName);
            foreach ($typeConverter->getSupportedSourceTypes() as $supportedSourceType) {
                if (isset($typeConverterMap[$supportedSourceType][$typeConverter->getSupportedTargetType()][$typeConverter->getPriority()])) {
                    throw new Exception\DuplicateTypeConverterException('There exist at least two converters which handle the conversion from "' . $supportedSourceType . '" to "' . $typeConverter->getSupportedTargetType() . '" with priority "' . $typeConverter->getPriority() . '": ' . get_class($this->typeConverters[$supportedSourceType][$typeConverter->getSupportedTargetType()][$typeConverter->getPriority()]) . ' and ' . get_class($typeConverter), 1297951378);
                }
                $typeConverterMap[$supportedSourceType][$typeConverter->getSupportedTargetType()][$typeConverter->getPriority()] = $typeConverterClassName;
            }
        }

        return $typeConverterMap;
    }

/**
 * Returns a multi-dimensional array with the Type Converters available in the system.
     *
     * It has the following structure:
     *
     * 1. Dimension: Source Type
     * 2. Dimension: Target Type
     * 3. Dimension: Priority
     * Value: Type Converter instance
     *
     * @return array
     */
    public function getTypeConverters()
    {
        return $this->typeConverters;
    }

    /**
     * Builds the default property mapping configuration.
     *
     * @param string $type the implementation class name of the PropertyMappingConfiguration to instantiate; must be a subclass of TYPO3\Flow\Property\PropertyMappingConfiguration
     * @return PropertyMappingConfiguration
     */
    public function buildPropertyMappingConfiguration($type = PropertyMappingConfiguration::class)
    {
        /** @var PropertyMappingConfiguration $configuration */
        $configuration = new $type();

        $configuration->setTypeConverterOptions(TypeConverter\PersistentObjectConverter::class, [
            TypeConverter\PersistentObjectConverter::CONFIGURATION_CREATION_ALLOWED => true,
            TypeConverter\PersistentObjectConverter::CONFIGURATION_MODIFICATION_ALLOWED => true
        ]);
        $configuration->allowAllProperties();

        return $configuration;
    }
}<|MERGE_RESOLUTION|>--- conflicted
+++ resolved
@@ -13,13 +13,6 @@
 
 use TYPO3\Flow\Annotations as Flow;
 use TYPO3\Flow\Cache\Frontend\VariableFrontend;
-<<<<<<< HEAD
-use TYPO3\Flow\Object\ObjectManagerInterface;
-use TYPO3\Flow\Reflection\ReflectionService;
-use TYPO3\Flow\Utility\TypeHandling;
-use TYPO3\Flow\Error as FlowError;
-use TYPO3\Flow\Security\Exception as SecurityException;
-=======
 use TYPO3\Flow\Error\Error;
 use TYPO3\Flow\Error\Result;
 use TYPO3\Flow\Object\ObjectManagerInterface;
@@ -28,7 +21,6 @@
 use TYPO3\Flow\Utility\TypeHandling;
 use TYPO3\Flow\Security\Exception as SecurityException;
 use TYPO3\Flow\Property\Exception as PropertyException;
->>>>>>> 4b3775af
 
 /**
  * The Property Mapper transforms simple types (arrays, strings, integers, floats, booleans) to objects or other simple types.
@@ -68,11 +60,7 @@
     /**
      * A list of property mapping messages (errors, warnings) which have occured on last mapping.
      *
-<<<<<<< HEAD
-     * @var FlowError\Result
-=======
      * @var Result
->>>>>>> 4b3775af
      */
     protected $messages;
 
@@ -127,14 +115,10 @@
         }
 
         $currentPropertyPath = [];
-        $this->messages = new FlowError\Result();
+        $this->messages = new Result();
         try {
             $result = $this->doMapping($source, $targetType, $configuration, $currentPropertyPath);
-<<<<<<< HEAD
-            if ($result instanceof FlowError\Error) {
-=======
             if ($result instanceof Error) {
->>>>>>> 4b3775af
                 return null;
             }
 
@@ -149,11 +133,7 @@
     /**
      * Get the messages of the last Property Mapping
      *
-<<<<<<< HEAD
-     * @return FlowError\Result
-=======
      * @return Result
->>>>>>> 4b3775af
      * @api
      */
     public function getMessages()
@@ -213,21 +193,13 @@
             $currentPropertyPath[] = $targetPropertyName;
             $targetPropertyValue = $this->doMapping($sourcePropertyValue, $targetPropertyType, $subConfiguration, $currentPropertyPath);
             array_pop($currentPropertyPath);
-<<<<<<< HEAD
-            if (!($targetPropertyValue instanceof FlowError\Error)) {
-=======
             if (!($targetPropertyValue instanceof Error)) {
->>>>>>> 4b3775af
                 $convertedChildProperties[$targetPropertyName] = $targetPropertyValue;
             }
         }
         $result = $typeConverter->convertFrom($source, $targetType, $convertedChildProperties, $configuration);
 
-<<<<<<< HEAD
-        if ($result instanceof FlowError\Error) {
-=======
         if ($result instanceof Error) {
->>>>>>> 4b3775af
             $this->messages->forProperty(implode('.', $currentPropertyPath))->addError($result);
         }
 
