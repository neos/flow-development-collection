<?php
namespace TYPO3\Flow\Property;

/*
 * This file is part of the TYPO3.Flow package.
 *
 * (c) Contributors of the Neos Project - www.neos.io
 *
 * This package is Open Source Software. For the full copyright and license
 * information, please view the LICENSE file which was distributed with this
 * source code.
 */
use TYPO3\Flow\Error\Error;

/**
 * Interface for type converters, which can convert from a simple type to an object or another simple type.
 *
 * All Type Converters should have NO INTERNAL STATE, such that they can be used as singletons and multiple times in succession (as this improves performance dramatically).
 *
 * @api
 */
interface TypeConverterInterface
{
    /**
     * Returns the list of source types the TypeConverter can handle.
     * Must be PHP simple types, classes or object is not allowed.
     *
     * @return array<string>
     * @api
     */
    public function getSupportedSourceTypes();

    /**
     * Return the target type this TypeConverter converts to.
     * Can be a simple type or a class name.
     *
     * @return string
     * @api
     */
    public function getSupportedTargetType();

    /**
     * Returns the type for a given source, depending on e.g. the __type setting or other properties.
     *
     * @param mixed $source the source data
     * @param string $originalTargetType the type we originally want to convert to
     * @param PropertyMappingConfigurationInterface $configuration
     * @return string
     * @api
     */
    public function getTargetTypeForSource($source, $originalTargetType, PropertyMappingConfigurationInterface $configuration = null);

    /**
     * Return the priority of this TypeConverter. TypeConverters with a high priority are chosen before low priority.
     *
     * @return integer
     * @api
     */
    public function getPriority();

    /**
     * Here, the TypeConverter can do some additional runtime checks to see whether
     * it can handle the given source data and the given target type.
     *
     * @param mixed $source the source data
     * @param string $targetType the type to convert to.
     * @return boolean TRUE if this TypeConverter can convert from $source to $targetType, FALSE otherwise.
     * @api
     */
    public function canConvertFrom($source, $targetType);

    /**
     * Return a list of sub-properties inside the source object.
     * The "key" is the sub-property name, and the "value" is the value of the sub-property.
     *
     * @param mixed $source
     * @return array<mixed>
     * @api
     */
    public function getSourceChildPropertiesToBeConverted($source);

    /**
     * Return the type of a given sub-property inside the $targetType
     *
     * @param string $targetType
     * @param string $propertyName
     * @param PropertyMappingConfigurationInterface $configuration
     * @return string the type of $propertyName in $targetType
     * @api
     */
    public function getTypeOfChildProperty($targetType, $propertyName, PropertyMappingConfigurationInterface $configuration);

    /**
     * Actually convert from $source to $targetType, taking into account the fully
     * built $convertedChildProperties and $configuration.
     *
     * The return value can be one of three types:
     * - an arbitrary object, or a simple type (which has been created while mapping).
     *   This is the normal case.
     * - NULL, indicating that this object should *not* be mapped (i.e. a "File Upload" Converter could return NULL if no file has been uploaded, and a silent failure should occur.
     * - An instance of \TYPO3\Flow\Error\Error -- This will be a user-visible error message later on.
     * Furthermore, it should throw an Exception if an unexpected failure (like a security error) occurred or a configuration issue happened.
     *
     * @param mixed $source
     * @param string $targetType
     * @param array $convertedChildProperties
     * @param PropertyMappingConfigurationInterface $configuration
<<<<<<< HEAD
     * @return mixed|\TYPO3\Flow\Error\Error the target type, or an error object if a user-error occurred
     * @throws Exception\TypeConverterException thrown in case a developer error occurred
     * @api
     */
    public function convertFrom($source, $targetType, array $convertedChildProperties = array(), PropertyMappingConfigurationInterface $configuration = null);
=======
     * @return mixed|Error the target type, or an error object if a user-error occurred
     * @throws Exception\TypeConverterException thrown in case a developer error occurred
     * @api
     */
    public function convertFrom($source, $targetType, array $convertedChildProperties = [], PropertyMappingConfigurationInterface $configuration = null);
>>>>>>> 4b3775af
}<|MERGE_RESOLUTION|>--- conflicted
+++ resolved
@@ -10,6 +10,7 @@
  * information, please view the LICENSE file which was distributed with this
  * source code.
  */
+
 use TYPO3\Flow\Error\Error;
 
 /**
@@ -105,17 +106,9 @@
      * @param string $targetType
      * @param array $convertedChildProperties
      * @param PropertyMappingConfigurationInterface $configuration
-<<<<<<< HEAD
-     * @return mixed|\TYPO3\Flow\Error\Error the target type, or an error object if a user-error occurred
-     * @throws Exception\TypeConverterException thrown in case a developer error occurred
-     * @api
-     */
-    public function convertFrom($source, $targetType, array $convertedChildProperties = array(), PropertyMappingConfigurationInterface $configuration = null);
-=======
      * @return mixed|Error the target type, or an error object if a user-error occurred
      * @throws Exception\TypeConverterException thrown in case a developer error occurred
      * @api
      */
     public function convertFrom($source, $targetType, array $convertedChildProperties = [], PropertyMappingConfigurationInterface $configuration = null);
->>>>>>> 4b3775af
 }