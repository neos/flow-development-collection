<?php
namespace TYPO3\Flow\Persistence\Doctrine;

<<<<<<< HEAD
/*                                                                        *
 * This script belongs to the TYPO3 Flow framework.                       *
 *                                                                        *
 * It is free software; you can redistribute it and/or modify it under    *
 * the terms of the GNU Lesser General Public License, either version 3   *
 * of the License, or (at your option) any later version.                 *
 *                                                                        *
 * The TYPO3 project - inspiring people to share!                         *
 *                                                                        */
=======
/*
 * This file is part of the TYPO3.Flow package.
 *
 * (c) Contributors of the Neos Project - www.neos.io
 *
 * This package is Open Source Software. For the full copyright and license
 * information, please view the LICENSE file which was distributed with this
 * source code.
 */
>>>>>>> fbf66f60

use TYPO3\Flow\Annotations as Flow;
use TYPO3\Flow\Property\PropertyMappingConfigurationInterface;
use TYPO3\Flow\Property\TypeConverter\AbstractTypeConverter;

/**
 * Converts Doctrine collections to arrays
 *
 * @Flow\Scope("singleton")
 */
class ArrayTypeConverter extends AbstractTypeConverter
{
    /**
     * @var string
     */
    const CONFIGURATION_CONVERT_ELEMENTS = 'convertElements';

    /**
     * @var array<string>
     */
    protected $sourceTypes = array('Doctrine\Common\Collections\Collection');

    /**
     * @var string
     */
    protected $targetType = 'array';

    /**
     * @var integer
     */
    protected $priority = 1;

    /**
     * @Flow\Inject
     * @var \TYPO3\Flow\Property\PropertyMapper
     */
    protected $propertyMapper;

    /**
     * Actually convert from $source to $targetType, taking into account the fully
     * built $convertedChildProperties and $configuration.
     *
     * The return value can be one of three types:
     * - an arbitrary object, or a simple type (which has been created while mapping).
     *   This is the normal case.
     * - NULL, indicating that this object should *not* be mapped (i.e. a "File Upload" Converter could return NULL if no file has been uploaded, and a silent failure should occur.
     * - An instance of \TYPO3\Flow\Error\Error -- This will be a user-visible error message later on.
     * Furthermore, it should throw an Exception if an unexpected failure (like a security error) occurred or a configuration issue happened.
     *
     * @param mixed $source
     * @param string $targetType
     * @param array $convertedChildProperties
     * @param PropertyMappingConfigurationInterface $configuration
     * @return mixed|\TYPO3\Flow\Error\Error the target type, or an error object if a user-error occurred
     * @throws \TYPO3\Flow\Property\Exception\TypeConverterException thrown in case a developer error occurred
     * @api
     */
    public function convertFrom($source, $targetType, array $convertedChildProperties = array(), PropertyMappingConfigurationInterface $configuration = null)
    {
        $result = array();
        $convertElements = $configuration->getConfigurationValue(\TYPO3\Flow\Persistence\Doctrine\ArrayTypeConverter::class, self::CONFIGURATION_CONVERT_ELEMENTS);
        foreach ($source as $element) {
            if ($convertElements === true) {
                $element = $this->propertyMapper->convert($element, 'array', $configuration);
            }

            $result[] = $element;
        }

        return $result;
    }
}<|MERGE_RESOLUTION|>--- conflicted
+++ resolved
@@ -1,17 +1,6 @@
 <?php
 namespace TYPO3\Flow\Persistence\Doctrine;
 
-<<<<<<< HEAD
-/*                                                                        *
- * This script belongs to the TYPO3 Flow framework.                       *
- *                                                                        *
- * It is free software; you can redistribute it and/or modify it under    *
- * the terms of the GNU Lesser General Public License, either version 3   *
- * of the License, or (at your option) any later version.                 *
- *                                                                        *
- * The TYPO3 project - inspiring people to share!                         *
- *                                                                        */
-=======
 /*
  * This file is part of the TYPO3.Flow package.
  *
@@ -21,7 +10,6 @@
  * information, please view the LICENSE file which was distributed with this
  * source code.
  */
->>>>>>> fbf66f60
 
 use TYPO3\Flow\Annotations as Flow;
 use TYPO3\Flow\Property\PropertyMappingConfigurationInterface;
