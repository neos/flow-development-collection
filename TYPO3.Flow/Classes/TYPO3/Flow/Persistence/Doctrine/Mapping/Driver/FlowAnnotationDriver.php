<?php
namespace TYPO3\Flow\Persistence\Doctrine\Mapping\Driver;

/*
 * This file is part of the TYPO3.Flow package.
 *
 * (c) Contributors of the Neos Project - www.neos.io
 *
 * This package is Open Source Software. For the full copyright and license
 * information, please view the LICENSE file which was distributed with this
 * source code.
 */

use Doctrine\Common\Annotations\AnnotationReader;
use Doctrine\Common\Annotations\IndexedReader;
use Doctrine\Common\Persistence\Mapping\ClassMetadata;
use Doctrine\Common\Persistence\Mapping\Driver\MappingDriver as DoctrineMappingDriverInterface;
use Doctrine\Common\Persistence\ObjectManager as DoctrineObjectManager;
use Doctrine\ORM\Events;
use Doctrine\ORM\Mapping\Builder\EntityListenerBuilder;
use Doctrine\ORM\Mapping\ChangeTrackingPolicy;
use Doctrine\ORM\Mapping\ClassMetadata as OrmClassMetadata;
use Doctrine\ORM\Mapping\ClassMetadataInfo;
use Doctrine\ORM\Mapping\Column;
use Doctrine\ORM\Mapping\DiscriminatorColumn;
use Doctrine\ORM\Mapping\DiscriminatorMap;
use Doctrine\ORM\Mapping\InheritanceType;
use Doctrine\ORM\Mapping\JoinColumn;
use Doctrine\ORM\Mapping\JoinTable;
use Doctrine\ORM\Mapping\MappedSuperclass;
use Doctrine\ORM\Mapping\MappingException;
use Doctrine\ORM\Mapping\NamedNativeQueries;
use Doctrine\ORM\Mapping\NamedQueries;
use Doctrine\ORM\Mapping\NamedQuery;
use Doctrine\ORM\Mapping\SqlResultSetMappings;
use TYPO3\Flow\Annotations as Flow;
use TYPO3\Flow\Aop\Builder\ClassNameIndex;
use TYPO3\Flow\Aop\Pointcut\PointcutFilterInterface;
use TYPO3\Flow\Object\Proxy\Compiler;
use TYPO3\Flow\Persistence\Doctrine\Mapping\Exception\ClassSchemaNotFoundException;
use TYPO3\Flow\Reflection\ClassSchema;
use TYPO3\Flow\Reflection\ReflectionService;

/**
 * This driver reads the mapping metadata from docblock annotations.
 *
 * It gives precedence to Doctrine annotations but fills gaps from other info
 * if possible:
 *
 * - Entity.repositoryClass is set to the repository found in the class schema
 * - Table.name is set to a sane value
 * - Column.type is set to property type
 * - *.targetEntity is set to property type
 *
 * If a property is not marked as an association the mapping type is set to
 * "object" for objects.
 *
 * @Flow\Scope("singleton")
 */
class FlowAnnotationDriver implements DoctrineMappingDriverInterface, PointcutFilterInterface
{
    /**
     * @var integer
     */
    const MAPPING_REGULAR = 0;
    const MAPPING_MM_REGULAR = 1;

    /**
     * @var ReflectionService
     */
    protected $reflectionService;

    /**
     * @var AnnotationReader
     */
    protected $reader;

    /**
     * @var DoctrineObjectManager
     */
    protected $entityManager;

    /**
     * @var array
     */
    protected $classNames;

    /**
     * @var integer
     */
    protected $tableNameLengthLimit = null;

    /**
     * Initializes a new AnnotationDriver that uses the given AnnotationReader for reading
     * docblock annotations.
     */
    public function __construct()
    {
        $this->reader = new IndexedReader(new AnnotationReader());
    }

    /**
     * @param ReflectionService $reflectionService
     * @return void
     */
    public function injectReflectionService(ReflectionService $reflectionService)
    {
        $this->reflectionService = $reflectionService;
    }

    /**
     * @param DoctrineObjectManager $entityManager
     * @return void
     */
    public function setEntityManager(DoctrineObjectManager $entityManager)
    {
        $this->entityManager = $entityManager;
    }

    /**
     * Fetch a class schema for the given class, if possible.
     *
     * @param string $className
     * @return ClassSchema
     * @throws ClassSchemaNotFoundException
     */
    protected function getClassSchema($className)
    {
        $classSchema = $this->reflectionService->getClassSchema($className);
        if (!$classSchema) {
            throw new ClassSchemaNotFoundException('No class schema found for "' . $className . '".', 1295973082);
        }

        return $classSchema;
    }

    /**
     * Check for $className being an aggregate root.
     *
     * @param string $className
     * @param string $propertySourceHint
     * @return boolean
     * @throws ClassSchemaNotFoundException
     */
    protected function isAggregateRoot($className, $propertySourceHint)
    {
        $className = $this->getUnproxiedClassName($className);
        try {
            $classSchema = $this->getClassSchema($className);

            return $classSchema->isAggregateRoot();
        } catch (ClassSchemaNotFoundException $exception) {
            throw new ClassSchemaNotFoundException('No class schema found for "' . $className . '". The class should probably marked as entity or value object! This happened while examining "' . $propertySourceHint . '"', 1340185197);
        }
    }

    /**
     * Check for $className being a value object.
     *
     * @param string $className
     * @param string $propertySourceHint
     * @return boolean
     * @throws ClassSchemaNotFoundException
     */
    protected function isValueObject($className, $propertySourceHint)
    {
        $className = $this->getUnproxiedClassName($className);
        try {
            $classSchema = $this->getClassSchema($className);

            return $classSchema->getModelType() === ClassSchema::MODELTYPE_VALUEOBJECT;
        } catch (ClassSchemaNotFoundException $exception) {
            throw new ClassSchemaNotFoundException('No class schema found for "' . $className . '". The class should probably marked as entity or value object! This happened while examining "' . $propertySourceHint . '"', 1340185197);
        }
    }

    /**
     * Loads the metadata for the specified class into the provided container.
     *
     * @param string $className
     * @param ClassMetadata $metadata
     * @return void
     * @throws MappingException
     * @throws \UnexpectedValueException
     * @todo adjust when Doctrine 2.5 is used, see http://www.doctrine-project.org/jira/browse/DDC-93
     */
    public function loadMetadataForClass($className, ClassMetadata $metadata)
    {
        /**
         * This is the actual type we have at this point, but we cannot change the
         * signature due to inheritance.
         *
         * @var OrmClassMetadata $metadata
         */

        $class = $metadata->getReflectionClass();
        $classSchema = $this->getClassSchema($class->getName());
        $classAnnotations = $this->reader->getClassAnnotations($class);

        // Evaluate Entity annotation
        if (isset($classAnnotations[MappedSuperclass::class])) {
            $mappedSuperclassAnnotation = $classAnnotations[MappedSuperclass::class];
            if ($mappedSuperclassAnnotation->repositoryClass !== null) {
                $metadata->setCustomRepositoryClass($mappedSuperclassAnnotation->repositoryClass);
            }
            $metadata->isMappedSuperclass = true;
<<<<<<< HEAD
        } elseif (isset($classAnnotations[\TYPO3\Flow\Annotations\Entity::class]) || isset($classAnnotations['Doctrine\ORM\Mapping\Entity'])) {
            $entityAnnotation = isset($classAnnotations[\TYPO3\Flow\Annotations\Entity::class]) ? $classAnnotations[\TYPO3\Flow\Annotations\Entity::class] : $classAnnotations['Doctrine\ORM\Mapping\Entity'];
=======
        } elseif (isset($classAnnotations[Flow\Entity::class]) || isset($classAnnotations[\Doctrine\ORM\Mapping\Entity::class])) {
            $entityAnnotation = isset($classAnnotations[Flow\Entity::class]) ? $classAnnotations[Flow\Entity::class] : $classAnnotations[\Doctrine\ORM\Mapping\Entity::class];
>>>>>>> 72f826de
            if ($entityAnnotation->repositoryClass !== null) {
                $metadata->setCustomRepositoryClass($entityAnnotation->repositoryClass);
            } elseif ($classSchema->getRepositoryClassName() !== null) {
                if ($this->reflectionService->isClassImplementationOf($classSchema->getRepositoryClassName(), \Doctrine\ORM\EntityRepository::class)) {
                    $metadata->setCustomRepositoryClass($classSchema->getRepositoryClassName());
                }
            }
            if ($entityAnnotation->readOnly) {
                $metadata->markReadOnly();
            }
        } elseif ($classSchema->getModelType() === ClassSchema::MODELTYPE_VALUEOBJECT) {
            // also ok... but we make it read-only
            $metadata->markReadOnly();
        } else {
            throw MappingException::classIsNotAValidEntityOrMappedSuperClass($className);
        }

        // Evaluate Table annotation
        $primaryTable = [];
        if (isset($classAnnotations[\Doctrine\ORM\Mapping\Table::class])) {
            $tableAnnotation = $classAnnotations[\Doctrine\ORM\Mapping\Table::class];
            $primaryTable = [
                'name' => $tableAnnotation->name,
                'schema' => $tableAnnotation->schema
            ];

            if ($tableAnnotation->indexes !== null) {
                foreach ($tableAnnotation->indexes as $indexAnnotation) {
                    $index = ['columns' => $indexAnnotation->columns];
                    if (!empty($indexAnnotation->name)) {
                        $primaryTable['indexes'][$indexAnnotation->name] = $index;
                    } else {
                        $primaryTable['indexes'][] = $index;
                    }
                }
            }

            if ($tableAnnotation->uniqueConstraints !== null) {
                foreach ($tableAnnotation->uniqueConstraints as $uniqueConstraint) {
                    $uniqueConstraint = ['columns' => $uniqueConstraint->columns];
                    if (!empty($uniqueConstraint->name)) {
                        $primaryTable['uniqueConstraints'][$uniqueConstraint->name] = $uniqueConstraint;
                    } else {
                        $primaryTable['uniqueConstraints'][] = $uniqueConstraint;
                    }
                }
            }

            if ($tableAnnotation->options !== null) {
                $primaryTable['options'] = $tableAnnotation->options;
            }
        }
        if (!isset($primaryTable['name'])) {
            $className = $classSchema->getClassName();
            $primaryTable['name'] = $this->inferTableNameFromClassName($className);
        }

        // Evaluate NamedNativeQueries annotation
        if (isset($classAnnotations[NamedNativeQueries::class])) {
            $namedNativeQueriesAnnotation = $classAnnotations[NamedNativeQueries::class];

            foreach ($namedNativeQueriesAnnotation->value as $namedNativeQuery) {
                $metadata->addNamedNativeQuery([
                    'name' => $namedNativeQuery->name,
                    'query' => $namedNativeQuery->query,
                    'resultClass' => $namedNativeQuery->resultClass,
                    'resultSetMapping' => $namedNativeQuery->resultSetMapping,
                ]);
            }
        }

        // Evaluate SqlResultSetMappings annotation
        if (isset($classAnnotations[SqlResultSetMappings::class])) {
            $sqlResultSetMappingsAnnotation = $classAnnotations[SqlResultSetMappings::class];

            foreach ($sqlResultSetMappingsAnnotation->value as $resultSetMapping) {
                $entities = [];
                $columns = [];
                foreach ($resultSetMapping->entities as $entityResultAnnotation) {
                    $entityResult = [
                        'fields' => [],
                        'entityClass' => $entityResultAnnotation->entityClass,
                        'discriminatorColumn' => $entityResultAnnotation->discriminatorColumn,
                    ];

                    foreach ($entityResultAnnotation->fields as $fieldResultAnnotation) {
                        $entityResult['fields'][] = [
                            'name' => $fieldResultAnnotation->name,
                            'column' => $fieldResultAnnotation->column
                        ];
                    }

                    $entities[] = $entityResult;
                }

                foreach ($resultSetMapping->columns as $columnResultAnnotation) {
                    $columns[] = [
                        'name' => $columnResultAnnotation->name,
                    ];
                }

                $metadata->addSqlResultSetMapping([
                    'name' => $resultSetMapping->name,
                    'entities' => $entities,
                    'columns' => $columns
                ]);
            }
        }

        // Evaluate NamedQueries annotation
        if (isset($classAnnotations[NamedQueries::class])) {
            $namedQueriesAnnotation = $classAnnotations[NamedQueries::class];

            if (!is_array($namedQueriesAnnotation->value)) {
                throw new \UnexpectedValueException('@NamedQueries should contain an array of @NamedQuery annotations.');
            }

            foreach ($namedQueriesAnnotation->value as $namedQuery) {
                if (!($namedQuery instanceof NamedQuery)) {
                    throw new \UnexpectedValueException('@NamedQueries should contain an array of @NamedQuery annotations.');
                }
                $metadata->addNamedQuery([
                    'name' => $namedQuery->name,
                    'query' => $namedQuery->query
                ]);
            }
        }

        // Evaluate InheritanceType annotation
        if (isset($classAnnotations[InheritanceType::class])) {
            $inheritanceTypeAnnotation = $classAnnotations[InheritanceType::class];
            $inheritanceType = constant('Doctrine\ORM\Mapping\ClassMetadata::INHERITANCE_TYPE_' . strtoupper($inheritanceTypeAnnotation->value));

            if ($inheritanceType !== OrmClassMetadata::INHERITANCE_TYPE_NONE) {

                // Evaluate DiscriminatorColumn annotation
                if (isset($classAnnotations[DiscriminatorColumn::class])) {
                    $discriminatorColumnAnnotation = $classAnnotations[DiscriminatorColumn::class];
                    $discriminatorColumn = [
                        'name' => $discriminatorColumnAnnotation->name,
                        'type' => $discriminatorColumnAnnotation->type,
                        'length' => $discriminatorColumnAnnotation->length,
                        'columnDefinition' => $discriminatorColumnAnnotation->columnDefinition
                    ];
                } else {
                    $discriminatorColumn = [
                        'name' => 'dtype', 'type' => 'string', 'length' => 255
                    ];
                }

                // Evaluate DiscriminatorMap annotation
                if (isset($classAnnotations[DiscriminatorMap::class])) {
                    $discriminatorMapAnnotation = $classAnnotations[DiscriminatorMap::class];
                    $discriminatorMap = $discriminatorMapAnnotation->value;
                } else {
                    $discriminatorMap = [];
                    $subclassNames = $this->reflectionService->getAllSubClassNamesForClass($className);
                    if (!$this->reflectionService->isClassAbstract($className)) {
                        $mappedClassName = strtolower(str_replace('Domain_Model_', '', str_replace('\\', '_', $className)));
                        $discriminatorMap[$mappedClassName] = $className;
                    }
                    foreach ($subclassNames as $subclassName) {
                        $mappedSubclassName = strtolower(str_replace('Domain_Model_', '', str_replace('\\', '_', $subclassName)));
                        $discriminatorMap[$mappedSubclassName] = $subclassName;
                    }
                }

                if ($discriminatorMap !== []) {
                    $metadata->setDiscriminatorColumn($discriminatorColumn);
                    $metadata->setDiscriminatorMap($discriminatorMap);
                } else {
                    $inheritanceType = OrmClassMetadata::INHERITANCE_TYPE_NONE;
                }
            }

            $metadata->setInheritanceType($inheritanceType);
        }

        // Evaluate DoctrineChangeTrackingPolicy annotation
        if (isset($classAnnotations[ChangeTrackingPolicy::class])) {
            $changeTrackingAnnotation = $classAnnotations[ChangeTrackingPolicy::class];
            $metadata->setChangeTrackingPolicy(constant('Doctrine\ORM\Mapping\ClassMetadata::CHANGETRACKING_' . strtoupper($changeTrackingAnnotation->value)));
        } else {
            $metadata->setChangeTrackingPolicy(OrmClassMetadata::CHANGETRACKING_DEFERRED_EXPLICIT);
        }

        // Evaluate annotations on properties/fields
        try {
            $this->evaluatePropertyAnnotations($metadata);
        } catch (MappingException $exception) {
            throw new MappingException(sprintf('Failure while evaluating property annotations for class "%s": %s', $metadata->getName(), $exception->getMessage()), 1382003497, $exception);
        }

        // build unique index for table
        if (!isset($primaryTable['uniqueConstraints'])) {
            $idProperties = array_keys($classSchema->getIdentityProperties());
            if (array_diff($idProperties, $metadata->getIdentifierFieldNames()) !== []) {
                $uniqueIndexName = $this->truncateIdentifier('flow_identity_' . $primaryTable['name']);
                foreach ($idProperties as $idProperty) {
                    $primaryTable['uniqueConstraints'][$uniqueIndexName]['columns'][] = isset($metadata->columnNames[$idProperty]) ? $metadata->columnNames[$idProperty] : strtolower($idProperty);
                }
            }
        }

        $metadata->setPrimaryTable($primaryTable);

        // Evaluate AssociationOverrides annotation
        $this->evaluateOverridesAnnotations($classAnnotations, $metadata);

        // Evaluate EntityListeners annotation
        $this->evaluateEntityListenersAnnotation($class, $metadata, $classAnnotations);

        // Evaluate @HasLifecycleCallbacks annotation
        $this->evaluateLifeCycleAnnotations($class, $metadata);
    }

    /**
     * Given a class name a table name is returned. That name should be reasonably unique.
     *
     * @param string $className
     * @param integer $lengthLimit
     * @return string
     */
    public function inferTableNameFromClassName($className, $lengthLimit = null)
    {
        return $this->truncateIdentifier(strtolower(str_replace('\\', '_', $className)), $lengthLimit, $className);
    }

    /**
     * Truncate an identifier if needed and append a hash to ensure uniqueness.
     *
     * @param string $identifier
     * @param integer $lengthLimit
     * @param string $hashSource
     * @return string
     */
    protected function truncateIdentifier($identifier, $lengthLimit = null, $hashSource = null)
    {
        if ($lengthLimit === null) {
            $lengthLimit = $this->getMaxIdentifierLength();
        }
        if (strlen($identifier) > $lengthLimit) {
            $identifier = substr($identifier, 0, $lengthLimit - 6) . '_' . substr(sha1($hashSource !== null ? $hashSource : $identifier), 0, 5);
        }

        return $identifier;
    }

    /**
     * Given a class and property name a table name is returned. That name should be reasonably unique.
     *
     * @param string $className Model class name the table corresponds to
     * @param string $propertyName Name of the property to be joined
     * @return string Truncated database table name
     */
    protected function inferJoinTableNameFromClassAndPropertyName($className, $propertyName)
    {
        $prefix = $this->inferTableNameFromClassName($className);
        $suffix = '_' . strtolower($propertyName . '_join');

        // In order to keep backwards compatibility with earlier versions, truncate the table name in two steps:
        if (strlen($prefix . $suffix) > $this->getMaxIdentifierLength()) {
            $prefix = $this->inferTableNameFromClassName($className, $this->getMaxIdentifierLength() - strlen($suffix));
        }
        // Truncate a second time if the property name was too long as well:
        if (strlen($prefix . $suffix) > $this->getMaxIdentifierLength()) {
            return $this->truncateIdentifier($prefix . $suffix, $this->getMaxIdentifierLength());
        } else {
            return $prefix . $suffix;
        }
    }

    /**
     * Build a name for a column in a jointable.
     *
     * @param string $className
     * @return string
     */
    protected function buildJoinTableColumnName($className)
    {
        if (preg_match('/^(?P<PackageNamespace>\w+(?:\\\\\w+)*)\\\\Domain\\\\Model\\\\(?P<ModelNamePrefix>(\w+\\\\)?)(?P<ModelName>\w+)$/', $className, $matches)) {
            $packageNamespaceParts = explode('\\', $matches['PackageNamespace']);
            $tableName = strtolower(strtr($packageNamespaceParts[count($packageNamespaceParts) - 1], '\\', '_') . ($matches['ModelNamePrefix'] !== '' ? '_' . strtr(rtrim($matches['ModelNamePrefix'], '\\'), '\\', '_') : '') . '_' . $matches['ModelName']);
        } else {
            $classNameParts = explode('\\', $className);
            $tableName = strtolower($classNameParts[1] . '_' . implode('_', array_slice($classNameParts, -2, 2)));
        }

        return $this->truncateIdentifier($tableName);
    }

    /**
     * Check if the referenced column name is set (and valid) and if not make sure
     * it is initialized properly.
     *
     * @param array $joinColumns
     * @param array $mapping
     * @param \ReflectionProperty $property
     * @param integer $direction regular or inverse mapping (use is to be coded)
     * @return array
     */
    protected function buildJoinColumnsIfNeeded(array $joinColumns, array $mapping, \ReflectionProperty $property, $direction = self::MAPPING_REGULAR)
    {
        if ($joinColumns === []) {
            $joinColumns[] = [
                'name' => strtolower($property->getName()),
                'referencedColumnName' => null,
            ];
        }
        foreach ($joinColumns as &$joinColumn) {
            if ($joinColumn['referencedColumnName'] === null || $joinColumn['referencedColumnName'] === 'id') {
                if ($direction === self::MAPPING_REGULAR) {
                    $idProperties = $this->reflectionService->getPropertyNamesByTag($mapping['targetEntity'], 'id');
                    $joinColumnName = $this->buildJoinTableColumnName($mapping['targetEntity']);
                } else {
                    $className = $this->getUnproxiedClassName($property->getDeclaringClass()->getName());
                    $idProperties = $this->reflectionService->getPropertyNamesByTag($className, 'id');
                    $joinColumnName = $this->buildJoinTableColumnName($className);
                }
                if (count($idProperties) === 0) {
                    $joinColumn['name'] = $joinColumn['name'] === null ? $joinColumnName : $joinColumn['name'];
                    $joinColumn['referencedColumnName'] = strtolower('Persistence_Object_Identifier');
                } elseif (count($idProperties) === 1) {
                    $joinColumn['name'] = $joinColumn['name'] === null ? $joinColumnName : $joinColumn['name'];
                    $joinColumn['referencedColumnName'] = strtolower(current($idProperties));
                }
            }
        }

        return $joinColumns;
    }

    /**
     * Evaluate the property annotations and amend the metadata accordingly.
     *
     * @param ClassMetadataInfo $metadata
     * @return void
     * @throws MappingException
     */
    protected function evaluatePropertyAnnotations(ClassMetadataInfo $metadata)
    {
        $className = $metadata->name;

        $class = $metadata->getReflectionClass();
        $classSchema = $this->getClassSchema($className);

        foreach ($class->getProperties() as $property) {
            if (!$classSchema->hasProperty($property->getName())
                    || $classSchema->isPropertyTransient($property->getName())
                    || $metadata->isMappedSuperclass && !$property->isPrivate()
                    || $metadata->isInheritedField($property->getName())
                    || $metadata->isInheritedAssociation($property->getName())) {
                continue;
            }

            $propertyMetaData = $classSchema->getProperty($property->getName());

            $mapping = [];
            $mapping['fieldName'] = $property->getName();
            $mapping['columnName'] = strtolower($property->getName());
            $mapping['targetEntity'] = $propertyMetaData['type'];

            $joinColumns = $this->evaluateJoinColumnAnnotations($property);

            // Field can only be annotated with one of:
            // @OneToOne, @OneToMany, @ManyToOne, @ManyToMany, @Column (optional)
            if ($oneToOneAnnotation = $this->reader->getPropertyAnnotation($property, 'Doctrine\ORM\Mapping\OneToOne')) {
                if ($this->reader->getPropertyAnnotation($property, 'Doctrine\ORM\Mapping\Id') !== null) {
                    $mapping['id'] = true;
                }
                if ($oneToOneAnnotation->targetEntity) {
                    $mapping['targetEntity'] = $oneToOneAnnotation->targetEntity;
                }
                if ($oneToOneAnnotation->inversedBy !== null || $oneToOneAnnotation->mappedBy === null) {
                    $mapping['joinColumns'] = $this->buildJoinColumnsIfNeeded($joinColumns, $mapping, $property);
                }
                $mapping['mappedBy'] = $oneToOneAnnotation->mappedBy;
                $mapping['inversedBy'] = $oneToOneAnnotation->inversedBy;
                if ($oneToOneAnnotation->cascade) {
                    $mapping['cascade'] = $oneToOneAnnotation->cascade;
                } elseif ($this->isValueObject($mapping['targetEntity'], $className)) {
                    $mapping['cascade'] = ['persist'];
                } elseif ($this->isAggregateRoot($mapping['targetEntity'], $className) === false) {
                    $mapping['cascade'] = ['all'];
                }
                if ($oneToOneAnnotation->orphanRemoval) {
                    $mapping['orphanRemoval'] = $oneToOneAnnotation->orphanRemoval;
                } elseif ($this->isAggregateRoot($mapping['targetEntity'], $className) === false &&
                          $this->isValueObject($mapping['targetEntity'], $className) === false) {
                    $mapping['orphanRemoval'] = true;
                }
                $mapping['fetch'] = $this->getFetchMode($className, $oneToOneAnnotation->fetch);
                $metadata->mapOneToOne($mapping);
            } elseif ($oneToManyAnnotation = $this->reader->getPropertyAnnotation($property, 'Doctrine\ORM\Mapping\OneToMany')) {
                $mapping['mappedBy'] = $oneToManyAnnotation->mappedBy;
                if ($oneToManyAnnotation->targetEntity) {
                    $mapping['targetEntity'] = $oneToManyAnnotation->targetEntity;
                } elseif (isset($propertyMetaData['elementType'])) {
                    $mapping['targetEntity'] = $propertyMetaData['elementType'];
                }
                if ($oneToManyAnnotation->cascade) {
                    $mapping['cascade'] = $oneToManyAnnotation->cascade;
                } elseif ($this->isValueObject($mapping['targetEntity'], $className)) {
                    $mapping['cascade'] = ['persist'];
                } elseif ($this->isAggregateRoot($mapping['targetEntity'], $className) === false) {
                    $mapping['cascade'] = ['all'];
                }
                $mapping['indexBy'] = $oneToManyAnnotation->indexBy;
                if ($oneToManyAnnotation->orphanRemoval) {
                    $mapping['orphanRemoval'] = $oneToManyAnnotation->orphanRemoval;
                } elseif ($this->isAggregateRoot($mapping['targetEntity'], $className) === false &&
                    $this->isValueObject($mapping['targetEntity'], $className) === false) {
                    $mapping['orphanRemoval'] = true;
                }
                $mapping['fetch'] = $this->getFetchMode($className, $oneToManyAnnotation->fetch);

                if ($orderByAnnotation = $this->reader->getPropertyAnnotation($property, 'Doctrine\ORM\Mapping\OrderBy')) {
                    $mapping['orderBy'] = $orderByAnnotation->value;
                }

                $metadata->mapOneToMany($mapping);
            } elseif ($manyToOneAnnotation = $this->reader->getPropertyAnnotation($property, 'Doctrine\ORM\Mapping\ManyToOne')) {
                if ($this->reader->getPropertyAnnotation($property, 'Doctrine\ORM\Mapping\Id') !== null) {
                    $mapping['id'] = true;
                }
                if ($manyToOneAnnotation->targetEntity) {
                    $mapping['targetEntity'] = $manyToOneAnnotation->targetEntity;
                }

                $mapping['joinColumns'] = $this->buildJoinColumnsIfNeeded($joinColumns, $mapping, $property);
                if ($manyToOneAnnotation->cascade) {
                    $mapping['cascade'] = $manyToOneAnnotation->cascade;
                } elseif ($this->isValueObject($mapping['targetEntity'], $className)) {
                    $mapping['cascade'] = ['persist'];
                } elseif ($this->isAggregateRoot($mapping['targetEntity'], $className) === false) {
                    $mapping['cascade'] = ['all'];
                }
                $mapping['inversedBy'] = $manyToOneAnnotation->inversedBy;
                $mapping['fetch'] = $this->getFetchMode($className, $manyToOneAnnotation->fetch);
                $metadata->mapManyToOne($mapping);
            } elseif ($manyToManyAnnotation = $this->reader->getPropertyAnnotation($property, 'Doctrine\ORM\Mapping\ManyToMany')) {
                if ($manyToManyAnnotation->targetEntity) {
                    $mapping['targetEntity'] = $manyToManyAnnotation->targetEntity;
                } elseif (isset($propertyMetaData['elementType'])) {
                    $mapping['targetEntity'] = $propertyMetaData['elementType'];
                }
                /** @var JoinTable $joinTableAnnotation */
                if ($joinTableAnnotation = $this->reader->getPropertyAnnotation($property, 'Doctrine\ORM\Mapping\JoinTable')) {
                    $joinTable = $this->evaluateJoinTableAnnotation($joinTableAnnotation, $property, $className, $mapping);
                } else {
                    $joinColumns = [
                        [
                            'name' => null,
                            'referencedColumnName' => null,
                        ]
                    ];

                    $joinTable = [
                        'name' => $this->inferJoinTableNameFromClassAndPropertyName($className, $property->getName()),
                        'joinColumns' => $this->buildJoinColumnsIfNeeded($joinColumns, $mapping, $property, self::MAPPING_MM_REGULAR),
                        'inverseJoinColumns' => $this->buildJoinColumnsIfNeeded($joinColumns, $mapping, $property)
                    ];
                }

                $mapping['joinTable'] = $joinTable;
                $mapping['mappedBy'] = $manyToManyAnnotation->mappedBy;
                $mapping['inversedBy'] = $manyToManyAnnotation->inversedBy;
                if ($manyToManyAnnotation->cascade) {
                    $mapping['cascade'] = $manyToManyAnnotation->cascade;
                } elseif ($this->isValueObject($mapping['targetEntity'], $className)) {
                    $mapping['cascade'] = ['persist'];
                } elseif ($this->isAggregateRoot($mapping['targetEntity'], $className) === false) {
                    $mapping['cascade'] = ['all'];
                }
                $mapping['indexBy'] = $manyToManyAnnotation->indexBy;
                $mapping['orphanRemoval'] = $manyToManyAnnotation->orphanRemoval;
                $mapping['fetch'] = $this->getFetchMode($className, $manyToManyAnnotation->fetch);

                if ($orderByAnnotation = $this->reader->getPropertyAnnotation($property, 'Doctrine\ORM\Mapping\OrderBy')) {
                    $mapping['orderBy'] = $orderByAnnotation->value;
                }

                $metadata->mapManyToMany($mapping);
            } else {
                $mapping['nullable'] = false;

                /** @var Column $columnAnnotation */
                if ($columnAnnotation = $this->reader->getPropertyAnnotation($property, 'Doctrine\ORM\Mapping\Column')) {
                    $mapping = $this->addColumnToMappingArray($columnAnnotation, $mapping);
                }

                if (!isset($mapping['type'])) {
                    switch ($propertyMetaData['type']) {
                        case 'DateTime':
                            $mapping['type'] = 'datetime';
                            break;
                        case 'string':
                        case 'integer':
                        case 'boolean':
                        case 'float':
                        case 'array':
                            $mapping['type'] = $propertyMetaData['type'];
                            break;
                        default:
                            if (strpos($propertyMetaData['type'], '\\') !== false) {
<<<<<<< HEAD
                                if ($this->reflectionService->isClassAnnotatedWith($propertyMetaData['type'], \TYPO3\Flow\Annotations\ValueObject::class)) {
=======
                                if ($this->reflectionService->isClassAnnotatedWith($propertyMetaData['type'], Flow\ValueObject::class)) {
>>>>>>> 72f826de
                                    $mapping['type'] = 'object';
                                } elseif (class_exists($propertyMetaData['type'])) {
                                    throw MappingException::missingRequiredOption($property->getName(), 'OneToOne', sprintf('The property "%s" in class "%s" has a non standard data type and doesn\'t define the type of the relation. You have to use one of these annotations: @OneToOne, @OneToMany, @ManyToOne, @ManyToMany', $property->getName(), $className));
                                }
                            } else {
                                throw MappingException::propertyTypeIsRequired($className, $property->getName());
                            }
                    }
                }

                if ($this->reader->getPropertyAnnotation($property, 'Doctrine\ORM\Mapping\Id') !== null) {
                    $mapping['id'] = true;
                }

                if ($generatedValueAnnotation = $this->reader->getPropertyAnnotation($property, 'Doctrine\ORM\Mapping\GeneratedValue')) {
                    $metadata->setIdGeneratorType(constant('Doctrine\ORM\Mapping\ClassMetadata::GENERATOR_TYPE_' . strtoupper($generatedValueAnnotation->strategy)));
                }

                if ($this->reflectionService->isPropertyAnnotatedWith($className, $property->getName(), 'Doctrine\ORM\Mapping\Version')) {
                    $metadata->setVersionMapping($mapping);
                }

                $metadata->mapField($mapping);

                // Check for SequenceGenerator/TableGenerator definition
                if ($seqGeneratorAnnotation = $this->reader->getPropertyAnnotation($property, 'Doctrine\ORM\Mapping\SequenceGenerator')) {
                    $metadata->setSequenceGeneratorDefinition([
                        'sequenceName' => $seqGeneratorAnnotation->sequenceName,
                        'allocationSize' => $seqGeneratorAnnotation->allocationSize,
                        'initialValue' => $seqGeneratorAnnotation->initialValue
                    ]);
                } elseif ($this->reader->getPropertyAnnotation($property, 'Doctrine\ORM\Mapping\TableGenerator') !== null) {
                    throw MappingException::tableIdGeneratorNotImplemented($className);
                } elseif ($customGeneratorAnnotation = $this->reader->getPropertyAnnotation($property, 'Doctrine\ORM\Mapping\CustomIdGenerator')) {
                    $metadata->setCustomGeneratorDefinition([
                        'class' => $customGeneratorAnnotation->class
                    ]);
                }
            }
        }
    }

    /**
     * Evaluate JoinTable annotations and fill missing bits as needed.
     *
     * @param JoinTable $joinTableAnnotation
     * @param \ReflectionProperty $property
     * @param string $className
     * @param array $mapping
     * @return array
     */
    protected function evaluateJoinTableAnnotation(JoinTable $joinTableAnnotation, \ReflectionProperty $property, $className, array $mapping)
    {
        $joinTable = [
            'name' => $joinTableAnnotation->name,
            'schema' => $joinTableAnnotation->schema
        ];
        if ($joinTable['name'] === null) {
            $joinTable['name'] = $this->inferJoinTableNameFromClassAndPropertyName($className, $property->getName());
        }

        foreach ($joinTableAnnotation->joinColumns as $joinColumn) {
            $joinTable['joinColumns'][] = $this->joinColumnToArray($joinColumn);
        }
        if (array_key_exists('joinColumns', $joinTable)) {
            $joinTable['joinColumns'] = $this->buildJoinColumnsIfNeeded($joinTable['joinColumns'], $mapping, $property, self::MAPPING_MM_REGULAR);
        } else {
            $joinColumns = [
                [
                    'name' => null,
                    'referencedColumnName' => null,
                ]
            ];
            $joinTable['joinColumns'] = $this->buildJoinColumnsIfNeeded($joinColumns, $mapping, $property, self::MAPPING_MM_REGULAR);
        }

        foreach ($joinTableAnnotation->inverseJoinColumns as $joinColumn) {
            $joinTable['inverseJoinColumns'][] = $this->joinColumnToArray($joinColumn);
        }
        if (array_key_exists('inverseJoinColumns', $joinTable)) {
            $joinTable['inverseJoinColumns'] = $this->buildJoinColumnsIfNeeded($joinTable['inverseJoinColumns'], $mapping, $property);
        } else {
            $joinColumns = [
                [
                    'name' => null,
                    'referencedColumnName' => null,
                ]
            ];
            $joinTable['inverseJoinColumns'] = $this->buildJoinColumnsIfNeeded($joinColumns, $mapping, $property);
        }

        return $joinTable;
    }

    /**
     * Check for and build JoinColummn/JoinColumns annotations.
     *
     * If no annotations are found, a default is returned.
     *
     * @param \ReflectionProperty $property
     * @return array
     */
    protected function evaluateJoinColumnAnnotations(\ReflectionProperty $property)
    {
        $joinColumns = [];

        /** @var JoinColumn $joinColumnAnnotation */
        if ($joinColumnAnnotation = $this->reader->getPropertyAnnotation($property, 'Doctrine\ORM\Mapping\JoinColumn')) {
            $joinColumns[] = $this->joinColumnToArray($joinColumnAnnotation, strtolower($property->getName()));
        } elseif ($joinColumnsAnnotation = $this->reader->getPropertyAnnotation($property, 'Doctrine\ORM\Mapping\JoinColumns')) {
            foreach ($joinColumnsAnnotation->value as $joinColumnAnnotation) {
                $joinColumns[] = $this->joinColumnToArray($joinColumnAnnotation, strtolower($property->getName()));
            }
        }

        return $joinColumns;
    }

    /**
     * Evaluate the association overrides annotations and amend the metadata accordingly.
     *
     * @param array $classAnnotations
     * @param ClassMetadataInfo $metadata
     * @return void
     */
    protected function evaluateOverridesAnnotations(array $classAnnotations, ClassMetadataInfo $metadata)
    {
        if (isset($classAnnotations['Doctrine\ORM\Mapping\AssociationOverrides'])) {
            $associationOverridesAnnotation = $classAnnotations['Doctrine\ORM\Mapping\AssociationOverrides'];

            foreach ($associationOverridesAnnotation->value as $associationOverride) {
                $override = [];
                $fieldName = $associationOverride->name;

                // Check for JoinColumn/JoinColumns annotations
                if ($associationOverride->joinColumns) {
                    $joinColumns = [];
                    foreach ($associationOverride->joinColumns as $joinColumn) {
                        $joinColumns[] = $this->joinColumnToArray($joinColumn);
                    }
                    $override['joinColumns'] = $joinColumns;
                }

                // Check for JoinTable annotations
                if ($associationOverride->joinTable) {
                    $joinTable = null;
                    $joinTableAnnotation = $associationOverride->joinTable;
                    $joinTable = [
                        'name' => $joinTableAnnotation->name,
                        'schema' => $joinTableAnnotation->schema
                    ];

                    foreach ($joinTableAnnotation->joinColumns as $joinColumn) {
                        $joinTable['joinColumns'][] = $this->joinColumnToArray($joinColumn);
                    }

                    foreach ($joinTableAnnotation->inverseJoinColumns as $joinColumn) {
                        $joinTable['inverseJoinColumns'][] = $this->joinColumnToArray($joinColumn);
                    }

                    $override['joinTable'] = $joinTable;
                }

                $metadata->setAssociationOverride($fieldName, $override);
            }
        }

        // Evaluate AttributeOverrides annotation
        if (isset($classAnnotations['Doctrine\ORM\Mapping\AttributeOverrides'])) {
            $attributeOverridesAnnotation = $classAnnotations['Doctrine\ORM\Mapping\AttributeOverrides'];
            foreach ($attributeOverridesAnnotation->value as $attributeOverrideAnnotation) {
                $attributeOverride = $this->addColumnToMappingArray($attributeOverrideAnnotation->column, [], $attributeOverrideAnnotation->name);
                $metadata->setAttributeOverride($attributeOverrideAnnotation->name, $attributeOverride);
            }
        }
    }

    /**
     * Evaluate the EntityListeners annotation and amend the metadata accordingly.
     *
     * @param \ReflectionClass $class
     * @param OrmClassMetadata $metadata
     * @param array $classAnnotations
     * @return void
     * @throws MappingException
     */
    protected function evaluateEntityListenersAnnotation(\ReflectionClass $class, OrmClassMetadata $metadata, array $classAnnotations)
    {
        if (isset($classAnnotations['Doctrine\ORM\Mapping\EntityListeners'])) {
            $entityListenersAnnotation = $classAnnotations['Doctrine\ORM\Mapping\EntityListeners'];

            foreach ($entityListenersAnnotation->value as $item) {
                $listenerClassName = $metadata->fullyQualifiedClassName($item);

                if (!class_exists($listenerClassName)) {
                    throw MappingException::entityListenerClassNotFound($listenerClassName, $class->getName());
                }

                $hasMapping = false;
                foreach ($class->getMethods() as $method) {
                    if ($method->isPublic()) {
                        // find method callbacks.
                        $callbacks = $this->getMethodCallbacks($method);
                        $hasMapping = $hasMapping ?: (!empty($callbacks));

                        foreach ($callbacks as $value) {
                            $metadata->addEntityListener($value[1], $listenerClassName, $value[0]);
                        }
                    }
                }

                // Evaluate the listener using naming convention.
                if ($hasMapping === false) {
                    EntityListenerBuilder::bindEntityListener($metadata, $listenerClassName);
                }
            }
        }
    }

    /**
     * Evaluate the lifecycle annotations and amend the metadata accordingly.
     *
     * @param \ReflectionClass $class
     * @param ClassMetadataInfo $metadata
     * @return void
     */
    protected function evaluateLifeCycleAnnotations(\ReflectionClass $class, ClassMetadataInfo $metadata)
    {
        foreach ($class->getMethods() as $method) {
            if ($method->isPublic()) {
                foreach ($this->getMethodCallbacks($method) as $value) {
                    $metadata->addLifecycleCallback($value[0], $value[1]);
                }
            }
        }

<<<<<<< HEAD
        $proxyAnnotation = $this->reader->getClassAnnotation($class, \TYPO3\Flow\Annotations\Proxy::class);
=======
        $proxyAnnotation = $this->reader->getClassAnnotation($class, Flow\Proxy::class);
>>>>>>> 72f826de
        if ($proxyAnnotation === null || $proxyAnnotation->enabled !== false) {
            // FIXME this can be removed again once Doctrine is fixed (see fixMethodsAndAdvicesArrayForDoctrineProxiesCode())
            $metadata->addLifecycleCallback('Flow_Aop_Proxy_fixMethodsAndAdvicesArrayForDoctrineProxies', Events::postLoad);
            // FIXME this can be removed again once Doctrine is fixed (see fixInjectedPropertiesForDoctrineProxiesCode())
            $metadata->addLifecycleCallback('Flow_Aop_Proxy_fixInjectedPropertiesForDoctrineProxies', Events::postLoad);
        }
    }

    /**
     * Returns an array of callbacks for lifecycle annotations on the given method.
     *
     * @param \ReflectionMethod $method
     * @return array
     */
    protected function getMethodCallbacks(\ReflectionMethod $method)
    {
        $callbacks = [];
        $annotations = $this->reader->getMethodAnnotations($method);

        foreach ($annotations as $annotation) {
            if ($annotation instanceof \Doctrine\ORM\Mapping\PrePersist) {
                $callbacks[] = [$method->name, Events::prePersist];
            }

            if ($annotation instanceof \Doctrine\ORM\Mapping\PostPersist) {
                $callbacks[] = [$method->name, Events::postPersist];
            }

            if ($annotation instanceof \Doctrine\ORM\Mapping\PreUpdate) {
                $callbacks[] = [$method->name, Events::preUpdate];
            }

            if ($annotation instanceof \Doctrine\ORM\Mapping\PostUpdate) {
                $callbacks[] = [$method->name, Events::postUpdate];
            }

            if ($annotation instanceof \Doctrine\ORM\Mapping\PreRemove) {
                $callbacks[] = [$method->name, Events::preRemove];
            }

            if ($annotation instanceof \Doctrine\ORM\Mapping\PostRemove) {
                $callbacks[] = [$method->name, Events::postRemove];
            }

            if ($annotation instanceof \Doctrine\ORM\Mapping\PostLoad) {
                $callbacks[] = [$method->name, Events::postLoad];
            }

            if ($annotation instanceof \Doctrine\ORM\Mapping\PreFlush) {
                $callbacks[] = [$method->name, Events::preFlush];
            }
        }

        return $callbacks;
    }

    /**
     * Derive maximum identifier length from doctrine DBAL
     *
     * @return integer
     */
    protected function getMaxIdentifierLength()
    {
        if ($this->tableNameLengthLimit === null) {
            $this->tableNameLengthLimit = $this->entityManager->getConnection()->getDatabasePlatform()->getMaxIdentifierLength();
        }

        return $this->tableNameLengthLimit;
    }

    /**
     * Returns whether the class with the specified name is transient. Only non-transient
     * classes, that is entities and mapped superclasses, should have their metadata loaded.
     *
     * @param string $className
     * @return boolean
     */
    public function isTransient($className)
    {
        return strpos($className, Compiler::ORIGINAL_CLASSNAME_SUFFIX) !== false ||
            (
<<<<<<< HEAD
                !$this->reflectionService->isClassAnnotatedWith($className, \TYPO3\Flow\Annotations\Entity::class) &&
                    !$this->reflectionService->isClassAnnotatedWith($className, \TYPO3\Flow\Annotations\ValueObject::class) &&
                    !$this->reflectionService->isClassAnnotatedWith($className, 'Doctrine\ORM\Mapping\Entity') &&
                    !$this->reflectionService->isClassAnnotatedWith($className, 'Doctrine\ORM\Mapping\MappedSuperclass')
=======
                !$this->reflectionService->isClassAnnotatedWith($className, Flow\Entity::class) &&
                    !$this->reflectionService->isClassAnnotatedWith($className, Flow\ValueObject::class) &&
                    !$this->reflectionService->isClassAnnotatedWith($className, \Doctrine\ORM\Mapping\Entity::class) &&
                    !$this->reflectionService->isClassAnnotatedWith($className, \Doctrine\ORM\Mapping\MappedSuperclass::class)
>>>>>>> 72f826de
            );
    }

    /**
     * Returns the names of all mapped (non-transient) classes known to this driver.
     *
     * @return array
     */
    public function getAllClassNames()
    {
        if (is_array($this->classNames)) {
            return $this->classNames;
        }

        $this->classNames = array_merge(
<<<<<<< HEAD
            $this->reflectionService->getClassNamesByAnnotation(\TYPO3\Flow\Annotations\ValueObject::class),
            $this->reflectionService->getClassNamesByAnnotation(\TYPO3\Flow\Annotations\Entity::class),
            $this->reflectionService->getClassNamesByAnnotation('Doctrine\ORM\Mapping\Entity'),
            $this->reflectionService->getClassNamesByAnnotation('Doctrine\ORM\Mapping\MappedSuperclass')
=======
            $this->reflectionService->getClassNamesByAnnotation(Flow\ValueObject::class),
            $this->reflectionService->getClassNamesByAnnotation(Flow\Entity::class),
            $this->reflectionService->getClassNamesByAnnotation(\Doctrine\ORM\Mapping\Entity::class),
            $this->reflectionService->getClassNamesByAnnotation(\Doctrine\ORM\Mapping\MappedSuperclass::class)
>>>>>>> 72f826de
        );
        $this->classNames = array_filter($this->classNames,
            function ($className) {
                return !interface_exists($className, false)
                        && strpos($className, Compiler::ORIGINAL_CLASSNAME_SUFFIX) === false;
            }
        );

        return $this->classNames;
    }

    /**
     * Parse the given JoinColumn into an array
     *
     * @param JoinColumn $joinColumnAnnotation
     * @param string $propertyName
     * @return array
     */
    protected function joinColumnToArray(JoinColumn $joinColumnAnnotation, $propertyName = null)
    {
        return [
            'name' => $joinColumnAnnotation->name === null ? $propertyName : $joinColumnAnnotation->name,
            'unique' => $joinColumnAnnotation->unique,
            'nullable' => $joinColumnAnnotation->nullable,
            'onDelete' => $joinColumnAnnotation->onDelete,
            'columnDefinition' => $joinColumnAnnotation->columnDefinition,
            'referencedColumnName' => $joinColumnAnnotation->referencedColumnName,
        ];
    }

    /**
     * Parse the given Column into an array
     *
     * @param Column $columnAnnotation
     * @param array $mapping
     * @param string $fieldName
     * @return array
     */
    protected function addColumnToMappingArray(Column $columnAnnotation, array $mapping = [], $fieldName = null)
    {
        if ($fieldName !== null) {
            $mapping['fieldName'] = $fieldName;
        }

        $mapping['type'] = ($columnAnnotation->type === 'string') ? null : $columnAnnotation->type;
        $mapping['scale'] = $columnAnnotation->scale;
        $mapping['length'] = $columnAnnotation->length;
        $mapping['unique'] = $columnAnnotation->unique;
        $mapping['nullable'] = $columnAnnotation->nullable;
        $mapping['precision'] = $columnAnnotation->precision;

        if ($columnAnnotation->options) {
            $mapping['options'] = $columnAnnotation->options;
        }

        if (isset($columnAnnotation->name)) {
            $mapping['columnName'] = $columnAnnotation->name;
        }

        if (isset($columnAnnotation->columnDefinition)) {
            $mapping['columnDefinition'] = $columnAnnotation->columnDefinition;
        }

        return $mapping;
    }

    /**
     * Returns the classname after stripping a potentially present Compiler::ORIGINAL_CLASSNAME_SUFFIX.
     *
     * @param string $className
     * @return string
     */
    protected function getUnproxiedClassName($className)
    {
        $className = preg_replace('/' . Compiler::ORIGINAL_CLASSNAME_SUFFIX . '$/', '', $className);

        return $className;
    }

    /**
     * Attempts to resolve the fetch mode.
     *
     * @param string $className The class name
     * @param string $fetchMode The fetch mode
     * @return integer The fetch mode as defined in ClassMetadata
     * @throws MappingException If the fetch mode is not valid
     */
    private function getFetchMode($className, $fetchMode)
    {
        $fetchMode = strtoupper($fetchMode);
        if (!defined('Doctrine\ORM\Mapping\ClassMetadata::FETCH_' . $fetchMode)) {
            throw MappingException::invalidFetchMode($className, $fetchMode);
        }

        return constant('Doctrine\ORM\Mapping\ClassMetadata::FETCH_' . $fetchMode);
    }

    /**
     * Checks if the specified class has a property annotated with Id
     *
     * @param string $className Name of the class to check against
     * @param string $methodName Name of the method to check against
     * @param string $methodDeclaringClassName Name of the class the method was originally declared in
     * @param mixed $pointcutQueryIdentifier Some identifier for this query - must at least differ from a previous identifier. Used for circular reference detection.
     * @return boolean TRUE if the class has *no* Id properties
     */
    public function matches($className, $methodName, $methodDeclaringClassName, $pointcutQueryIdentifier)
    {
        $class = new \ReflectionClass($className);
        foreach ($class->getProperties() as $property) {
            if ($this->reader->getPropertyAnnotation($property, 'Doctrine\ORM\Mapping\Id') !== null) {
                return false;
            }
        }

        return true;
    }

    /**
     * Returns TRUE if this filter holds runtime evaluations for a previously matched pointcut
     *
     * @return boolean TRUE if this filter has runtime evaluations
     */
    public function hasRuntimeEvaluationsDefinition()
    {
        return false;
    }

    /**
     * Returns runtime evaluations for a previously matched pointcut
     *
     * @return array Runtime evaluations
     */
    public function getRuntimeEvaluationsDefinition()
    {
        return [];
    }

    /**
     * This method is used to optimize the matching process.
     *
     * @param ClassNameIndex $classNameIndex
     * @return ClassNameIndex
     */
    public function reduceTargetClassNames(ClassNameIndex $classNameIndex)
    {
        return $classNameIndex;
    }
}<|MERGE_RESOLUTION|>--- conflicted
+++ resolved
@@ -204,13 +204,8 @@
                 $metadata->setCustomRepositoryClass($mappedSuperclassAnnotation->repositoryClass);
             }
             $metadata->isMappedSuperclass = true;
-<<<<<<< HEAD
-        } elseif (isset($classAnnotations[\TYPO3\Flow\Annotations\Entity::class]) || isset($classAnnotations['Doctrine\ORM\Mapping\Entity'])) {
-            $entityAnnotation = isset($classAnnotations[\TYPO3\Flow\Annotations\Entity::class]) ? $classAnnotations[\TYPO3\Flow\Annotations\Entity::class] : $classAnnotations['Doctrine\ORM\Mapping\Entity'];
-=======
         } elseif (isset($classAnnotations[Flow\Entity::class]) || isset($classAnnotations[\Doctrine\ORM\Mapping\Entity::class])) {
             $entityAnnotation = isset($classAnnotations[Flow\Entity::class]) ? $classAnnotations[Flow\Entity::class] : $classAnnotations[\Doctrine\ORM\Mapping\Entity::class];
->>>>>>> 72f826de
             if ($entityAnnotation->repositoryClass !== null) {
                 $metadata->setCustomRepositoryClass($entityAnnotation->repositoryClass);
             } elseif ($classSchema->getRepositoryClassName() !== null) {
@@ -716,11 +711,7 @@
                             break;
                         default:
                             if (strpos($propertyMetaData['type'], '\\') !== false) {
-<<<<<<< HEAD
-                                if ($this->reflectionService->isClassAnnotatedWith($propertyMetaData['type'], \TYPO3\Flow\Annotations\ValueObject::class)) {
-=======
                                 if ($this->reflectionService->isClassAnnotatedWith($propertyMetaData['type'], Flow\ValueObject::class)) {
->>>>>>> 72f826de
                                     $mapping['type'] = 'object';
                                 } elseif (class_exists($propertyMetaData['type'])) {
                                     throw MappingException::missingRequiredOption($property->getName(), 'OneToOne', sprintf('The property "%s" in class "%s" has a non standard data type and doesn\'t define the type of the relation. You have to use one of these annotations: @OneToOne, @OneToMany, @ManyToOne, @ManyToMany', $property->getName(), $className));
@@ -957,11 +948,7 @@
             }
         }
 
-<<<<<<< HEAD
-        $proxyAnnotation = $this->reader->getClassAnnotation($class, \TYPO3\Flow\Annotations\Proxy::class);
-=======
         $proxyAnnotation = $this->reader->getClassAnnotation($class, Flow\Proxy::class);
->>>>>>> 72f826de
         if ($proxyAnnotation === null || $proxyAnnotation->enabled !== false) {
             // FIXME this can be removed again once Doctrine is fixed (see fixMethodsAndAdvicesArrayForDoctrineProxiesCode())
             $metadata->addLifecycleCallback('Flow_Aop_Proxy_fixMethodsAndAdvicesArrayForDoctrineProxies', Events::postLoad);
@@ -1043,17 +1030,10 @@
     {
         return strpos($className, Compiler::ORIGINAL_CLASSNAME_SUFFIX) !== false ||
             (
-<<<<<<< HEAD
-                !$this->reflectionService->isClassAnnotatedWith($className, \TYPO3\Flow\Annotations\Entity::class) &&
-                    !$this->reflectionService->isClassAnnotatedWith($className, \TYPO3\Flow\Annotations\ValueObject::class) &&
-                    !$this->reflectionService->isClassAnnotatedWith($className, 'Doctrine\ORM\Mapping\Entity') &&
-                    !$this->reflectionService->isClassAnnotatedWith($className, 'Doctrine\ORM\Mapping\MappedSuperclass')
-=======
                 !$this->reflectionService->isClassAnnotatedWith($className, Flow\Entity::class) &&
                     !$this->reflectionService->isClassAnnotatedWith($className, Flow\ValueObject::class) &&
                     !$this->reflectionService->isClassAnnotatedWith($className, \Doctrine\ORM\Mapping\Entity::class) &&
                     !$this->reflectionService->isClassAnnotatedWith($className, \Doctrine\ORM\Mapping\MappedSuperclass::class)
->>>>>>> 72f826de
             );
     }
 
@@ -1069,17 +1049,10 @@
         }
 
         $this->classNames = array_merge(
-<<<<<<< HEAD
-            $this->reflectionService->getClassNamesByAnnotation(\TYPO3\Flow\Annotations\ValueObject::class),
-            $this->reflectionService->getClassNamesByAnnotation(\TYPO3\Flow\Annotations\Entity::class),
-            $this->reflectionService->getClassNamesByAnnotation('Doctrine\ORM\Mapping\Entity'),
-            $this->reflectionService->getClassNamesByAnnotation('Doctrine\ORM\Mapping\MappedSuperclass')
-=======
             $this->reflectionService->getClassNamesByAnnotation(Flow\ValueObject::class),
             $this->reflectionService->getClassNamesByAnnotation(Flow\Entity::class),
             $this->reflectionService->getClassNamesByAnnotation(\Doctrine\ORM\Mapping\Entity::class),
             $this->reflectionService->getClassNamesByAnnotation(\Doctrine\ORM\Mapping\MappedSuperclass::class)
->>>>>>> 72f826de
         );
         $this->classNames = array_filter($this->classNames,
             function ($className) {
