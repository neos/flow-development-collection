--- conflicted
+++ resolved
@@ -90,26 +90,16 @@
         // NOTE: The dispatcher is used for both Action- and CLI-Requests. For the latter case dispatching might happen during compile-time, that's why we can't inject the following dependencies
 
         /** @var Context $securityContext */
-<<<<<<< HEAD
-        $securityContext = $this->objectManager->get(\TYPO3\Flow\Security\Context::class);
-=======
         $securityContext = $this->objectManager->get(Context::class);
->>>>>>> 72f826de
         if ($securityContext->areAuthorizationChecksDisabled()) {
             $this->initiateDispatchLoop($request, $response);
             return;
         }
 
         /** @var FirewallInterface $firewall */
-<<<<<<< HEAD
-        $firewall = $this->objectManager->get(\TYPO3\Flow\Security\Authorization\FirewallInterface::class);
-        /** @var SecurityLoggerInterface $securityLogger */
-        $securityLogger = $this->objectManager->get(\TYPO3\Flow\Log\SecurityLoggerInterface::class);
-=======
         $firewall = $this->objectManager->get(FirewallInterface::class);
         /** @var SecurityLoggerInterface $securityLogger */
         $securityLogger = $this->objectManager->get(SecurityLoggerInterface::class);
->>>>>>> 72f826de
 
         try {
             /** @var ActionRequest $request */
