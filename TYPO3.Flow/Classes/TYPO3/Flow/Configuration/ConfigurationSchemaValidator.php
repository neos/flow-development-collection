<?php
namespace TYPO3\Flow\Configuration;

/*
 * This file is part of the TYPO3.Flow package.
 *
 * (c) Contributors of the Neos Project - www.neos.io
 *
 * This package is Open Source Software. For the full copyright and license
 * information, please view the LICENSE file which was distributed with this
 * source code.
 */

use Symfony\Component\Yaml\Yaml;
use TYPO3\Flow\Annotations as Flow;
use TYPO3\Flow\Error\Notice;
use TYPO3\Flow\Error\Result;
<<<<<<< HEAD
=======
use TYPO3\Flow\Utility\Arrays;
>>>>>>> 72f826de
use TYPO3\Flow\Utility\Files;

/**
 * A validator for all configuration entries using Schema
 *
 * Writing Custom Schemata
 * =======================
 *
 * The schemas are searched in the path "Resources/Private/Schema" of all
 * active packages. The schema-filenames must match the pattern
 * [type].[path].schema.yaml. The type and/or the path can also be
 * expressed as subdirectories of Resources/Private/Schema. So
 * Settings/TYPO3/Flow.persistence.schema.yaml will match the same paths
 * like Settings.TYPO3.Flow.persistence.schema.yaml or
 * Settings/TYPO3.Flow/persistence.schema.yaml
 *
 * @Flow\Scope("singleton")
 */
class ConfigurationSchemaValidator
{
    /**
     * @Flow\Inject
     * @var \TYPO3\Flow\Configuration\ConfigurationManager
     */
    protected $configurationManager;

    /**
     * @Flow\Inject
     * @var \TYPO3\Flow\Package\PackageManagerInterface
     */
    protected $packageManager;

    /**
     * @Flow\Inject
     * @var \TYPO3\Flow\Utility\SchemaValidator
     */
    protected $schemaValidator;

    /**
     * Validate the given $configurationType and $path
     *
     * @param string $configurationType (optional) the configuration type to validate. if NULL, validates all configuration.
     * @param string $path (optional) configuration path to validate
     * @param array $loadedSchemaFiles (optional). if given, will be filled with a list of loaded schema files
     * @return \TYPO3\Flow\Error\Result the result of the validation
     * @throws Exception\SchemaValidationException
     */
    public function validate($configurationType = null, $path = null, &$loadedSchemaFiles = [])
    {
        if ($configurationType === null) {
            $configurationTypes = $this->configurationManager->getAvailableConfigurationTypes();
        } else {
            $configurationTypes = [$configurationType];
        }

        $result = new Result();
        foreach ($configurationTypes as $configurationType) {
            $resultForEachType = $this->validateSingleType($configurationType, $path, $loadedSchemaFiles);
            $result->forProperty($configurationType)->merge($resultForEachType);
        }
        return $result;
    }

    /**
     * Validate a single configuration type
     *
     * @param string $configurationType the configuration typr to validate
     * @param string $path configuration path to validate, or NULL.
     * @param array $loadedSchemaFiles will be filled with a list of loaded schema files
     * @return \TYPO3\Flow\Error\Result
     * @throws Exception\SchemaValidationException
     */
    protected function validateSingleType($configurationType, $path, &$loadedSchemaFiles)
    {
        $availableConfigurationTypes = $this->configurationManager->getAvailableConfigurationTypes();
        if (in_array($configurationType, $availableConfigurationTypes) === false) {
            throw new Exception\SchemaValidationException('The configuration type "' . $configurationType . '" was not found. Only the following configuration types are supported: "' . implode('", "', $availableConfigurationTypes) . '"', 1364984886);
        }

        $configuration = $this->configurationManager->getConfiguration($configurationType);

        // find schema files for the given type and path
        $schemaFileInfos = [];
        $activePackages = $this->packageManager->getActivePackages();
        foreach ($activePackages as $package) {
            $packageKey = $package->getPackageKey();
<<<<<<< HEAD
            $packageSchemaPath = Files::concatenatePaths(array($package->getResourcesPath(), 'Private/Schema'));
            if (is_dir($packageSchemaPath)) {
                foreach (Files::getRecursiveDirectoryGenerator($packageSchemaPath, '.schema.yaml') as $schemaFile) {
=======
            $packageSchemaPath = Files::concatenatePaths([$package->getResourcesPath(), 'Private/Schema']);
            if (is_dir($packageSchemaPath)) {
                $packageSchemaFiles = Files::readDirectoryRecursively($packageSchemaPath, '.schema.yaml');
                foreach ($packageSchemaFiles as $schemaFile) {
>>>>>>> 72f826de
                    $schemaName = substr($schemaFile, strlen($packageSchemaPath) + 1, -strlen('.schema.yaml'));
                    $schemaNameParts = explode('.', str_replace('/', '.', $schemaName), 2);

                    $schemaType = $schemaNameParts[0];
                    $schemaPath = isset($schemaNameParts[1]) ? $schemaNameParts[1] : null;

                    if ($schemaType === $configurationType && ($path === null || strpos($schemaPath, $path) === 0)) {
                        $schemaFileInfos[] = [
                            'file' => $schemaFile,
                            'name' => $schemaName,
                            'path' => $schemaPath,
                            'packageKey' => $packageKey
                        ];
                    }
                }
            }
        }

        if (count($schemaFileInfos) === 0) {
            throw new Exception\SchemaValidationException('No schema files found for configuration type "' . $configurationType . '"' . ($path !== null ? ' and path "' . $path . '".': '.'), 1364985056);
        }

        $result = new Result();
        foreach ($schemaFileInfos as $schemaFileInfo) {
            $loadedSchemaFiles[] = $schemaFileInfo['file'];

            if ($schemaFileInfo['path'] !== null) {
                $data = Arrays::getValueByPath($configuration, $schemaFileInfo['path']);
            } else {
                $data = $configuration;
            }

            if (empty($data)) {
                $result->addNotice(new Notice('No configuration found, skipping schema "%s".', 1364985445, [substr($schemaFileInfo['file'], strlen(FLOW_PATH_ROOT))]));
            } else {
                $parsedSchema = Yaml::parse($schemaFileInfo['file']);
                $validationResultForSingleSchema = $this->schemaValidator->validate($data, $parsedSchema);

                if ($schemaFileInfo['path'] !== null) {
                    $result->forProperty($schemaFileInfo['path'])->merge($validationResultForSingleSchema);
                } else {
                    $result->merge($validationResultForSingleSchema);
                }
            }
        }

        return $result;
    }
}<|MERGE_RESOLUTION|>--- conflicted
+++ resolved
@@ -15,10 +15,7 @@
 use TYPO3\Flow\Annotations as Flow;
 use TYPO3\Flow\Error\Notice;
 use TYPO3\Flow\Error\Result;
-<<<<<<< HEAD
-=======
 use TYPO3\Flow\Utility\Arrays;
->>>>>>> 72f826de
 use TYPO3\Flow\Utility\Files;
 
 /**
@@ -105,16 +102,9 @@
         $activePackages = $this->packageManager->getActivePackages();
         foreach ($activePackages as $package) {
             $packageKey = $package->getPackageKey();
-<<<<<<< HEAD
-            $packageSchemaPath = Files::concatenatePaths(array($package->getResourcesPath(), 'Private/Schema'));
+            $packageSchemaPath = Files::concatenatePaths([$package->getResourcesPath(), 'Private/Schema']);
             if (is_dir($packageSchemaPath)) {
                 foreach (Files::getRecursiveDirectoryGenerator($packageSchemaPath, '.schema.yaml') as $schemaFile) {
-=======
-            $packageSchemaPath = Files::concatenatePaths([$package->getResourcesPath(), 'Private/Schema']);
-            if (is_dir($packageSchemaPath)) {
-                $packageSchemaFiles = Files::readDirectoryRecursively($packageSchemaPath, '.schema.yaml');
-                foreach ($packageSchemaFiles as $schemaFile) {
->>>>>>> 72f826de
                     $schemaName = substr($schemaFile, strlen($packageSchemaPath) + 1, -strlen('.schema.yaml'));
                     $schemaNameParts = explode('.', str_replace('/', '.', $schemaName), 2);
 
