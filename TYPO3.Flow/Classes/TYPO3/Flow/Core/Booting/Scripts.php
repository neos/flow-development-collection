<?php
namespace TYPO3\Flow\Core\Booting;

/*
 * This file is part of the TYPO3.Flow package.
 *
 * (c) Contributors of the Neos Project - www.neos.io
 *
 * This package is Open Source Software. For the full copyright and license
 * information, please view the LICENSE file which was distributed with this
 * source code.
 */

<<<<<<< HEAD
use Symfony\Component\Process\Exception\ProcessFailedException;
use Symfony\Component\Process\Process;
=======
use Doctrine\Common\Annotations\AnnotationRegistry;
>>>>>>> 1f50f1bc
use TYPO3\Flow\Annotations as Flow;
use TYPO3\Flow\Cache\CacheFactory;
use TYPO3\Flow\Cache\CacheManager;
use TYPO3\Flow\Configuration\ConfigurationManager;
use TYPO3\Flow\Configuration\Source\YamlSource;
use TYPO3\Flow\Core\Bootstrap;
use TYPO3\Flow\Core\ClassLoader;
use TYPO3\Flow\Core\LockManager as CoreLockManager;
use TYPO3\Flow\Error\Debugger;
use TYPO3\Flow\Error\ErrorHandler;
use TYPO3\Flow\Log\Logger;
use TYPO3\Flow\Log\LoggerFactory;
use TYPO3\Flow\Log\SystemLoggerInterface;
use TYPO3\Flow\Monitor\FileMonitor;
use TYPO3\Flow\Object\CompileTimeObjectManager;
use TYPO3\Flow\Object\ObjectManager;
use TYPO3\Flow\Object\ObjectManagerInterface;
use TYPO3\Flow\Package\Package;
use TYPO3\Flow\Package\PackageInterface;
use TYPO3\Flow\Package\PackageManager;
use TYPO3\Flow\Package\PackageManagerInterface;
<<<<<<< HEAD
use TYPO3\Flow\Utility\OpcodeCacheHelper;
=======
use TYPO3\Flow\Reflection\ReflectionService;
use TYPO3\Flow\Resource\Streams\StreamWrapperAdapter;
use TYPO3\Flow\Session\SessionInterface;
use TYPO3\Flow\SignalSlot\Dispatcher;
use TYPO3\Flow\Utility\Environment;
use TYPO3\Flow\Utility\Files;
use TYPO3\Flow\Utility\Lock\Lock;
use TYPO3\Flow\Utility\Lock\LockManager;
>>>>>>> 1f50f1bc

/**
 * Initialization scripts for modules of the Flow package
 *
 * @Flow\Proxy(false)
 * @Flow\Scope("singleton")
 */
class Scripts
{
    /**
     * Initializes the Class Loader
     *
     * @param Bootstrap $bootstrap
     * @return void
     */
    public static function initializeClassLoader(Bootstrap $bootstrap)
    {
        require_once(FLOW_PATH_FLOW . 'Classes/TYPO3/Flow/Core/ClassLoader.php');

        $initialClassLoaderMappings = [
            [
                'namespace' => 'TYPO3\\Flow',
                'classPath' => FLOW_PATH_FLOW . 'Classes/',
                'mappingType' => ClassLoader::MAPPING_TYPE_PSR0
            ]
        ];

        if ($bootstrap->getContext()->isTesting()) {
            $initialClassLoaderMappings[] = [
                'namespace' => 'TYPO3\\Flow\\Tests\\',
                'classPath' => FLOW_PATH_FLOW . 'Tests/',
                'mappingType' => ClassLoader::MAPPING_TYPE_PSR4
            ];
        }

        $classLoader = new ClassLoader($bootstrap->getContext(), $initialClassLoaderMappings);
        spl_autoload_register(array($classLoader, 'loadClass'), true, true);
        $bootstrap->setEarlyInstance(ClassLoader::class, $classLoader);
        if ($bootstrap->getContext()->isTesting()) {
            self::requireAutoloaderForPhpUnit();
            $classLoader->setConsiderTestsNamespace(true);
            require_once(FLOW_PATH_FLOW . 'Tests/BaseTestCase.php');
            require_once(FLOW_PATH_FLOW . 'Tests/FunctionalTestCase.php');
        }
    }

    /**
     * Include the PHPUnit autoloader if PHPUnit is installed via PEAR.
     *
     * @return void
     */
    protected static function requireAutoloaderForPhpUnit()
    {
        if (class_exists('PHPUnit_Framework_TestCase')) {
            return;
        }
        if (stream_resolve_include_path('PHPUnit/Autoload.php') !== false) {
            require_once('PHPUnit/Autoload.php');
        } else {
            echo PHP_EOL . 'TYPO3 Flow Bootstrap Error: The Testing context requires PHPUnit. Looked for "PHPUnit/Autoload.php" without success.';
            exit(1);
        }
    }

    /**
     * Register the class loader into the Doctrine AnnotationRegistry so
     * the DocParser is able to load annation classes from packages.
     *
     * @param Bootstrap $bootstrap
     * @return void
     */
    public static function registerClassLoaderInAnnotationRegistry(Bootstrap $bootstrap)
    {
        AnnotationRegistry::registerLoader(array($bootstrap->getEarlyInstance(ClassLoader::class), 'loadClass'));
    }

    /**
     * Injects the classes cache to the already initialized class loader
     *
     * @param Bootstrap $bootstrap
     * @return void
     */
    public static function initializeClassLoaderClassesCache(Bootstrap $bootstrap)
    {
        $classesCache = $bootstrap->getEarlyInstance(CacheManager::class)->getCache('Flow_Object_Classes');
        $bootstrap->getEarlyInstance(ClassLoader::class)->injectClassesCache($classesCache);
    }

    /**
     * Does some emergency, forced, low level flush caches if the user told to do
     * so through the command line.
     *
     * @param Bootstrap $bootstrap
     * @return void
     */
    public static function forceFlushCachesIfNecessary(Bootstrap $bootstrap)
    {
        if (!isset($_SERVER['argv']) || !isset($_SERVER['argv'][1]) || !isset($_SERVER['argv'][2])
            || !in_array($_SERVER['argv'][1], array('typo3.flow:cache:flush', 'flow:cache:flush'))
            || !in_array($_SERVER['argv'][2], array('--force', '-f'))) {
            return;
        }

        $bootstrap->getEarlyInstance(CacheManager::class)->flushCaches();
        $environment = $bootstrap->getEarlyInstance(Environment::class);
        Files::emptyDirectoryRecursively($environment->getPathToTemporaryDirectory());

        echo 'Force-flushed caches for "' . $bootstrap->getContext() . '" context.' . PHP_EOL;

        // In production the site will be locked as this is a compiletime request so we need to take care to remove that lock again.
        if ($bootstrap->getContext()->isProduction()) {
            $bootstrap->getEarlyInstance(CoreLockManager::class)->unlockSite();
        }

        exit(0);
    }

    /**
     * Initializes the Signal Slot module
     *
     * @param Bootstrap $bootstrap
     * @return void
     */
    public static function initializeSignalSlot(Bootstrap $bootstrap)
    {
        $bootstrap->setEarlyInstance(Dispatcher::class, new Dispatcher());
    }

    /**
     * Initializes the package system and loads the package configuration and settings
     * provided by the packages.
     *
     * @param Bootstrap $bootstrap
     * @return void
     */
    public static function initializePackageManagement(Bootstrap $bootstrap)
    {
        $packageManager = new PackageManager();
        $bootstrap->setEarlyInstance(PackageManagerInterface::class, $packageManager);

        // The package:rescan must happen as early as possible, compiletime alone is not enough.
        if (isset($_SERVER['argv'][1]) && in_array($_SERVER['argv'][1], ['typo3.flow:package:rescan', 'flow:package:rescan'])) {
            $packageManager->rescanPackages();
        }

        $packageManager->initialize($bootstrap);
        $bootstrap->getEarlyInstance(ClassLoader::class)->setPackages($packageManager->getActivePackages());
    }

    /**
     * Initializes the Configuration Manager, the Flow settings and the Environment service
     *
     * @param Bootstrap $bootstrap
     * @return void
     * @throws \TYPO3\Flow\Exception
     */
    public static function initializeConfiguration(Bootstrap $bootstrap)
    {
        $context = $bootstrap->getContext();
        $packageManager = $bootstrap->getEarlyInstance(PackageManagerInterface::class);

        $configurationManager = new ConfigurationManager($context);
        $configurationManager->injectConfigurationSource(new YamlSource());
        $configurationManager->loadConfigurationCache();
        $configurationManager->setPackages($packageManager->getActivePackages());

        $settings = $configurationManager->getConfiguration(ConfigurationManager::CONFIGURATION_TYPE_SETTINGS, 'TYPO3.Flow');

        $environment = new Environment($context);
        if (isset($settings['utility']['environment']['temporaryDirectoryBase'])) {
            $defaultTemporaryDirectoryBase = FLOW_PATH_DATA . '/Temporary';
            if (FLOW_PATH_TEMPORARY_BASE !== $defaultTemporaryDirectoryBase) {
                throw new \TYPO3\Flow\Exception(sprintf('It seems like the PHP default temporary base path has been changed from "%s" to "%s" via the FLOW_PATH_TEMPORARY_BASE environment variable. If that variable is present, the TYPO3.Flow.utility.environment.temporaryDirectoryBase setting must not be specified!', $defaultTemporaryDirectoryBase, FLOW_PATH_TEMPORARY_BASE), 1447707261);
            }
            $environment->setTemporaryDirectoryBase($settings['utility']['environment']['temporaryDirectoryBase']);
        } else {
            $environment->setTemporaryDirectoryBase(FLOW_PATH_TEMPORARY_BASE);
        }

        $configurationManager->setTemporaryDirectoryPath($environment->getPathToTemporaryDirectory());

        $lockManager = new LockManager($settings['utility']['lockStrategyClassName'], ['lockDirectory' => Files::concatenatePaths([
            $environment->getPathToTemporaryDirectory(),
            'Lock'
        ])]);
        Lock::setLockManager($lockManager);

        $packageManager->injectSettings($settings);

        $bootstrap->getSignalSlotDispatcher()->dispatch(ConfigurationManager::class, 'configurationManagerReady', array($configurationManager));

        $bootstrap->setEarlyInstance(ConfigurationManager::class, $configurationManager);
        $bootstrap->setEarlyInstance(Environment::class, $environment);
    }

    /**
     * Initializes the System Logger
     *
     * @param Bootstrap $bootstrap
     * @return void
     */
    public static function initializeSystemLogger(Bootstrap $bootstrap)
    {
        $configurationManager = $bootstrap->getEarlyInstance(ConfigurationManager::class);
        $settings = $configurationManager->getConfiguration(ConfigurationManager::CONFIGURATION_TYPE_SETTINGS, 'TYPO3.Flow');

        if (!isset($settings['log']['systemLogger']['logger'])) {
            $settings['log']['systemLogger']['logger'] = Logger::class;
        }
        $loggerFactory = new LoggerFactory();
        $bootstrap->setEarlyInstance(LoggerFactory::class, $loggerFactory);
        $systemLogger = $loggerFactory->create('SystemLogger', $settings['log']['systemLogger']['logger'], $settings['log']['systemLogger']['backend'], $settings['log']['systemLogger']['backendOptions']);
        $bootstrap->setEarlyInstance(SystemLoggerInterface::class, $systemLogger);
    }

    /**
     * Initializes the error handling
     *
     * @param Bootstrap $bootstrap
     * @return void
     */
    public static function initializeErrorHandling(Bootstrap $bootstrap)
    {
        $configurationManager = $bootstrap->getEarlyInstance(ConfigurationManager::class);
        $settings = $configurationManager->getConfiguration(ConfigurationManager::CONFIGURATION_TYPE_SETTINGS, 'TYPO3.Flow');

        $errorHandler = new ErrorHandler();
        $errorHandler->setExceptionalErrors($settings['error']['errorHandler']['exceptionalErrors']);
        $exceptionHandler = new $settings['error']['exceptionHandler']['className'];
        $exceptionHandler->injectSystemLogger($bootstrap->getEarlyInstance(SystemLoggerInterface::class));
        $exceptionHandler->setOptions($settings['error']['exceptionHandler']);
    }

    /**
     * Initializes the cache framework
     *
     * @param Bootstrap $bootstrap
     * @return void
     */
    public static function initializeCacheManagement(Bootstrap $bootstrap)
    {
        $configurationManager = $bootstrap->getEarlyInstance(ConfigurationManager::class);
        $environment = $bootstrap->getEarlyInstance(Environment::class);

        $cacheManager = new CacheManager();
        $cacheManager->setCacheConfigurations($configurationManager->getConfiguration(ConfigurationManager::CONFIGURATION_TYPE_CACHES));
        $cacheManager->injectConfigurationManager($configurationManager);
        $cacheManager->injectSystemLogger($bootstrap->getEarlyInstance(SystemLoggerInterface::class));
        $cacheManager->injectEnvironment($environment);

        $cacheFactory = new CacheFactory($bootstrap->getContext(), $cacheManager, $environment);

        $bootstrap->setEarlyInstance(CacheManager::class, $cacheManager);
        $bootstrap->setEarlyInstance(CacheFactory::class, $cacheFactory);
    }

    /**
     * Runs the compile step if necessary
     *
     * @param Bootstrap $bootstrap
     * @return void
     * @throws \TYPO3\Flow\Exception
     */
    public static function initializeProxyClasses(Bootstrap $bootstrap)
    {
        $objectConfigurationCache = $bootstrap->getEarlyInstance(CacheManager::class)->getCache('Flow_Object_Configuration');

        $configurationManager = $bootstrap->getEarlyInstance(ConfigurationManager::class);
        $settings = $configurationManager->getConfiguration(ConfigurationManager::CONFIGURATION_TYPE_SETTINGS, 'TYPO3.Flow');

        // The compile sub command will only be run if the code cache is completely empty:
        if ($objectConfigurationCache->has('allCompiledCodeUpToDate') === false) {
            OpcodeCacheHelper::clearAllActive(FLOW_PATH_CONFIGURATION);
            OpcodeCacheHelper::clearAllActive(FLOW_PATH_DATA);
            self::executeCommand('typo3.flow:core:compile', $settings);
            if (isset($settings['persistence']['doctrine']['enable']) && $settings['persistence']['doctrine']['enable'] === true) {
                self::compileDoctrineProxies($bootstrap);
            }

            // As the available proxy classes were already loaded earlier we need to refresh them if the proxies where recompiled.
            $classLoader = $bootstrap->getEarlyInstance('TYPO3\Flow\Core\ClassLoader');
            $classLoader->initializeAvailableProxyClasses($bootstrap->getContext());
        }

        // Check if code was updated, if not something went wrong
        if ($objectConfigurationCache->has('allCompiledCodeUpToDate') === false) {
            if (DIRECTORY_SEPARATOR === '/') {
                $phpBinaryPathAndFilename = '"' . escapeshellcmd(Files::getUnixStylePath($settings['core']['phpBinaryPathAndFilename'])) . '"';
            } else {
                $phpBinaryPathAndFilename = escapeshellarg(Files::getUnixStylePath($settings['core']['phpBinaryPathAndFilename']));
            }
            $command = sprintf('%s -c %s -v', $phpBinaryPathAndFilename, escapeshellarg(php_ini_loaded_file()));
            exec($command, $output, $result);
            if ($result !== 0) {
                if (!file_exists($phpBinaryPathAndFilename)) {
                    throw new \TYPO3\Flow\Exception(sprintf('It seems like the PHP binary "%s" cannot be executed by Flow. Set the correct path to the PHP executable in Configuration/Settings.yaml, setting TYPO3.Flow.core.phpBinaryPathAndFilename.', $settings['core']['phpBinaryPathAndFilename']), 1315561483);
                }
                throw new \TYPO3\Flow\Exception(sprintf('It seems like the PHP binary "%s" cannot be executed by Flow. The command executed was "%s" and returned the following: %s', $settings['core']['phpBinaryPathAndFilename'], $command, PHP_EOL . implode(PHP_EOL, $output)), 1354704332);
            }
            echo PHP_EOL . 'Flow: The compile run failed. Please check the error output or system log for more information.' . PHP_EOL;
            exit(1);
        }
    }

    /**
     * Recompile classes after file monitoring was executed and class files
     * have been changed.
     *
     * @param Bootstrap $bootstrap
     * @return void
     * @throws \TYPO3\Flow\Exception
     */
    public static function recompileClasses(Bootstrap $bootstrap)
    {
        self::initializeProxyClasses($bootstrap);
    }

    /**
     * Initializes the Compiletime Object Manager (phase 1)
     *
     * @param Bootstrap $bootstrap
     */
    public static function initializeObjectManagerCompileTimeCreate(Bootstrap $bootstrap)
    {
        $objectManager = new CompileTimeObjectManager($bootstrap->getContext());
        $bootstrap->setEarlyInstance(ObjectManagerInterface::class, $objectManager);
        Bootstrap::$staticObjectManager = $objectManager;

        $signalSlotDispatcher = $bootstrap->getEarlyInstance(Dispatcher::class);
        $signalSlotDispatcher->injectObjectManager($objectManager);

        foreach ($bootstrap->getEarlyInstances() as $objectName => $instance) {
            $objectManager->setInstance($objectName, $instance);
        }
    }

    /**
     * Initializes the Compiletime Object Manager (phase 2)
     *
     * @param Bootstrap $bootstrap
     * @return void
     */
    public static function initializeObjectManagerCompileTimeFinalize(Bootstrap $bootstrap)
    {
        $objectManager = $bootstrap->getObjectManager();
        $configurationManager = $bootstrap->getEarlyInstance(ConfigurationManager::class);
        $reflectionService = $objectManager->get(ReflectionService::class);
        $cacheManager = $bootstrap->getEarlyInstance(CacheManager::class);
        $systemLogger = $bootstrap->getEarlyInstance(SystemLoggerInterface::class);
        $packageManager = $bootstrap->getEarlyInstance(PackageManagerInterface::class);

        $objectManager->injectAllSettings($configurationManager->getConfiguration(ConfigurationManager::CONFIGURATION_TYPE_SETTINGS));
        $objectManager->injectReflectionService($reflectionService);
        $objectManager->injectConfigurationManager($configurationManager);
        $objectManager->injectConfigurationCache($cacheManager->getCache('Flow_Object_Configuration'));
        $objectManager->injectSystemLogger($systemLogger);
        $objectManager->initialize($packageManager->getActivePackages());

        foreach ($bootstrap->getEarlyInstances() as $objectName => $instance) {
            $objectManager->setInstance($objectName, $instance);
        }

        Debugger::injectObjectManager($objectManager);
    }

    /**
     * Initializes the runtime Object Manager
     *
     * @param Bootstrap $bootstrap
     * @return void
     */
    public static function initializeObjectManager(Bootstrap $bootstrap)
    {
        $configurationManager = $bootstrap->getEarlyInstance(ConfigurationManager::class);
        $objectConfigurationCache = $bootstrap->getEarlyInstance(CacheManager::class)->getCache('Flow_Object_Configuration');

        $objectManager = new ObjectManager($bootstrap->getContext());
        Bootstrap::$staticObjectManager = $objectManager;

        $objectManager->injectAllSettings($configurationManager->getConfiguration(ConfigurationManager::CONFIGURATION_TYPE_SETTINGS));
        $objectManager->setObjects($objectConfigurationCache->get('objects'));

        foreach ($bootstrap->getEarlyInstances() as $objectName => $instance) {
            $objectManager->setInstance($objectName, $instance);
        }

        $objectManager->get(Dispatcher::class)->injectObjectManager($objectManager);
        Debugger::injectObjectManager($objectManager);
        $bootstrap->setEarlyInstance(ObjectManagerInterface::class, $objectManager);
    }

    /**
     * Initializes the Reflection Service
     *
     * @param Bootstrap $bootstrap
     * @return void
     */
    public static function initializeReflectionService(Bootstrap $bootstrap)
    {
        $cacheManager = $bootstrap->getEarlyInstance(CacheManager::class);
        $configurationManager = $bootstrap->getEarlyInstance(ConfigurationManager::class);
        $settings = $configurationManager->getConfiguration(ConfigurationManager::CONFIGURATION_TYPE_SETTINGS, 'TYPO3.Flow');

        $reflectionService = new ReflectionService();

        $reflectionService->injectSystemLogger($bootstrap->getEarlyInstance(SystemLoggerInterface::class));
        $reflectionService->injectClassLoader($bootstrap->getEarlyInstance(ClassLoader::class));
        $reflectionService->injectSettings($settings);
        $reflectionService->injectPackageManager($bootstrap->getEarlyInstance(PackageManagerInterface::class));
        $reflectionService->setStatusCache($cacheManager->getCache('Flow_Reflection_Status'));
        $reflectionService->setReflectionDataCompiletimeCache($cacheManager->getCache('Flow_Reflection_CompiletimeData'));
        $reflectionService->setReflectionDataRuntimeCache($cacheManager->getCache('Flow_Reflection_RuntimeData'));
        $reflectionService->setClassSchemataRuntimeCache($cacheManager->getCache('Flow_Reflection_RuntimeClassSchemata'));
        $reflectionService->injectSettings($configurationManager->getConfiguration(ConfigurationManager::CONFIGURATION_TYPE_SETTINGS, 'TYPO3.Flow'));
        $reflectionService->injectEnvironment($bootstrap->getEarlyInstance(Environment::class));

        $bootstrap->setEarlyInstance(ReflectionService::class, $reflectionService);
        $bootstrap->getObjectManager()->setInstance(ReflectionService::class, $reflectionService);
    }

    /**
     * Checks if classes (i.e. php files containing classes), Policy.yaml, Objects.yaml
     * or localization files have been altered and if so flushes the related caches.
     *
     * This function only triggers the detection of changes in the file monitors.
     * The actual cache flushing is handled by other functions which are triggered
     * by the file monitor through a signal. For Flow, those signal-slot connections
     * are defined in the class \TYPO3\Flow\Package.
     *
     * @param Bootstrap $bootstrap
     * @return void
     */
    public static function initializeSystemFileMonitor(Bootstrap $bootstrap)
    {
        /** @var FileMonitor[] $fileMonitors */
        $fileMonitors = array(
            'Flow_ClassFiles' => FileMonitor::createFileMonitorAtBoot('Flow_ClassFiles', $bootstrap),
            'Flow_ConfigurationFiles' => FileMonitor::createFileMonitorAtBoot('Flow_ConfigurationFiles', $bootstrap),
            'Flow_TranslationFiles' => FileMonitor::createFileMonitorAtBoot('Flow_TranslationFiles', $bootstrap)
        );

        $context = $bootstrap->getContext();
        /** @var PackageManagerInterface $packageManager */
        $packageManager = $bootstrap->getEarlyInstance(PackageManagerInterface::class);
        $packagesWithConfiguredObjects = static::getListOfPackagesWithConfiguredObjects($bootstrap);

        /** @var PackageInterface $package */
        foreach ($packageManager->getActivePackages() as $packageKey => $package) {
            if ($packageManager->isPackageFrozen($packageKey)) {
                continue;
            }

            self::monitorDirectoryIfItExists($fileMonitors['Flow_ConfigurationFiles'], $package->getConfigurationPath(), '\.yaml$');
            self::monitorDirectoryIfItExists($fileMonitors['Flow_TranslationFiles'], $package->getResourcesPath() . 'Private/Translations/', '\.xlf');

            if (!in_array($packageKey, $packagesWithConfiguredObjects)) {
                continue;
            }
            foreach ($package->getAutoloadPaths() as $autoloadPath) {
                self::monitorDirectoryIfItExists($fileMonitors['Flow_ClassFiles'], $autoloadPath, '\.php$');
            }

            if ($context->isTesting() && $package instanceof Package) {
                /** @var Package $package */
                self::monitorDirectoryIfItExists($fileMonitors['Flow_ClassFiles'], $package->getFunctionalTestsPath(), '\.php$');
            }
        }
        self::monitorDirectoryIfItExists($fileMonitors['Flow_ConfigurationFiles'], FLOW_PATH_CONFIGURATION, '\.yaml$');

        foreach ($fileMonitors as $fileMonitor) {
            $fileMonitor->detectChanges();
        }
        foreach ($fileMonitors as $fileMonitor) {
            $fileMonitor->shutdownObject();
        }
    }

    /**
     * @param Bootstrap $bootstrap
     * @return array
     */
    protected static function getListOfPackagesWithConfiguredObjects($bootstrap)
    {
        $objectManager = $bootstrap->getEarlyInstance(ObjectManagerInterface::class);
        $packagesWithConfiguredObjects = array_reduce($objectManager->getAllObjectConfigurations(), function ($foundPackages, $item) {
            if (isset($item['p']) && !in_array($item['p'], $foundPackages)) {
                $foundPackages[] = $item['p'];
            }

            return $foundPackages;
        }, []);

        return $packagesWithConfiguredObjects;
    }

    /**
     * Let the given file monitor track changes of the specified directory if it exists.
     *
     * @param FileMonitor $fileMonitor
     * @param string $path
     * @param string $filenamePattern Optional pattern for filenames to consider for file monitoring (regular expression). @see FileMonitor::monitorDirectory()
     * @return void
     */
    protected static function monitorDirectoryIfItExists(FileMonitor $fileMonitor, $path, $filenamePattern = null)
    {
        if (is_dir($path)) {
            $fileMonitor->monitorDirectory($path, $filenamePattern);
        }
    }

    /**
     * Update Doctrine 2 proxy classes
     *
     * This is not simply bound to the finishedCompilationRun signal because it
     * needs the advised proxy classes to run. When that signal is fired, they
     * have been written, but not loaded.
     *
     * @param Bootstrap $bootstrap
     * @return void
     */
    protected static function compileDoctrineProxies(Bootstrap $bootstrap)
    {
        $cacheManager = $bootstrap->getEarlyInstance(CacheManager::class);
        $objectConfigurationCache = $cacheManager->getCache('Flow_Object_Configuration');
        $coreCache = $cacheManager->getCache('Flow_Core');
        $systemLogger = $bootstrap->getEarlyInstance(SystemLoggerInterface::class);
        $configurationManager = $bootstrap->getEarlyInstance(ConfigurationManager::class);
        $settings = $configurationManager->getConfiguration(ConfigurationManager::CONFIGURATION_TYPE_SETTINGS, 'TYPO3.Flow');

        if ($objectConfigurationCache->has('doctrineProxyCodeUpToDate') === false && $coreCache->has('doctrineSetupRunning') === false) {
            $coreCache->set('doctrineSetupRunning', 'White Russian', array(), 60);
            $systemLogger->log('Compiling Doctrine proxies', LOG_DEBUG);
            self::executeCommand('typo3.flow:doctrine:compileproxies', $settings);
            $coreCache->remove('doctrineSetupRunning');
            $objectConfigurationCache->set('doctrineProxyCodeUpToDate', true);
        }
    }

    /**
     * Initializes the session framework
     *
     * @param Bootstrap $bootstrap
     * @return void
     */
    public static function initializeSession(Bootstrap $bootstrap)
    {
        if (FLOW_SAPITYPE === 'Web') {
            $bootstrap->getObjectManager()->get(SessionInterface::class)->resume();
        }
    }

    /**
     * Initialize the stream wrappers.
     *
     * @param Bootstrap $bootstrap
     * @return void
     */
    public static function initializeResources(Bootstrap $bootstrap)
    {
        StreamWrapperAdapter::initializeStreamWrapper($bootstrap->getObjectManager());
    }

    /**
     * Executes the given command as a sub-request to the Flow CLI system.
     *
     * @param string $commandIdentifier E.g. typo3.flow:cache:flush
     * @param array $settings The TYPO3.Flow settings
     * @param boolean $outputResults if FALSE the output of this command is only echoed if the execution was not successful
     * @param array $commandArguments Command arguments
     * @return boolean TRUE if the command execution was successful (exit code = 0)
     * @api
     * @throws \TYPO3\Flow\Core\Booting\Exception\SubProcessException if execution of the sub process failed
     */
    public static function executeCommand($commandIdentifier, array $settings, $outputResults = true, array $commandArguments = array())
    {
        $command = self::buildSubprocessCommand($commandIdentifier, $settings, $commandArguments);
        $environmentVariables = self::buildFlowEnvironmentVariables($settings);
        $process = new Process($command, FLOW_PATH_ROOT, $environmentVariables);
        try {
            $process->mustRun();
            $output = $process->getOutput();
        } catch (ProcessFailedException $processException) {
            $exceptionMessage = $process->getOutput() . PHP_EOL . $process->getErrorOutput();
            if ($exceptionMessage === PHP_EOL) {
                $exceptionMessage = sprintf('Execution of subprocess failed with exit code %d without any further output. (Please check your PHP error log for possible Fatal errors)', $process->getExitCode());
            }

            throw new Exception\SubProcessException($exceptionMessage, 1355480641);
        }

        if ($outputResults) {
            echo $output;
        }

        return true;
    }

    /**
     * @param string $commandIdentifier E.g. typo3.flow:cache:flush
     * @param array $settings The TYPO3.Flow settings
     * @param array $commandArguments Command arguments
     * @return string A command line command ready for being exec()uted
     */
    protected static function buildSubprocessCommand($commandIdentifier, array $settings, array $commandArguments = array())
    {
        $command = self::buildPhpCommand($settings);

        if (isset($settings['core']['subRequestIniEntries']) && is_array($settings['core']['subRequestIniEntries'])) {
            foreach ($settings['core']['subRequestIniEntries'] as $entry => $value) {
                $command .= ' -d ' . escapeshellarg($entry);
                if (trim($value) !== '') {
                    $command .= '=' . escapeshellarg(trim($value));
                }
            }
        }

        $escapedArguments = '';
        if ($commandArguments !== array()) {
            foreach ($commandArguments as $argument => $argumentValue) {
                $escapedArguments .= ' ' . escapeshellarg('--' . trim($argument));
                if (trim($argumentValue) !== '') {
                    $escapedArguments .= ' ' . escapeshellarg(trim($argumentValue));
                }
            }
        }

        $command .= sprintf(' %s %s %s', escapeshellarg(FLOW_PATH_FLOW . 'Scripts/flow.php'), escapeshellarg($commandIdentifier), trim($escapedArguments));

        return trim($command);
    }

    /**
     * @param array $settings The TYPO3.Flow settings
     * @return string A command line command for PHP, which can be extended and then exec()uted
     */
    public static function buildPhpCommand(array $settings)
    {
<<<<<<< HEAD
        $command = '';

=======
        $subRequestEnvironmentVariables = array(
            'FLOW_ROOTPATH' => FLOW_PATH_ROOT,
            'FLOW_PATH_TEMPORARY_BASE' => FLOW_PATH_TEMPORARY_BASE,
            'FLOW_CONTEXT' => $settings['core']['context']
        );
        if (isset($settings['core']['subRequestEnvironmentVariables'])) {
            $subRequestEnvironmentVariables = array_merge($subRequestEnvironmentVariables, $settings['core']['subRequestEnvironmentVariables']);
        }

        $command = '';
        foreach ($subRequestEnvironmentVariables as $argumentKey => $argumentValue) {
            if (DIRECTORY_SEPARATOR === '/') {
                $command .= sprintf('%s=%s ', $argumentKey, escapeshellarg($argumentValue));
            } else {
                // SET does not parse out quotes, hence we need escapeshellcmd here instead
                $command .= sprintf('SET %s=%s&', $argumentKey, escapeshellcmd($argumentValue));
            }
        }
>>>>>>> 1f50f1bc
        if (DIRECTORY_SEPARATOR === '/') {
            $phpBinaryPathAndFilename = '"' . escapeshellcmd(Files::getUnixStylePath($settings['core']['phpBinaryPathAndFilename'])) . '"';
        } else {
            $phpBinaryPathAndFilename = escapeshellarg(Files::getUnixStylePath($settings['core']['phpBinaryPathAndFilename']));
        }
        $command .= $phpBinaryPathAndFilename;
        if (!isset($settings['core']['subRequestPhpIniPathAndFilename']) || $settings['core']['subRequestPhpIniPathAndFilename'] !== false) {
            if (!isset($settings['core']['subRequestPhpIniPathAndFilename'])) {
                $useIniFile = php_ini_loaded_file();
            } else {
                $useIniFile = $settings['core']['subRequestPhpIniPathAndFilename'];
            }
            $command .= ' -c ' . escapeshellarg($useIniFile);
        }

        return $command;
    }

    /**
     * Generates an array with environment variables for Flow rootpath and context and any additionally configured environment variables from settings.
     *
     * @param array $settings
     * @return array
     */
    public static function buildFlowEnvironmentVariables(array $settings)
    {
        $subRequestEnvironmentVariables = array(
            'FLOW_ROOTPATH' => FLOW_PATH_ROOT,
            'FLOW_CONTEXT' => $settings['core']['context']
        );
        if (isset($settings['core']['subRequestEnvironmentVariables'])) {
            $subRequestEnvironmentVariables = array_merge($subRequestEnvironmentVariables, $settings['core']['subRequestEnvironmentVariables']);
        }

        return $subRequestEnvironmentVariables;
    }
}<|MERGE_RESOLUTION|>--- conflicted
+++ resolved
@@ -11,12 +11,9 @@
  * source code.
  */
 
-<<<<<<< HEAD
+use Doctrine\Common\Annotations\AnnotationRegistry;
 use Symfony\Component\Process\Exception\ProcessFailedException;
 use Symfony\Component\Process\Process;
-=======
-use Doctrine\Common\Annotations\AnnotationRegistry;
->>>>>>> 1f50f1bc
 use TYPO3\Flow\Annotations as Flow;
 use TYPO3\Flow\Cache\CacheFactory;
 use TYPO3\Flow\Cache\CacheManager;
@@ -38,9 +35,6 @@
 use TYPO3\Flow\Package\PackageInterface;
 use TYPO3\Flow\Package\PackageManager;
 use TYPO3\Flow\Package\PackageManagerInterface;
-<<<<<<< HEAD
-use TYPO3\Flow\Utility\OpcodeCacheHelper;
-=======
 use TYPO3\Flow\Reflection\ReflectionService;
 use TYPO3\Flow\Resource\Streams\StreamWrapperAdapter;
 use TYPO3\Flow\Session\SessionInterface;
@@ -49,7 +43,7 @@
 use TYPO3\Flow\Utility\Files;
 use TYPO3\Flow\Utility\Lock\Lock;
 use TYPO3\Flow\Utility\Lock\LockManager;
->>>>>>> 1f50f1bc
+use TYPO3\Flow\Utility\OpcodeCacheHelper;
 
 /**
  * Initialization scripts for modules of the Flow package
@@ -687,29 +681,8 @@
      */
     public static function buildPhpCommand(array $settings)
     {
-<<<<<<< HEAD
         $command = '';
 
-=======
-        $subRequestEnvironmentVariables = array(
-            'FLOW_ROOTPATH' => FLOW_PATH_ROOT,
-            'FLOW_PATH_TEMPORARY_BASE' => FLOW_PATH_TEMPORARY_BASE,
-            'FLOW_CONTEXT' => $settings['core']['context']
-        );
-        if (isset($settings['core']['subRequestEnvironmentVariables'])) {
-            $subRequestEnvironmentVariables = array_merge($subRequestEnvironmentVariables, $settings['core']['subRequestEnvironmentVariables']);
-        }
-
-        $command = '';
-        foreach ($subRequestEnvironmentVariables as $argumentKey => $argumentValue) {
-            if (DIRECTORY_SEPARATOR === '/') {
-                $command .= sprintf('%s=%s ', $argumentKey, escapeshellarg($argumentValue));
-            } else {
-                // SET does not parse out quotes, hence we need escapeshellcmd here instead
-                $command .= sprintf('SET %s=%s&', $argumentKey, escapeshellcmd($argumentValue));
-            }
-        }
->>>>>>> 1f50f1bc
         if (DIRECTORY_SEPARATOR === '/') {
             $phpBinaryPathAndFilename = '"' . escapeshellcmd(Files::getUnixStylePath($settings['core']['phpBinaryPathAndFilename'])) . '"';
         } else {
