<?php
namespace TYPO3\Flow\Core;

/*                                                                        *
 * This script belongs to the Flow framework.                             *
 *                                                                        *
 * It is free software; you can redistribute it and/or modify it under    *
 * the terms of the MIT license.                                          *
 *                                                                        */

use TYPO3\Flow\Annotations as Flow;
use TYPO3\Flow\Package;

/**
 * Class Loader implementation which loads .php files found in the classes
 * directory of an object.
 *
 * @Flow\Proxy(false)
 * @Flow\Scope("singleton")
 */
<<<<<<< HEAD
class ClassLoader {

	/**
	 * @var string
	 */
	const MAPPING_TYPE_PSR0 = 'Psr0';

	/**
	 * @var string
	 */
	const MAPPING_TYPE_PSR4 = 'Psr4';

	/**
	 * @var \TYPO3\Flow\Cache\Frontend\PhpFrontend
	 */
	protected $classesCache;

	/**
	 * The path where composer packages are installed by default, usually Packages/Library
	 *
	 * @var string
	 */
	protected $defaultVendorDirectory;

	/**
	 * A list of namespaces this class loader is definitely responsible for.
	 *
	 * @var array
	 */
	protected $packageNamespaces = array();

	/**
	 * @var boolean
	 */
	protected $considerTestsNamespace = FALSE;

	/**
	 * @var array
	 */
	protected $ignoredClassNames = array(
		'integer' => TRUE,
		'string' => TRUE,
		'param' => TRUE,
		'return' => TRUE,
		'var' => TRUE,
		'throws' => TRUE,
		'api' => TRUE,
		'todo' => TRUE,
		'fixme' => TRUE,
		'see' => TRUE,
		'license' => TRUE,
		'author' => TRUE,
		'test' => TRUE,
		'deprecated' => TRUE,
		'internal' => TRUE,
		'since' => TRUE,
	);

	/**
	 * Map of FQ classname to include path.
	 *
	 * @var array
	 */
	protected $classMap;

	/**
	 * @var array
	 */
	protected $fallbackClassPaths = array();

	/**
	 * Cache classNames that were not found in this class loader in order
	 * to save time in resolving those non existent classes.
	 * Usually these will be annotations that have no class.
	 *
	 * @var array
	 *
	 */
	protected $nonExistentClasses = array();

	/**
	 * @var array
	 */
	protected $availableProxyClasses;

	/**
	 * @param ApplicationContext $context
	 */
	public function __construct(ApplicationContext $context = NULL) {
		$distributionComposerManifest = json_decode(file_get_contents(FLOW_PATH_ROOT . 'composer.json'));
		$this->defaultVendorDirectory = $distributionComposerManifest->config->{'vendor-dir'};
		$composerPath = FLOW_PATH_ROOT . $this->defaultVendorDirectory . '/composer/';
		$this->initializeAutoloadInformation($composerPath, $context);
	}

	/**
	 * Injects the cache for storing the renamed original classes
	 *
	 * @param \TYPO3\Flow\Cache\Frontend\PhpFrontend $classesCache
	 * @return void
	 */
	public function injectClassesCache(\TYPO3\Flow\Cache\Frontend\PhpFrontend $classesCache) {
		$this->classesCache = $classesCache;
	}

	/**
	 * Loads php files containing classes or interfaces found in the classes directory of
	 * a package and specifically registered classes.
	 *
	 * @param string $className Name of the class/interface to load
	 * @return boolean
	 */
	public function loadClass($className) {
		if ($className[0] === '\\') {
			$className = ltrim($className, '\\');
		}

		$namespaceParts = explode('\\', $className);

		// Workaround for Doctrine's annotation parser which does a class_exists() for annotations like "@param" and so on:
		if (isset($this->ignoredClassNames[$className]) || isset($this->ignoredClassNames[end($namespaceParts)]) || isset($this->nonExistentClasses[$className])) {
			return FALSE;
		}

		// Loads any known proxied class:
		if ($this->classesCache !== NULL && ($this->availableProxyClasses === NULL || isset($this->availableProxyClasses[implode('_', $namespaceParts)])) && $this->classesCache->requireOnce(implode('_', $namespaceParts)) !== FALSE) {
			return TRUE;
		}

		if (isset($this->classMap[$className])) {
			include($this->classMap[$className]);

			return TRUE;
		}

		$classNamePart = array_pop($namespaceParts);
		$classNameParts = explode('_', $classNamePart);
		$namespaceParts = array_merge($namespaceParts, $classNameParts);
		$namespacePartCount = count($namespaceParts);

		// Load classes from the Flow package at a very early stage where no packages have been registered yet:
		if ($this->packageNamespaces === array()) {
			if ($namespaceParts[0] === 'TYPO3' && $namespaceParts[1] === 'Flow') {
				require(FLOW_PATH_FLOW . 'Classes/TYPO3/Flow/' . implode('/', array_slice($namespaceParts, 2)) . '.php');
				return TRUE;
			} else {
				return FALSE;
			}
		}

		$currentPackageArray = $this->packageNamespaces;
		$packagenamespacePartCount = 0;

		// This will contain all possible class mappings for the given class name. We start with the fallback paths and prepend mappings with growing specificy.
		$collectedPossibleNamespaceMappings = array(
			array('p' => $this->fallbackClassPaths, 'c' => 0)
		);

		if ($namespacePartCount > 1) {
			while (($packagenamespacePartCount + 1) < $namespacePartCount) {
				$possiblePackageNamespacePart = $namespaceParts[$packagenamespacePartCount];
				if (!isset($currentPackageArray[$possiblePackageNamespacePart])) {
					break;
				}

				$packagenamespacePartCount++;
				$currentPackageArray = $currentPackageArray[$possiblePackageNamespacePart];
				if (isset($currentPackageArray['_pathData'])) {
					array_unshift($collectedPossibleNamespaceMappings, array('p' => $currentPackageArray['_pathData'], 'c' => $packagenamespacePartCount));

				}
			}
		}

		foreach ($collectedPossibleNamespaceMappings as $nameSpaceMapping) {
			if ($this->loadClassFromPossiblePaths($nameSpaceMapping['p'], $namespaceParts, $nameSpaceMapping['c'])) {
				return TRUE;
			}
		}

		$this->nonExistentClasses[$className] = TRUE;
		return FALSE;
	}

	/**
	 * Tries to load a class from a list of possible paths
	 *
	 * @param array $possiblePaths
	 * @param array $namespaceParts
	 * @param integer $packageNamespacePartCount
	 * @return boolean
	 */
	protected function loadClassFromPossiblePaths(array $possiblePaths, array $namespaceParts, $packageNamespacePartCount) {
		foreach ($possiblePaths as $possiblePathData) {
			$pathConstructor = 'buildClassPathWith' . $possiblePathData['mappingType'];

			$possibleFilePath = $this->$pathConstructor($namespaceParts, $possiblePathData['path'], $packageNamespacePartCount);
			if (is_file($possibleFilePath)) {
				$result = include_once($possibleFilePath);
				if ($result !== FALSE) {
					return TRUE;
				}
			}
		}

		return FALSE;
	}

	/**
	 * Sets the available packages
	 *
	 * @param array $allPackages An array of \TYPO3\Flow\Package\Package objects
	 * @param array $activePackages An array of \TYPO3\Flow\Package\Package objects
	 * @return void
	 */
	public function setPackages(array $allPackages, array $activePackages) {
		/** @var Package $package */
		foreach ($allPackages as $packageKey => $package) {
			if (isset($activePackages[$packageKey])) {
				if ($package->getAutoloadType() === Package::AUTOLOADER_TYPE_PSR4) {
					$this->createNamespaceMapEntry($package->getNamespace(), $package->getClassesPath(), self::MAPPING_TYPE_PSR4);
				} else {
					$this->createNamespaceMapEntry($package->getNamespace(), $package->getClassesPath());
				}
				if ($this->considerTestsNamespace) {
					$this->createNamespaceMapEntry($package->getNamespace(), $package->getPackagePath(), self::MAPPING_TYPE_PSR4);
				}
			} else {
				// Remove entries coming from composer for inactive packages.
				if ($package->getAutoloadType() === Package::AUTOLOADER_TYPE_PSR4) {
					$this->removeNamespaceMapEntry($package->getNamespace(), $package->getClassesPath(), self::MAPPING_TYPE_PSR4);
				} else {
					$this->removeNamespaceMapEntry($package->getNamespace(), $package->getClassesPath());
				}
				if ($this->considerTestsNamespace) {
					$this->removeNamespaceMapEntry($package->getNamespace(), $package->getPackagePath(), self::MAPPING_TYPE_PSR4);
				}
			}
		}
	}

	/**
	 * Add a namespace to class path mapping to the class loader for resolving classes.
	 *
	 * @param string $namespace A namespace to map to a class path.
	 * @param string $classPath The class path to be mapped.
	 * @param string $mappingType The mapping type for this mapping entry. Currently one of self::MAPPING_TYPE_PSR0 or self::MAPPING_TYPE_PSR4 will work. Defaults to self::MAPPING_TYPE_PSR0
	 * @return void
	 */
	protected function createNamespaceMapEntry($namespace, $classPath, $mappingType = self::MAPPING_TYPE_PSR0) {
		$unifiedClassPath = ((substr($classPath, -1, 1) === '/') ? $classPath : $classPath . '/');

		$currentArray = & $this->packageNamespaces;
		foreach (explode('\\', rtrim($namespace, '\\')) as $namespacePart) {
			if (!isset($currentArray[$namespacePart])) {
				$currentArray[$namespacePart] = array();
			}
			$currentArray = & $currentArray[$namespacePart];
		}
		if (!isset($currentArray['_pathData'])) {
			$currentArray['_pathData'] = array();
		}

		$currentArray['_pathData'][md5($unifiedClassPath . '-' . $mappingType)] = array(
			'mappingType' => $mappingType,
			'path' => $unifiedClassPath
		);
	}

	/**
	 * Adds an entry to the fallback path map. MappingType for this kind of paths is always PSR4 as no package namespace is used then.
	 *
	 * @param string $path The fallback path to search in.
	 * @return void
	 */
	public function createFallbackPathEntry($path) {
		$entryIdentifier = md5($path);
		if (!isset($this->fallbackClassPaths[$entryIdentifier])) {
			$this->fallbackClassPaths[$entryIdentifier] = array(
				'path' => $path,
				'mappingType' => self::MAPPING_TYPE_PSR4
			);
		}
	}

	/**
	 * Tries to remove a possibly existing namespace to class path map entry.
	 *
	 * @param string $namespace A namespace mapped to a class path.
	 * @param string $classPath The class path to be removed.
	 * @param string $mappingType The mapping type for this mapping entry. Currently one of self::MAPPING_TYPE_PSR0 or self::MAPPING_TYPE_PSR4 will work. Defaults to self::MAPPING_TYPE_PSR0
	 * @return void
	 */
	protected function removeNamespaceMapEntry($namespace, $classPath, $mappingType = self::MAPPING_TYPE_PSR0) {
		$unifiedClassPath = ((substr($classPath, -1, 1) === '/') ? $classPath : $classPath . '/');

		$currentArray = & $this->packageNamespaces;
		foreach (explode('\\', rtrim($namespace, '\\')) as $namespacePart) {
			if (!isset($currentArray[$namespacePart])) {
				return;
			}
			$currentArray = & $currentArray[$namespacePart];
		}
		if (!isset($currentArray['_pathData'])) {
			return;
		}

		if (isset($currentArray['_pathData'][md5($unifiedClassPath . '-' . $mappingType)])) {
			unset ($currentArray['_pathData'][md5($unifiedClassPath . '-' . $mappingType)]);
			if (empty($currentArray['_pathData'])) {
				unset($currentArray['_pathData']);
			}
		}
	}

	/**
	 * Try to build a path to a class according to PSR-0 rules.
	 *
	 * @param array $classNameParts Parts of the FQ classname.
	 * @param string $classPath Already detected class path to a possible package.
	 * @return string
	 */
	protected function buildClassPathWithPsr0($classNameParts, $classPath) {
		$fileName = implode('/', $classNameParts) . '.php';

		return $classPath . $fileName;
	}

	/**
	 * Try to build a path to a class according to PSR-4 rules.
	 *
	 * @param array $classNameParts Parts of the FQ classname.
	 * @param string $classPath Already detected class path to a possible package.
	 * @param integer $packageNamespacePartCount Amount of parts of the className that is also part of the package namespace.
	 * @return string
	 */
	protected function buildClassPathWithPsr4($classNameParts, $classPath, $packageNamespacePartCount) {
		$fileName = implode('/', array_slice($classNameParts, $packageNamespacePartCount)) . '.php';

		return $classPath . $fileName;
	}

	/**
	 * @param string $composerPath Path to the composer directory (with trailing slash).
	 * @param ApplicationContext $context
	 * @return void
	 */
	protected function initializeAutoloadInformation($composerPath, ApplicationContext $context = NULL) {
		if (file_exists($composerPath . 'autoload_classmap.php')) {
			$classMap = include($composerPath . 'autoload_classmap.php');
			if ($classMap !== FALSE) {
				$this->classMap = $classMap;
			}
		}

		if (file_exists($composerPath . 'autoload_namespaces.php')) {
			$namespaceMap = include($composerPath . 'autoload_namespaces.php');
			if ($namespaceMap !== FALSE) {
				foreach ($namespaceMap as $namespace => $paths) {
					if (!is_array($paths)) {
						$paths = array($paths);
					}
					foreach ($paths as $path) {
						if ($namespace === '') {
							$this->createFallbackPathEntry($path);
						} else {
							$this->createNamespaceMapEntry($namespace, $path);
						}
					}
				}
			}
		}

		if (file_exists($composerPath . 'autoload_psr4.php')) {
			$psr4Map = include($composerPath . 'autoload_psr4.php');
			if ($psr4Map !== FALSE) {
				foreach ($psr4Map as $namespace => $possibleClassPaths) {
					if (!is_array($possibleClassPaths)) {
						$possibleClassPaths = array($possibleClassPaths);
					}
					foreach ($possibleClassPaths as $possibleClassPath) {
						if ($namespace === '') {
							$this->createFallbackPathEntry($possibleClassPath);
						} else {
							$this->createNamespaceMapEntry($namespace, $possibleClassPath, self::MAPPING_TYPE_PSR4);
						}
					}
				}
			}
		}

		if (file_exists($composerPath . 'include_paths.php')) {
			$includePaths = include($composerPath . 'include_paths.php');
			if ($includePaths !== FALSE) {
				array_push($includePaths, get_include_path());
				set_include_path(join(PATH_SEPARATOR, $includePaths));
			}
		}

		if (file_exists($composerPath . 'autoload_files.php')) {
			$includeFiles = include($composerPath . 'autoload_files.php');
			if ($includeFiles !== FALSE) {
				foreach ($includeFiles as $file) {
					require_once($file);
				}
			}
		}

		if ($context !== NULL) {
			$proxyClasses = @include(FLOW_PATH_DATA . 'Temporary/' . (string)$context . '/AvailableProxyClasses.php');
			if ($proxyClasses !== FALSE) {
				$this->availableProxyClasses = $proxyClasses;
			}
		}
	}

	/**
	 * Sets the flag which enables or disables autoloading support for functional
	 * test files.
	 *
	 * @param boolean $flag
	 * @return void
	 */
	public function setConsiderTestsNamespace($flag) {
		$this->considerTestsNamespace = $flag;
	}
=======
class ClassLoader
{
    /**
     * @var string
     */
    const MAPPING_TYPE_PSR0 = 'Psr0';

    /**
     * @var string
     */
    const MAPPING_TYPE_PSR4 = 'Psr4';

    /**
     * @var \TYPO3\Flow\Cache\Frontend\PhpFrontend
     */
    protected $classesCache;

    /**
     * The path where composer packages are installed by default, usually Packages/Library
     *
     * @var string
     */
    protected $defaultVendorDirectory;

    /**
     * A list of namespaces this class loader is definitely responsible for.
     *
     * @var array
     */
    protected $packageNamespaces = array();

    /**
     * @var boolean
     */
    protected $considerTestsNamespace = false;

    /**
     * @var array
     */
    protected $ignoredClassNames = array(
        'integer' => true,
        'string' => true,
        'param' => true,
        'return' => true,
        'var' => true,
        'throws' => true,
        'api' => true,
        'todo' => true,
        'fixme' => true,
        'see' => true,
        'license' => true,
        'author' => true,
        'test' => true,
        'deprecated' => true,
        'internal' => true,
        'since' => true,
    );

    /**
     * Map of FQ classname to include path.
     *
     * @var array
     */
    protected $classMap;

    /**
     * @var array
     */
    protected $fallbackClassPaths = array();

    /**
     * Cache classNames that were not found in this class loader in order
     * to save time in resolving those non existent classes.
     * Usually these will be annotations that have no class.
     *
     * @var array
     *
     */
    protected $nonExistentClasses = array();

    /**
     * @var array
     */
    protected $availableProxyClasses;

    /**
     * @param ApplicationContext $context
     */
    public function __construct(ApplicationContext $context = null)
    {
        $distributionComposerManifest = json_decode(file_get_contents(FLOW_PATH_ROOT . 'composer.json'));
        $this->defaultVendorDirectory = $distributionComposerManifest->config->{'vendor-dir'};
        $composerPath = FLOW_PATH_ROOT . $this->defaultVendorDirectory . '/composer/';
        $this->initializeAutoloadInformation($composerPath, $context);
    }

    /**
     * Injects the cache for storing the renamed original classes
     *
     * @param \TYPO3\Flow\Cache\Frontend\PhpFrontend $classesCache
     * @return void
     */
    public function injectClassesCache(\TYPO3\Flow\Cache\Frontend\PhpFrontend $classesCache)
    {
        $this->classesCache = $classesCache;
    }

    /**
     * Loads php files containing classes or interfaces found in the classes directory of
     * a package and specifically registered classes.
     *
     * @param string $className Name of the class/interface to load
     * @return boolean
     */
    public function loadClass($className)
    {
        if ($className[0] === '\\') {
            $className = ltrim($className, '\\');
        }

        $namespaceParts = explode('\\', $className);

        // Workaround for Doctrine's annotation parser which does a class_exists() for annotations like "@param" and so on:
        if (isset($this->ignoredClassNames[$className]) || isset($this->ignoredClassNames[end($namespaceParts)]) || isset($this->nonExistentClasses[$className])) {
            return false;
        }

        // Loads any known proxied class:
        if ($this->classesCache !== null && ($this->availableProxyClasses === null || isset($this->availableProxyClasses[implode('_', $namespaceParts)])) && $this->classesCache->requireOnce(implode('_', $namespaceParts)) !== false) {
            return true;
        }

        if (isset($this->classMap[$className])) {
            include($this->classMap[$className]);

            return true;
        }

        $classNamePart = array_pop($namespaceParts);
        $classNameParts = explode('_', $classNamePart);
        $namespaceParts = array_merge($namespaceParts, $classNameParts);
        $namespacePartCount = count($namespaceParts);

        // Load classes from the Flow package at a very early stage where no packages have been registered yet:
        if ($this->packageNamespaces === array()) {
            if ($namespaceParts[0] === 'TYPO3' && $namespaceParts[1] === 'Flow') {
                require(FLOW_PATH_FLOW . 'Classes/TYPO3/Flow/' . implode('/', array_slice($namespaceParts, 2)) . '.php');
                return true;
            } else {
                return false;
            }
        }

        $currentPackageArray = $this->packageNamespaces;
        $packagenamespacePartCount = 0;

        // This will contain all possible class mappings for the given class name. We start with the fallback paths and prepend mappings with growing specificy.
        $collectedPossibleNamespaceMappings = array(
            array('p' => $this->fallbackClassPaths, 'c' => 0)
        );

        if ($namespacePartCount > 1) {
            while (($packagenamespacePartCount + 1) < $namespacePartCount) {
                $possiblePackageNamespacePart = $namespaceParts[$packagenamespacePartCount];
                if (!isset($currentPackageArray[$possiblePackageNamespacePart])) {
                    break;
                }

                $packagenamespacePartCount++;
                $currentPackageArray = $currentPackageArray[$possiblePackageNamespacePart];
                if (isset($currentPackageArray['_pathData'])) {
                    array_unshift($collectedPossibleNamespaceMappings, array('p' => $currentPackageArray['_pathData'], 'c' => $packagenamespacePartCount));
                }
            }
        }

        foreach ($collectedPossibleNamespaceMappings as $nameSpaceMapping) {
            if ($this->loadClassFromPossiblePaths($nameSpaceMapping['p'], $namespaceParts, $nameSpaceMapping['c'])) {
                return true;
            }
        }

        $this->nonExistentClasses[$className] = true;
        return false;
    }

    /**
     * Tries to load a class from a list of possible paths
     *
     * @param array $possiblePaths
     * @param array $namespaceParts
     * @param integer $packageNamespacePartCount
     * @return boolean
     */
    protected function loadClassFromPossiblePaths(array $possiblePaths, array $namespaceParts, $packageNamespacePartCount)
    {
        foreach ($possiblePaths as $possiblePathData) {
            $pathConstructor = 'buildClassPathWith' . $possiblePathData['mappingType'];

            $possibleFilePath = $this->$pathConstructor($namespaceParts, $possiblePathData['path'], $packageNamespacePartCount);
            if (is_file($possibleFilePath)) {
                $result = include($possibleFilePath);
                if ($result !== false) {
                    return true;
                }
            }
        }

        return false;
    }

    /**
     * Sets the available packages
     *
     * @param array $allPackages An array of \TYPO3\Flow\Package\Package objects
     * @param array $activePackages An array of \TYPO3\Flow\Package\Package objects
     * @return void
     */
    public function setPackages(array $allPackages, array $activePackages)
    {
        /** @var Package $package */
        foreach ($allPackages as $packageKey => $package) {
            if (isset($activePackages[$packageKey])) {
                if ($package->getAutoloadType() === Package::AUTOLOADER_TYPE_PSR4) {
                    $this->createNamespaceMapEntry($package->getNamespace(), $package->getClassesPath(), self::MAPPING_TYPE_PSR4);
                } else {
                    $this->createNamespaceMapEntry($package->getNamespace(), $package->getClassesPath());
                }
                if ($this->considerTestsNamespace) {
                    $this->createNamespaceMapEntry($package->getNamespace(), $package->getPackagePath(), self::MAPPING_TYPE_PSR4);
                }
            } else {
                // Remove entries coming from composer for inactive packages.
                if ($package->getAutoloadType() === Package::AUTOLOADER_TYPE_PSR4) {
                    $this->removeNamespaceMapEntry($package->getNamespace(), $package->getClassesPath(), self::MAPPING_TYPE_PSR4);
                } else {
                    $this->removeNamespaceMapEntry($package->getNamespace(), $package->getClassesPath());
                }
                if ($this->considerTestsNamespace) {
                    $this->removeNamespaceMapEntry($package->getNamespace(), $package->getPackagePath(), self::MAPPING_TYPE_PSR4);
                }
            }
        }
    }

    /**
     * Add a namespace to class path mapping to the class loader for resolving classes.
     *
     * @param string $namespace A namespace to map to a class path.
     * @param string $classPath The class path to be mapped.
     * @param string $mappingType The mapping type for this mapping entry. Currently one of self::MAPPING_TYPE_PSR0 or self::MAPPING_TYPE_PSR4 will work. Defaults to self::MAPPING_TYPE_PSR0
     * @return void
     */
    protected function createNamespaceMapEntry($namespace, $classPath, $mappingType = self::MAPPING_TYPE_PSR0)
    {
        $unifiedClassPath = ((substr($classPath, -1, 1) === '/') ? $classPath : $classPath . '/');

        $currentArray = & $this->packageNamespaces;
        foreach (explode('\\', rtrim($namespace, '\\')) as $namespacePart) {
            if (!isset($currentArray[$namespacePart])) {
                $currentArray[$namespacePart] = array();
            }
            $currentArray = & $currentArray[$namespacePart];
        }
        if (!isset($currentArray['_pathData'])) {
            $currentArray['_pathData'] = array();
        }

        $currentArray['_pathData'][md5($unifiedClassPath . '-' . $mappingType)] = array(
            'mappingType' => $mappingType,
            'path' => $unifiedClassPath
        );
    }

    /**
     * Adds an entry to the fallback path map. MappingType for this kind of paths is always PSR4 as no package namespace is used then.
     *
     * @param string $path The fallback path to search in.
     * @return void
     */
    public function createFallbackPathEntry($path)
    {
        $entryIdentifier = md5($path);
        if (!isset($this->fallbackClassPaths[$entryIdentifier])) {
            $this->fallbackClassPaths[$entryIdentifier] = array(
                'path' => $path,
                'mappingType' => self::MAPPING_TYPE_PSR4
            );
        }
    }

    /**
     * Tries to remove a possibly existing namespace to class path map entry.
     *
     * @param string $namespace A namespace mapped to a class path.
     * @param string $classPath The class path to be removed.
     * @param string $mappingType The mapping type for this mapping entry. Currently one of self::MAPPING_TYPE_PSR0 or self::MAPPING_TYPE_PSR4 will work. Defaults to self::MAPPING_TYPE_PSR0
     * @return void
     */
    protected function removeNamespaceMapEntry($namespace, $classPath, $mappingType = self::MAPPING_TYPE_PSR0)
    {
        $unifiedClassPath = ((substr($classPath, -1, 1) === '/') ? $classPath : $classPath . '/');

        $currentArray = & $this->packageNamespaces;
        foreach (explode('\\', rtrim($namespace, '\\')) as $namespacePart) {
            if (!isset($currentArray[$namespacePart])) {
                return;
            }
            $currentArray = & $currentArray[$namespacePart];
        }
        if (!isset($currentArray['_pathData'])) {
            return;
        }

        if (isset($currentArray['_pathData'][md5($unifiedClassPath . '-' . $mappingType)])) {
            unset($currentArray['_pathData'][md5($unifiedClassPath . '-' . $mappingType)]);
            if (empty($currentArray['_pathData'])) {
                unset($currentArray['_pathData']);
            }
        }
    }

    /**
     * Try to build a path to a class according to PSR-0 rules.
     *
     * @param array $classNameParts Parts of the FQ classname.
     * @param string $classPath Already detected class path to a possible package.
     * @return string
     */
    protected function buildClassPathWithPsr0($classNameParts, $classPath)
    {
        $fileName = implode('/', $classNameParts) . '.php';

        return $classPath . $fileName;
    }

    /**
     * Try to build a path to a class according to PSR-4 rules.
     *
     * @param array $classNameParts Parts of the FQ classname.
     * @param string $classPath Already detected class path to a possible package.
     * @param integer $packageNamespacePartCount Amount of parts of the className that is also part of the package namespace.
     * @return string
     */
    protected function buildClassPathWithPsr4($classNameParts, $classPath, $packageNamespacePartCount)
    {
        $fileName = implode('/', array_slice($classNameParts, $packageNamespacePartCount)) . '.php';

        return $classPath . $fileName;
    }

    /**
     * @param string $composerPath Path to the composer directory (with trailing slash).
     * @param ApplicationContext $context
     * @return void
     */
    protected function initializeAutoloadInformation($composerPath, ApplicationContext $context = null)
    {
        if (file_exists($composerPath . 'autoload_classmap.php')) {
            $classMap = include($composerPath . 'autoload_classmap.php');
            if ($classMap !== false) {
                $this->classMap = $classMap;
            }
        }

        if (file_exists($composerPath . 'autoload_namespaces.php')) {
            $namespaceMap = include($composerPath . 'autoload_namespaces.php');
            if ($namespaceMap !== false) {
                foreach ($namespaceMap as $namespace => $paths) {
                    if (!is_array($paths)) {
                        $paths = array($paths);
                    }
                    foreach ($paths as $path) {
                        if ($namespace === '') {
                            $this->createFallbackPathEntry($path);
                        } else {
                            $this->createNamespaceMapEntry($namespace, $path);
                        }
                    }
                }
            }
        }

        if (file_exists($composerPath . 'autoload_psr4.php')) {
            $psr4Map = include($composerPath . 'autoload_psr4.php');
            if ($psr4Map !== false) {
                foreach ($psr4Map as $namespace => $possibleClassPaths) {
                    if (!is_array($possibleClassPaths)) {
                        $possibleClassPaths = array($possibleClassPaths);
                    }
                    foreach ($possibleClassPaths as $possibleClassPath) {
                        if ($namespace === '') {
                            $this->createFallbackPathEntry($possibleClassPath);
                        } else {
                            $this->createNamespaceMapEntry($namespace, $possibleClassPath, self::MAPPING_TYPE_PSR4);
                        }
                    }
                }
            }
        }

        if (file_exists($composerPath . 'include_paths.php')) {
            $includePaths = include($composerPath . 'include_paths.php');
            if ($includePaths !== false) {
                array_push($includePaths, get_include_path());
                set_include_path(join(PATH_SEPARATOR, $includePaths));
            }
        }

        if (file_exists($composerPath . 'autoload_files.php')) {
            $includeFiles = include($composerPath . 'autoload_files.php');
            if ($includeFiles !== false) {
                foreach ($includeFiles as $file) {
                    require_once($file);
                }
            }
        }

        if ($context !== null) {
            $proxyClasses = @include(FLOW_PATH_DATA . 'Temporary/' . (string)$context . '/AvailableProxyClasses.php');
            if ($proxyClasses !== false) {
                $this->availableProxyClasses = $proxyClasses;
            }
        }
    }

    /**
     * Sets the flag which enables or disables autoloading support for functional
     * test files.
     *
     * @param boolean $flag
     * @return void
     */
    public function setConsiderTestsNamespace($flag)
    {
        $this->considerTestsNamespace = $flag;
    }
>>>>>>> 63d29ae6
}<|MERGE_RESOLUTION|>--- conflicted
+++ resolved
@@ -18,434 +18,6 @@
  * @Flow\Proxy(false)
  * @Flow\Scope("singleton")
  */
-<<<<<<< HEAD
-class ClassLoader {
-
-	/**
-	 * @var string
-	 */
-	const MAPPING_TYPE_PSR0 = 'Psr0';
-
-	/**
-	 * @var string
-	 */
-	const MAPPING_TYPE_PSR4 = 'Psr4';
-
-	/**
-	 * @var \TYPO3\Flow\Cache\Frontend\PhpFrontend
-	 */
-	protected $classesCache;
-
-	/**
-	 * The path where composer packages are installed by default, usually Packages/Library
-	 *
-	 * @var string
-	 */
-	protected $defaultVendorDirectory;
-
-	/**
-	 * A list of namespaces this class loader is definitely responsible for.
-	 *
-	 * @var array
-	 */
-	protected $packageNamespaces = array();
-
-	/**
-	 * @var boolean
-	 */
-	protected $considerTestsNamespace = FALSE;
-
-	/**
-	 * @var array
-	 */
-	protected $ignoredClassNames = array(
-		'integer' => TRUE,
-		'string' => TRUE,
-		'param' => TRUE,
-		'return' => TRUE,
-		'var' => TRUE,
-		'throws' => TRUE,
-		'api' => TRUE,
-		'todo' => TRUE,
-		'fixme' => TRUE,
-		'see' => TRUE,
-		'license' => TRUE,
-		'author' => TRUE,
-		'test' => TRUE,
-		'deprecated' => TRUE,
-		'internal' => TRUE,
-		'since' => TRUE,
-	);
-
-	/**
-	 * Map of FQ classname to include path.
-	 *
-	 * @var array
-	 */
-	protected $classMap;
-
-	/**
-	 * @var array
-	 */
-	protected $fallbackClassPaths = array();
-
-	/**
-	 * Cache classNames that were not found in this class loader in order
-	 * to save time in resolving those non existent classes.
-	 * Usually these will be annotations that have no class.
-	 *
-	 * @var array
-	 *
-	 */
-	protected $nonExistentClasses = array();
-
-	/**
-	 * @var array
-	 */
-	protected $availableProxyClasses;
-
-	/**
-	 * @param ApplicationContext $context
-	 */
-	public function __construct(ApplicationContext $context = NULL) {
-		$distributionComposerManifest = json_decode(file_get_contents(FLOW_PATH_ROOT . 'composer.json'));
-		$this->defaultVendorDirectory = $distributionComposerManifest->config->{'vendor-dir'};
-		$composerPath = FLOW_PATH_ROOT . $this->defaultVendorDirectory . '/composer/';
-		$this->initializeAutoloadInformation($composerPath, $context);
-	}
-
-	/**
-	 * Injects the cache for storing the renamed original classes
-	 *
-	 * @param \TYPO3\Flow\Cache\Frontend\PhpFrontend $classesCache
-	 * @return void
-	 */
-	public function injectClassesCache(\TYPO3\Flow\Cache\Frontend\PhpFrontend $classesCache) {
-		$this->classesCache = $classesCache;
-	}
-
-	/**
-	 * Loads php files containing classes or interfaces found in the classes directory of
-	 * a package and specifically registered classes.
-	 *
-	 * @param string $className Name of the class/interface to load
-	 * @return boolean
-	 */
-	public function loadClass($className) {
-		if ($className[0] === '\\') {
-			$className = ltrim($className, '\\');
-		}
-
-		$namespaceParts = explode('\\', $className);
-
-		// Workaround for Doctrine's annotation parser which does a class_exists() for annotations like "@param" and so on:
-		if (isset($this->ignoredClassNames[$className]) || isset($this->ignoredClassNames[end($namespaceParts)]) || isset($this->nonExistentClasses[$className])) {
-			return FALSE;
-		}
-
-		// Loads any known proxied class:
-		if ($this->classesCache !== NULL && ($this->availableProxyClasses === NULL || isset($this->availableProxyClasses[implode('_', $namespaceParts)])) && $this->classesCache->requireOnce(implode('_', $namespaceParts)) !== FALSE) {
-			return TRUE;
-		}
-
-		if (isset($this->classMap[$className])) {
-			include($this->classMap[$className]);
-
-			return TRUE;
-		}
-
-		$classNamePart = array_pop($namespaceParts);
-		$classNameParts = explode('_', $classNamePart);
-		$namespaceParts = array_merge($namespaceParts, $classNameParts);
-		$namespacePartCount = count($namespaceParts);
-
-		// Load classes from the Flow package at a very early stage where no packages have been registered yet:
-		if ($this->packageNamespaces === array()) {
-			if ($namespaceParts[0] === 'TYPO3' && $namespaceParts[1] === 'Flow') {
-				require(FLOW_PATH_FLOW . 'Classes/TYPO3/Flow/' . implode('/', array_slice($namespaceParts, 2)) . '.php');
-				return TRUE;
-			} else {
-				return FALSE;
-			}
-		}
-
-		$currentPackageArray = $this->packageNamespaces;
-		$packagenamespacePartCount = 0;
-
-		// This will contain all possible class mappings for the given class name. We start with the fallback paths and prepend mappings with growing specificy.
-		$collectedPossibleNamespaceMappings = array(
-			array('p' => $this->fallbackClassPaths, 'c' => 0)
-		);
-
-		if ($namespacePartCount > 1) {
-			while (($packagenamespacePartCount + 1) < $namespacePartCount) {
-				$possiblePackageNamespacePart = $namespaceParts[$packagenamespacePartCount];
-				if (!isset($currentPackageArray[$possiblePackageNamespacePart])) {
-					break;
-				}
-
-				$packagenamespacePartCount++;
-				$currentPackageArray = $currentPackageArray[$possiblePackageNamespacePart];
-				if (isset($currentPackageArray['_pathData'])) {
-					array_unshift($collectedPossibleNamespaceMappings, array('p' => $currentPackageArray['_pathData'], 'c' => $packagenamespacePartCount));
-
-				}
-			}
-		}
-
-		foreach ($collectedPossibleNamespaceMappings as $nameSpaceMapping) {
-			if ($this->loadClassFromPossiblePaths($nameSpaceMapping['p'], $namespaceParts, $nameSpaceMapping['c'])) {
-				return TRUE;
-			}
-		}
-
-		$this->nonExistentClasses[$className] = TRUE;
-		return FALSE;
-	}
-
-	/**
-	 * Tries to load a class from a list of possible paths
-	 *
-	 * @param array $possiblePaths
-	 * @param array $namespaceParts
-	 * @param integer $packageNamespacePartCount
-	 * @return boolean
-	 */
-	protected function loadClassFromPossiblePaths(array $possiblePaths, array $namespaceParts, $packageNamespacePartCount) {
-		foreach ($possiblePaths as $possiblePathData) {
-			$pathConstructor = 'buildClassPathWith' . $possiblePathData['mappingType'];
-
-			$possibleFilePath = $this->$pathConstructor($namespaceParts, $possiblePathData['path'], $packageNamespacePartCount);
-			if (is_file($possibleFilePath)) {
-				$result = include_once($possibleFilePath);
-				if ($result !== FALSE) {
-					return TRUE;
-				}
-			}
-		}
-
-		return FALSE;
-	}
-
-	/**
-	 * Sets the available packages
-	 *
-	 * @param array $allPackages An array of \TYPO3\Flow\Package\Package objects
-	 * @param array $activePackages An array of \TYPO3\Flow\Package\Package objects
-	 * @return void
-	 */
-	public function setPackages(array $allPackages, array $activePackages) {
-		/** @var Package $package */
-		foreach ($allPackages as $packageKey => $package) {
-			if (isset($activePackages[$packageKey])) {
-				if ($package->getAutoloadType() === Package::AUTOLOADER_TYPE_PSR4) {
-					$this->createNamespaceMapEntry($package->getNamespace(), $package->getClassesPath(), self::MAPPING_TYPE_PSR4);
-				} else {
-					$this->createNamespaceMapEntry($package->getNamespace(), $package->getClassesPath());
-				}
-				if ($this->considerTestsNamespace) {
-					$this->createNamespaceMapEntry($package->getNamespace(), $package->getPackagePath(), self::MAPPING_TYPE_PSR4);
-				}
-			} else {
-				// Remove entries coming from composer for inactive packages.
-				if ($package->getAutoloadType() === Package::AUTOLOADER_TYPE_PSR4) {
-					$this->removeNamespaceMapEntry($package->getNamespace(), $package->getClassesPath(), self::MAPPING_TYPE_PSR4);
-				} else {
-					$this->removeNamespaceMapEntry($package->getNamespace(), $package->getClassesPath());
-				}
-				if ($this->considerTestsNamespace) {
-					$this->removeNamespaceMapEntry($package->getNamespace(), $package->getPackagePath(), self::MAPPING_TYPE_PSR4);
-				}
-			}
-		}
-	}
-
-	/**
-	 * Add a namespace to class path mapping to the class loader for resolving classes.
-	 *
-	 * @param string $namespace A namespace to map to a class path.
-	 * @param string $classPath The class path to be mapped.
-	 * @param string $mappingType The mapping type for this mapping entry. Currently one of self::MAPPING_TYPE_PSR0 or self::MAPPING_TYPE_PSR4 will work. Defaults to self::MAPPING_TYPE_PSR0
-	 * @return void
-	 */
-	protected function createNamespaceMapEntry($namespace, $classPath, $mappingType = self::MAPPING_TYPE_PSR0) {
-		$unifiedClassPath = ((substr($classPath, -1, 1) === '/') ? $classPath : $classPath . '/');
-
-		$currentArray = & $this->packageNamespaces;
-		foreach (explode('\\', rtrim($namespace, '\\')) as $namespacePart) {
-			if (!isset($currentArray[$namespacePart])) {
-				$currentArray[$namespacePart] = array();
-			}
-			$currentArray = & $currentArray[$namespacePart];
-		}
-		if (!isset($currentArray['_pathData'])) {
-			$currentArray['_pathData'] = array();
-		}
-
-		$currentArray['_pathData'][md5($unifiedClassPath . '-' . $mappingType)] = array(
-			'mappingType' => $mappingType,
-			'path' => $unifiedClassPath
-		);
-	}
-
-	/**
-	 * Adds an entry to the fallback path map. MappingType for this kind of paths is always PSR4 as no package namespace is used then.
-	 *
-	 * @param string $path The fallback path to search in.
-	 * @return void
-	 */
-	public function createFallbackPathEntry($path) {
-		$entryIdentifier = md5($path);
-		if (!isset($this->fallbackClassPaths[$entryIdentifier])) {
-			$this->fallbackClassPaths[$entryIdentifier] = array(
-				'path' => $path,
-				'mappingType' => self::MAPPING_TYPE_PSR4
-			);
-		}
-	}
-
-	/**
-	 * Tries to remove a possibly existing namespace to class path map entry.
-	 *
-	 * @param string $namespace A namespace mapped to a class path.
-	 * @param string $classPath The class path to be removed.
-	 * @param string $mappingType The mapping type for this mapping entry. Currently one of self::MAPPING_TYPE_PSR0 or self::MAPPING_TYPE_PSR4 will work. Defaults to self::MAPPING_TYPE_PSR0
-	 * @return void
-	 */
-	protected function removeNamespaceMapEntry($namespace, $classPath, $mappingType = self::MAPPING_TYPE_PSR0) {
-		$unifiedClassPath = ((substr($classPath, -1, 1) === '/') ? $classPath : $classPath . '/');
-
-		$currentArray = & $this->packageNamespaces;
-		foreach (explode('\\', rtrim($namespace, '\\')) as $namespacePart) {
-			if (!isset($currentArray[$namespacePart])) {
-				return;
-			}
-			$currentArray = & $currentArray[$namespacePart];
-		}
-		if (!isset($currentArray['_pathData'])) {
-			return;
-		}
-
-		if (isset($currentArray['_pathData'][md5($unifiedClassPath . '-' . $mappingType)])) {
-			unset ($currentArray['_pathData'][md5($unifiedClassPath . '-' . $mappingType)]);
-			if (empty($currentArray['_pathData'])) {
-				unset($currentArray['_pathData']);
-			}
-		}
-	}
-
-	/**
-	 * Try to build a path to a class according to PSR-0 rules.
-	 *
-	 * @param array $classNameParts Parts of the FQ classname.
-	 * @param string $classPath Already detected class path to a possible package.
-	 * @return string
-	 */
-	protected function buildClassPathWithPsr0($classNameParts, $classPath) {
-		$fileName = implode('/', $classNameParts) . '.php';
-
-		return $classPath . $fileName;
-	}
-
-	/**
-	 * Try to build a path to a class according to PSR-4 rules.
-	 *
-	 * @param array $classNameParts Parts of the FQ classname.
-	 * @param string $classPath Already detected class path to a possible package.
-	 * @param integer $packageNamespacePartCount Amount of parts of the className that is also part of the package namespace.
-	 * @return string
-	 */
-	protected function buildClassPathWithPsr4($classNameParts, $classPath, $packageNamespacePartCount) {
-		$fileName = implode('/', array_slice($classNameParts, $packageNamespacePartCount)) . '.php';
-
-		return $classPath . $fileName;
-	}
-
-	/**
-	 * @param string $composerPath Path to the composer directory (with trailing slash).
-	 * @param ApplicationContext $context
-	 * @return void
-	 */
-	protected function initializeAutoloadInformation($composerPath, ApplicationContext $context = NULL) {
-		if (file_exists($composerPath . 'autoload_classmap.php')) {
-			$classMap = include($composerPath . 'autoload_classmap.php');
-			if ($classMap !== FALSE) {
-				$this->classMap = $classMap;
-			}
-		}
-
-		if (file_exists($composerPath . 'autoload_namespaces.php')) {
-			$namespaceMap = include($composerPath . 'autoload_namespaces.php');
-			if ($namespaceMap !== FALSE) {
-				foreach ($namespaceMap as $namespace => $paths) {
-					if (!is_array($paths)) {
-						$paths = array($paths);
-					}
-					foreach ($paths as $path) {
-						if ($namespace === '') {
-							$this->createFallbackPathEntry($path);
-						} else {
-							$this->createNamespaceMapEntry($namespace, $path);
-						}
-					}
-				}
-			}
-		}
-
-		if (file_exists($composerPath . 'autoload_psr4.php')) {
-			$psr4Map = include($composerPath . 'autoload_psr4.php');
-			if ($psr4Map !== FALSE) {
-				foreach ($psr4Map as $namespace => $possibleClassPaths) {
-					if (!is_array($possibleClassPaths)) {
-						$possibleClassPaths = array($possibleClassPaths);
-					}
-					foreach ($possibleClassPaths as $possibleClassPath) {
-						if ($namespace === '') {
-							$this->createFallbackPathEntry($possibleClassPath);
-						} else {
-							$this->createNamespaceMapEntry($namespace, $possibleClassPath, self::MAPPING_TYPE_PSR4);
-						}
-					}
-				}
-			}
-		}
-
-		if (file_exists($composerPath . 'include_paths.php')) {
-			$includePaths = include($composerPath . 'include_paths.php');
-			if ($includePaths !== FALSE) {
-				array_push($includePaths, get_include_path());
-				set_include_path(join(PATH_SEPARATOR, $includePaths));
-			}
-		}
-
-		if (file_exists($composerPath . 'autoload_files.php')) {
-			$includeFiles = include($composerPath . 'autoload_files.php');
-			if ($includeFiles !== FALSE) {
-				foreach ($includeFiles as $file) {
-					require_once($file);
-				}
-			}
-		}
-
-		if ($context !== NULL) {
-			$proxyClasses = @include(FLOW_PATH_DATA . 'Temporary/' . (string)$context . '/AvailableProxyClasses.php');
-			if ($proxyClasses !== FALSE) {
-				$this->availableProxyClasses = $proxyClasses;
-			}
-		}
-	}
-
-	/**
-	 * Sets the flag which enables or disables autoloading support for functional
-	 * test files.
-	 *
-	 * @param boolean $flag
-	 * @return void
-	 */
-	public function setConsiderTestsNamespace($flag) {
-		$this->considerTestsNamespace = $flag;
-	}
-=======
 class ClassLoader
 {
     /**
@@ -647,7 +219,7 @@
 
             $possibleFilePath = $this->$pathConstructor($namespaceParts, $possiblePathData['path'], $packageNamespacePartCount);
             if (is_file($possibleFilePath)) {
-                $result = include($possibleFilePath);
+                $result = include_once($possibleFilePath);
                 if ($result !== false) {
                     return true;
                 }
@@ -883,5 +455,4 @@
     {
         $this->considerTestsNamespace = $flag;
     }
->>>>>>> 63d29ae6
 }