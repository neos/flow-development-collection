--- conflicted
+++ resolved
@@ -87,7 +87,6 @@
      * @throws Exception
      * @api
      */
-<<<<<<< HEAD
     public static function readDirectoryRecursively($path, $suffix = null, $returnRealPath = false, $returnDotFiles = false)
     {
         return iterator_to_array(self::getRecursiveDirectoryGenerator($path, $suffix, $returnRealPath, $returnDotFiles));
@@ -102,9 +101,6 @@
      * @throws Exception
      */
     public static function getRecursiveDirectoryGenerator($path, $suffix = null, $returnRealPath = false, $returnDotFiles = false)
-=======
-    public static function readDirectoryRecursively($path, $suffix = null, $returnRealPath = false, $returnDotFiles = false, &$filenames = [])
->>>>>>> 72f826de
     {
         if (!is_dir($path)) {
             throw new Exception('"' . $path . '" is no directory.', 1207253462);
