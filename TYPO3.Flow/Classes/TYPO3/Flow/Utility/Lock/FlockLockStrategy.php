<?php
namespace TYPO3\Flow\Utility\Lock;

/*
 * This file is part of the TYPO3.Flow package.
 *
 * (c) Contributors of the Neos Project - www.neos.io
 *
 * This package is Open Source Software. For the full copyright and license
 * information, please view the LICENSE file which was distributed with this
 * source code.
 */

use TYPO3\Flow\Annotations as Flow;
use TYPO3\Flow\Core\Bootstrap;
use TYPO3\Flow\Utility\Exception\LockNotAcquiredException;
use TYPO3\Flow\Utility\Files;

/**
 * A flock based lock strategy.
 *
 * This lock strategy is based on Flock.
 *
 * @Flow\Scope("prototype")
 */
class FlockLockStrategy implements LockStrategyInterface
{

    /**
     * @var string
     */
    protected static $temporaryDirectory;

    /**
     * Identifier used for this lock
     *
     * @var string
     */
    protected $id;

    /**
     * File name used for this lock
     *
     * @var string
     */
    protected $lockFileName;

    /**
     * File pointer if using flock method
     *
     * @var resource
     */
    protected $filePointer;

    /**
     * @param string $subject
     * @param boolean $exclusiveLock TRUE to, acquire an exclusive (write) lock, FALSE for a shared (read) lock.
     * @return void
     */
    public function acquire($subject, $exclusiveLock)
    {
        if (self::$temporaryDirectory === null) {
<<<<<<< HEAD
            if (Bootstrap::$staticObjectManager === null || !Bootstrap::$staticObjectManager->isRegistered(\TYPO3\Flow\Utility\Environment::class)) {
                throw new LockNotAcquiredException('Environment object could not be accessed', 1386680952);
            }
            $environment = Bootstrap::$staticObjectManager->get(\TYPO3\Flow\Utility\Environment::class);
            $temporaryDirectory = Files::concatenatePaths(array($environment->getPathToTemporaryDirectory(), 'Lock'));
            Files::createDirectoryRecursively($temporaryDirectory);
            self::$temporaryDirectory = $temporaryDirectory;
=======
            $this->configureTemporaryDirectory();
>>>>>>> e92441fc
        }

        $this->lockFileName = Files::concatenatePaths([self::$temporaryDirectory, md5($subject)]);
        $aquiredLock = false;
        while ($aquiredLock === false) {
            $aquiredLock = $this->tryToAquireLock($exclusiveLock);
        }
    }

    /**
     * Sets the temporaryDirectory as static variable for the lock class.
     *
     * @throws LockNotAcquiredException
     * @throws \TYPO3\Flow\Utility\Exception
     * return void;
     */
    protected function configureTemporaryDirectory()
    {
        if (Bootstrap::$staticObjectManager === null || !Bootstrap::$staticObjectManager->isRegistered('TYPO3\Flow\Utility\Environment')) {
            throw new LockNotAcquiredException('Environment object could not be accessed', 1386680952);
        }
        $environment = Bootstrap::$staticObjectManager->get('TYPO3\Flow\Utility\Environment');
        $temporaryDirectory = Files::concatenatePaths([$environment->getPathToTemporaryDirectory(), 'Lock']);
        Files::createDirectoryRecursively($temporaryDirectory);
        self::$temporaryDirectory = $temporaryDirectory;
    }

    /**
     * Tries to open a lock file and apply the lock to it.
     *
     * @param boolean $exclusiveLock
     * @return boolean Was a lock aquired?
     * @throws LockNotAcquiredException
     */
    protected function tryToAquireLock($exclusiveLock)
    {
        if (($this->filePointer = @fopen($this->lockFileName, 'r')) === false && ($this->filePointer = @fopen($this->lockFileName, 'w')) === false) {
            throw new LockNotAcquiredException(sprintf('Lock file "%s" could not be opened', $this->lockFileName), 1386520596);
        }
        $this->applyFlock($exclusiveLock);
        $fstat = fstat($this->filePointer);
        $stat = stat($this->lockFileName);
        // Make sure that the file did not get unlinked between the fopen and the actual flock
        // This will always be TRUE on windows, because 'ino' stat will always be 0, but unlink is not possible on opened files anyway
        if ($stat !== false && $stat['ino'] === $fstat['ino']) {
            return true;
        }

        flock($this->filePointer, LOCK_UN);
        fclose($this->filePointer);
        $this->filePointer = null;

        usleep(100 + rand(0, 100));
        return false;
    }

    /**
     * apply flock to the opened lock file.
     *
     * @param boolean $exclusiveLock
     * @throws LockNotAcquiredException
     */
    protected function applyFlock($exclusiveLock)
    {
        $lockOption = $exclusiveLock === true ? LOCK_EX : LOCK_SH;

<<<<<<< HEAD
        if ($exclusiveLock === false && flock($this->filePointer, LOCK_SH) === true) {
            // Shared lock acquired
        } elseif ($exclusiveLock === true && flock($this->filePointer, LOCK_EX) === true) {
            // Exclusive lock acquired
        } else {
=======
        if (flock($this->filePointer, $lockOption) !== true) {
>>>>>>> e92441fc
            throw new LockNotAcquiredException(sprintf('Could not lock file "%s"', $this->lockFileName), 1386520597);
        }
    }

    /**
     * Releases the lock
     *
     * @return boolean TRUE on success, FALSE otherwise
     */
    public function release()
    {
        $success = true;
        if (is_resource($this->filePointer)) {
            if (flock($this->filePointer, LOCK_UN) === false) {
                $success = false;
            }
            fclose($this->filePointer);
            Files::unlink($this->lockFileName);
        }

        return $success;
    }

    /**
     * @return string
     */
    public function getLockFileName()
    {
        return $this->lockFileName;
    }
}<|MERGE_RESOLUTION|>--- conflicted
+++ resolved
@@ -60,17 +60,7 @@
     public function acquire($subject, $exclusiveLock)
     {
         if (self::$temporaryDirectory === null) {
-<<<<<<< HEAD
-            if (Bootstrap::$staticObjectManager === null || !Bootstrap::$staticObjectManager->isRegistered(\TYPO3\Flow\Utility\Environment::class)) {
-                throw new LockNotAcquiredException('Environment object could not be accessed', 1386680952);
-            }
-            $environment = Bootstrap::$staticObjectManager->get(\TYPO3\Flow\Utility\Environment::class);
-            $temporaryDirectory = Files::concatenatePaths(array($environment->getPathToTemporaryDirectory(), 'Lock'));
-            Files::createDirectoryRecursively($temporaryDirectory);
-            self::$temporaryDirectory = $temporaryDirectory;
-=======
             $this->configureTemporaryDirectory();
->>>>>>> e92441fc
         }
 
         $this->lockFileName = Files::concatenatePaths([self::$temporaryDirectory, md5($subject)]);
@@ -89,7 +79,7 @@
      */
     protected function configureTemporaryDirectory()
     {
-        if (Bootstrap::$staticObjectManager === null || !Bootstrap::$staticObjectManager->isRegistered('TYPO3\Flow\Utility\Environment')) {
+        if (Bootstrap::$staticObjectManager === null || !Bootstrap::$staticObjectManager->isRegistered(\TYPO3\Flow\Utility\Environment::class)) {
             throw new LockNotAcquiredException('Environment object could not be accessed', 1386680952);
         }
         $environment = Bootstrap::$staticObjectManager->get('TYPO3\Flow\Utility\Environment');
@@ -137,15 +127,7 @@
     {
         $lockOption = $exclusiveLock === true ? LOCK_EX : LOCK_SH;
 
-<<<<<<< HEAD
-        if ($exclusiveLock === false && flock($this->filePointer, LOCK_SH) === true) {
-            // Shared lock acquired
-        } elseif ($exclusiveLock === true && flock($this->filePointer, LOCK_EX) === true) {
-            // Exclusive lock acquired
-        } else {
-=======
         if (flock($this->filePointer, $lockOption) !== true) {
->>>>>>> e92441fc
             throw new LockNotAcquiredException(sprintf('Could not lock file "%s"', $this->lockFileName), 1386520597);
         }
     }
