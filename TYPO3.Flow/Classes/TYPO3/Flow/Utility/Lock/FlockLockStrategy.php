--- conflicted
+++ resolved
@@ -84,11 +84,7 @@
      */
     protected function configureTemporaryDirectory()
     {
-<<<<<<< HEAD
-        if (Bootstrap::$staticObjectManager === null || !Bootstrap::$staticObjectManager->isRegistered(\TYPO3\Flow\Utility\Environment::class)) {
-=======
         if (Bootstrap::$staticObjectManager === null || !Bootstrap::$staticObjectManager->isRegistered(Utility\Environment::class)) {
->>>>>>> 72f826de
             throw new LockNotAcquiredException('Environment object could not be accessed', 1386680952);
         }
         $environment = Bootstrap::$staticObjectManager->get(Utility\Environment::class);
