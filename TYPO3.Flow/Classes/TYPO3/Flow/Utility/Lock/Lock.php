<?php
namespace TYPO3\Flow\Utility\Lock;

/*
 * This file is part of the TYPO3.Flow package.
 *
 * (c) Contributors of the Neos Project - www.neos.io
 *
 * This package is Open Source Software. For the full copyright and license
 * information, please view the LICENSE file which was distributed with this
 * source code.
 */

use TYPO3\Flow\Annotations as Flow;
use TYPO3\Flow\Configuration\ConfigurationManager;
use TYPO3\Flow\Core\Bootstrap;

/**
 * A general lock class.
 *
 * @Flow\Scope("prototype")
 * @api
 */
class Lock
{
    /**
     * @var string
     */
    protected static $lockStrategyClassName;

    /**
     * @var LockStrategyInterface
     */
    protected $lockStrategy;

    /**
     * @var string
     */
    protected $subject;

    /**
     * @var boolean
     */
    protected $exclusiveLock = true;

    /**
     * @param string $subject
     * @param boolean $exclusiveLock TRUE to, acquire an exclusive (write) lock, FALSE for a shared (read) lock. An exclusive lock ist the default.
     */
    public function __construct($subject, $exclusiveLock = true)
    {
        if (self::$lockStrategyClassName === null) {
<<<<<<< HEAD
            if (Bootstrap::$staticObjectManager === null || !Bootstrap::$staticObjectManager->isRegistered(\TYPO3\Flow\Configuration\ConfigurationManager::class)) {
                return;
            }
            $configurationManager = Bootstrap::$staticObjectManager->get(\TYPO3\Flow\Configuration\ConfigurationManager::class);
=======
            if (Bootstrap::$staticObjectManager === null || !Bootstrap::$staticObjectManager->isRegistered(ConfigurationManager::class)) {
                return;
            }
            $configurationManager = Bootstrap::$staticObjectManager->get(ConfigurationManager::class);
>>>>>>> 72f826de
            $settings = $configurationManager->getConfiguration(ConfigurationManager::CONFIGURATION_TYPE_SETTINGS, 'TYPO3.Flow');
            self::$lockStrategyClassName = $settings['utility']['lockStrategyClassName'];
        }
        $this->lockStrategy = new self::$lockStrategyClassName();
        $this->lockStrategy->acquire($subject, $exclusiveLock);
    }

    /**
     * @return LockStrategyInterface
     */
    public function getLockStrategy()
    {
        return $this->lockStrategy;
    }

    /**
     * Releases the lock
     * @return boolean TRUE on success, FALSE otherwise
     */
    public function release()
    {
        if ($this->lockStrategy instanceof LockStrategyInterface) {
            return $this->lockStrategy->release();
        }
        return true;
    }

    /**
     * Destructor, releases the lock
     * @return void
     */
    public function __destruct()
    {
        $this->release();
    }
}<|MERGE_RESOLUTION|>--- conflicted
+++ resolved
@@ -50,17 +50,10 @@
     public function __construct($subject, $exclusiveLock = true)
     {
         if (self::$lockStrategyClassName === null) {
-<<<<<<< HEAD
-            if (Bootstrap::$staticObjectManager === null || !Bootstrap::$staticObjectManager->isRegistered(\TYPO3\Flow\Configuration\ConfigurationManager::class)) {
-                return;
-            }
-            $configurationManager = Bootstrap::$staticObjectManager->get(\TYPO3\Flow\Configuration\ConfigurationManager::class);
-=======
             if (Bootstrap::$staticObjectManager === null || !Bootstrap::$staticObjectManager->isRegistered(ConfigurationManager::class)) {
                 return;
             }
             $configurationManager = Bootstrap::$staticObjectManager->get(ConfigurationManager::class);
->>>>>>> 72f826de
             $settings = $configurationManager->getConfiguration(ConfigurationManager::CONFIGURATION_TYPE_SETTINGS, 'TYPO3.Flow');
             self::$lockStrategyClassName = $settings['utility']['lockStrategyClassName'];
         }
