<?php
namespace TYPO3\Flow\Security\Authentication\Provider;

/*
 * This file is part of the TYPO3.Flow package.
 *
 * (c) Contributors of the Neos Project - www.neos.io
 *
 * This package is Open Source Software. For the full copyright and license
 * information, please view the LICENSE file which was distributed with this
 * source code.
 */

use TYPO3\Flow\Annotations as Flow;
use TYPO3\Flow\Security\Account;
use TYPO3\Flow\Security\AccountRepository;
use TYPO3\Flow\Security\Authentication\Token\UsernamePassword;
use TYPO3\Flow\Security\Authentication\Token\UsernamePasswordHttpBasic;
use TYPO3\Flow\Security\Authentication\TokenInterface;
use TYPO3\Flow\Security\Context;
use TYPO3\Flow\Security\Cryptography\HashService;
use TYPO3\Flow\Security\Exception\UnsupportedAuthenticationTokenException;

/**
 * An authentication provider that authenticates
 * TYPO3\Flow\Security\Authentication\Token\UsernamePassword tokens.
 * The accounts are stored in the Content Repository.
 */
class PersistedUsernamePasswordProvider extends AbstractProvider
{
    /**
     * @var AccountRepository
     * @Flow\Inject
     */
    protected $accountRepository;

    /**
     * @var HashService
     * @Flow\Inject
     */
    protected $hashService;

    /**
     * @var Context
     * @Flow\Inject
     */
    protected $securityContext;

    /**
     * @var \TYPO3\Flow\Persistence\PersistenceManagerInterface
     * @Flow\Inject
     */
    protected $persistenceManager;

    /**
     * Returns the class names of the tokens this provider can authenticate.
     *
     * @return array
     */
    public function getTokenClassNames()
    {
<<<<<<< HEAD
        return array(\TYPO3\Flow\Security\Authentication\Token\UsernamePassword::class, \TYPO3\Flow\Security\Authentication\Token\UsernamePasswordHttpBasic::class);
=======
        return [UsernamePassword::class, UsernamePasswordHttpBasic::class];
>>>>>>> 72f826de
    }

    /**
     * Checks the given token for validity and sets the token authentication status
     * accordingly (success, wrong credentials or no credentials given).
     *
     * @param TokenInterface $authenticationToken The token to be authenticated
     * @return void
     * @throws UnsupportedAuthenticationTokenException
     */
    public function authenticate(TokenInterface $authenticationToken)
    {
        if (!($authenticationToken instanceof UsernamePassword)) {
            throw new UnsupportedAuthenticationTokenException('This provider cannot authenticate the given token.', 1217339840);
        }

        /** @var $account Account */
        $account = null;
        $credentials = $authenticationToken->getCredentials();

        if (is_array($credentials) && isset($credentials['username'])) {
            $providerName = $this->name;
            $accountRepository = $this->accountRepository;
            $this->securityContext->withoutAuthorizationChecks(function () use ($credentials, $providerName, $accountRepository, &$account) {
                $account = $accountRepository->findActiveByAccountIdentifierAndAuthenticationProviderName($credentials['username'], $providerName);
            });
        }

        if (is_object($account)) {
            if ($this->hashService->validatePassword($credentials['password'], $account->getCredentialsSource())) {
                $account->authenticationAttempted(TokenInterface::AUTHENTICATION_SUCCESSFUL);
                $authenticationToken->setAuthenticationStatus(TokenInterface::AUTHENTICATION_SUCCESSFUL);
                $authenticationToken->setAccount($account);
            } else {
                $account->authenticationAttempted(TokenInterface::WRONG_CREDENTIALS);
                $authenticationToken->setAuthenticationStatus(TokenInterface::WRONG_CREDENTIALS);
            }
            $this->accountRepository->update($account);
            $this->persistenceManager->whitelistObject($account);
        } elseif ($authenticationToken->getAuthenticationStatus() !== TokenInterface::AUTHENTICATION_SUCCESSFUL) {
            $authenticationToken->setAuthenticationStatus(TokenInterface::NO_CREDENTIALS_GIVEN);
        }
    }
}<|MERGE_RESOLUTION|>--- conflicted
+++ resolved
@@ -59,11 +59,7 @@
      */
     public function getTokenClassNames()
     {
-<<<<<<< HEAD
-        return array(\TYPO3\Flow\Security\Authentication\Token\UsernamePassword::class, \TYPO3\Flow\Security\Authentication\Token\UsernamePasswordHttpBasic::class);
-=======
         return [UsernamePassword::class, UsernamePasswordHttpBasic::class];
->>>>>>> 72f826de
     }
 
     /**
