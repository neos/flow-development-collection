<?php
namespace TYPO3\Flow\Security\Authentication\Provider;

/*
 * This file is part of the TYPO3.Flow package.
 *
 * (c) Contributors of the Neos Project - www.neos.io
 *
 * This package is Open Source Software. For the full copyright and license
 * information, please view the LICENSE file which was distributed with this
 * source code.
 */

use TYPO3\Flow\Annotations as Flow;
use TYPO3\Flow\Security\Account;
use TYPO3\Flow\Security\Authentication\Token\PasswordToken;
use TYPO3\Flow\Security\Authentication\TokenInterface;
use TYPO3\Flow\Security\Cryptography\FileBasedSimpleKeyService;
use TYPO3\Flow\Security\Cryptography\HashService;
use TYPO3\Flow\Security\Exception\UnsupportedAuthenticationTokenException;
use TYPO3\Flow\Security\Policy\PolicyService;

/**
 * An authentication provider that authenticates
 * TYPO3\Flow\Security\Authentication\Token\PasswordToken tokens.
 * The passwords are stored as encrypted files in persisted data and
 * are fetched using the file based simple key service.
 *
 * The roles set in authenticateRoles will be added to the authenticated
 * token, but will not be persisted in the database as this provider is
 * used for situations in which no database connection might be present.
 *
 * = Example =
 *
 * TYPO3:
 *   Flow:
 *     security:
 *       authentication:
 *         providers:
 *           AdminInterfaceProvider:
 *             provider: FileBasedSimpleKeyProvider
 *             providerOptions:
 *               keyName: AdminKey
 *               authenticateRoles: ['TYPO3.Flow.SomeRole']
 */
class FileBasedSimpleKeyProvider extends AbstractProvider
{
    /**
     * @Flow\Inject
     * @var HashService
     */
    protected $hashService;

    /**
     * @Flow\Inject
     * @var FileBasedSimpleKeyService
     */
    protected $fileBasedSimpleKeyService;

    /**
     * @Flow\Inject
     * @var PolicyService
     */
    protected $policyService;

    /**
     * Returns the class names of the tokens this provider can authenticate.
     *
     * @return array
     */
    public function getTokenClassNames()
    {
<<<<<<< HEAD
        return array(\TYPO3\Flow\Security\Authentication\Token\PasswordToken::class);
=======
        return [PasswordToken::class];
>>>>>>> 72f826de
    }

    /**
     * Sets isAuthenticated to TRUE for all tokens.
     *
     * @param TokenInterface $authenticationToken The token to be authenticated
     * @return void
     * @throws UnsupportedAuthenticationTokenException
     */
    public function authenticate(TokenInterface $authenticationToken)
    {
        if (!($authenticationToken instanceof PasswordToken)) {
            throw new UnsupportedAuthenticationTokenException('This provider cannot authenticate the given token.', 1217339840);
        }

        $credentials = $authenticationToken->getCredentials();
        if (is_array($credentials) && isset($credentials['password'])) {
            if ($this->hashService->validatePassword($credentials['password'], $this->fileBasedSimpleKeyService->getKey($this->options['keyName']))) {
                $authenticationToken->setAuthenticationStatus(TokenInterface::AUTHENTICATION_SUCCESSFUL);
                $account = new Account();
                $roles = [];
                foreach ($this->options['authenticateRoles'] as $roleIdentifier) {
                    $roles[] = $this->policyService->getRole($roleIdentifier);
                }
                $account->setRoles($roles);
                $authenticationToken->setAccount($account);
            } else {
                $authenticationToken->setAuthenticationStatus(TokenInterface::WRONG_CREDENTIALS);
            }
        } elseif ($authenticationToken->getAuthenticationStatus() !== TokenInterface::AUTHENTICATION_SUCCESSFUL) {
            $authenticationToken->setAuthenticationStatus(TokenInterface::NO_CREDENTIALS_GIVEN);
        }
    }
}<|MERGE_RESOLUTION|>--- conflicted
+++ resolved
@@ -70,11 +70,7 @@
      */
     public function getTokenClassNames()
     {
-<<<<<<< HEAD
-        return array(\TYPO3\Flow\Security\Authentication\Token\PasswordToken::class);
-=======
         return [PasswordToken::class];
->>>>>>> 72f826de
     }
 
     /**
