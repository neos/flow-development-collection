<?php
namespace TYPO3\Flow\Security\Policy;

/*                                                                        *
 * This script belongs to the TYPO3 Flow framework.                       *
 *                                                                        *
 * It is free software; you can redistribute it and/or modify it under    *
 * the terms of the GNU Lesser General Public License, either version 3   *
 * of the License, or (at your option) any later version.                 *
 *                                                                        *
 * The TYPO3 project - inspiring people to share!                         *
 *                                                                        */

use TYPO3\Flow\Annotations as Flow;

/**
 * The repository for roles
 *
 * @Flow\Scope("singleton")
 */
class RoleRepository extends \TYPO3\Flow\Persistence\Repository {

	/**
	 * @var string
	 */
	const ENTITY_CLASSNAME = 'TYPO3\Flow\Security\Policy\Role';

	/**
	 * Doctrine's Entity Manager. Note that "ObjectManager" is the name of the related
	 * interface ...
	 *
	 * @Flow\Inject
	 * @var \Doctrine\Common\Persistence\ObjectManager
	 * @todo needed for persistEntities() - should be framework functionality
	 */
	protected $entityManager;

	/**
	 * Holds added roles - getIdentifierByObject otherwise fails because the builtin
	 * support for "new" objects only works for AOP'd UUID identifiers for now.
	 *
	 * @todo remove this workaround and clean up FunctionalTestCase then #43192
	 * @var array
	 */
	protected $newRoles = array();

	/**
	 * Adds a role to this repository.
	 *
	 * @param \TYPO3\Flow\Security\Policy\Role $role The role to add
	 * @return void
	 */
	public function add($role) {
		if (!isset($this->newRoles[$role->getIdentifier()])) {
			$this->newRoles[$role->getIdentifier()] = $role;
		}
		parent::add($role);
	}

	/**
	 * Removes a role from this repository.
	 *
	 * @param \TYPO3\Flow\Security\Policy\Role $role The role to remove
	 * @return void
	 */
	public function remove($role) {
		if (isset($this->newRoles[$role->getIdentifier()])) {
			unset($this->newRoles[$role->getIdentifier()]);
		}
		parent::remove($role);
	}

	/**
	 * Finds a role matching the given identifier.
	 *
	 * @param mixed $identifier The identifier of the role to find
	 * @return \TYPO3\Flow\Security\Policy\Role The matching role object if found, otherwise NULL
	 */
	public function findByIdentifier($identifier) {
		if (isset($this->newRoles[$identifier])) {
			return $this->newRoles[$identifier];
		}

		return parent::findByIdentifier($identifier);
	}

	/**
	 * Persists all entities managed by the repository and all cascading dependencies
	 *
	 * @return void
	 * @todo should be framework functionality and independent of the Doctrine EM
	 */
	public function persistEntities() {
		foreach ($this->entityManager->getUnitOfWork()->getIdentityMap() as $className => $entities) {
			if ($className === $this->entityClassName) {
				foreach ($entities as $entityToPersist) {
					$this->entityManager->flush($entityToPersist);
				}
				$this->emitRepositoryObjectsPersisted();
				break;
			}
		}
	}

	/**
	 * Signals that persistEntities() in this repository finished correctly.
	 *
	 * @Flow\Signal
	 * @return void
	 */
	protected function emitRepositoryObjectsPersisted() {}

<<<<<<< HEAD
	/**
	 * Returns TRUE, if an active connection to the persistence
	 * backend has been established, e.g. entities can be persisted.
	 *
	 * @todo: Remove depending on outcome of #52846
	 * @return boolean TRUE, if an connection has been established, FALSE if add object will not be persisted by the backend
	 */
	public function isConnected() {
		return $this->entityManager->getConnection()->isConnected();
	}
}
=======
}

?>
>>>>>>> ce345ade
<|MERGE_RESOLUTION|>--- conflicted
+++ resolved
@@ -110,20 +110,4 @@
 	 */
 	protected function emitRepositoryObjectsPersisted() {}
 
-<<<<<<< HEAD
-	/**
-	 * Returns TRUE, if an active connection to the persistence
-	 * backend has been established, e.g. entities can be persisted.
-	 *
-	 * @todo: Remove depending on outcome of #52846
-	 * @return boolean TRUE, if an connection has been established, FALSE if add object will not be persisted by the backend
-	 */
-	public function isConnected() {
-		return $this->entityManager->getConnection()->isConnected();
-	}
-}
-=======
-}
-
-?>
->>>>>>> ce345ade
+}