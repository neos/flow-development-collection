<?php
namespace TYPO3\Flow\Security\Cryptography;

/*
 * This file is part of the TYPO3.Flow package.
 *
 * (c) Contributors of the Neos Project - www.neos.io
 *
 * This package is Open Source Software. For the full copyright and license
 * information, please view the LICENSE file which was distributed with this
 * source code.
 */

use TYPO3\Flow\Annotations as Flow;
<<<<<<< HEAD
use TYPO3\Flow\Utility\Algorithms as UtilityAlgorithms;
use TYPO3\Flow\Utility\Files;
=======
use TYPO3\Flow\Utility;
use TYPO3\Flow\Security\Exception as SecurityException;
>>>>>>> 72f826de

/**
 * File based simple encrypted key service
 *
 * @Flow\Scope("singleton")
 */
class FileBasedSimpleKeyService
{
    /**
     * Pattern a key name must match.
     */
    const PATTERN_KEYNAME = '/^[a-zA-Z0-9_%\-&]{1,250}$/';

    /**
     * @var string
     */
    protected $passwordHashingStrategy = 'default';

    /**
     * @var integer
     */
    protected $passwordGenerationLength = 8;

    /**
     * @var HashService
     * @Flow\Inject
     */
    protected $hashService;

    /**
     * @param array $settings
     * @return void
     */
    public function injectSettings(array $settings)
    {
        if (isset($settings['security']['cryptography']['fileBasedSimpleKeyService']['passwordHashingStrategy'])) {
            $this->passwordHashingStrategy = $settings['security']['cryptography']['fileBasedSimpleKeyService']['passwordHashingStrategy'];
        }
        if (isset($settings['security']['cryptography']['fileBasedSimpleKeyService']['passwordGenerationLength'])) {
            $this->passwordGenerationLength = $settings['security']['cryptography']['fileBasedSimpleKeyService']['passwordGenerationLength'];
        }
    }

    /**
     * Generates a new key & saves it encrypted with a hashing strategy
     *
     * @param string $name
     * @return string
     * @throws SecurityException
     */
    public function generateKey($name)
    {
        if (strlen($name) === 0) {
            throw new SecurityException('Required name argument was empty', 1334215474);
        }
<<<<<<< HEAD
        $password = UtilityAlgorithms::generateRandomString($this->passwordGenerationLength);
=======
        $password = Utility\Algorithms::generateRandomString($this->passwordGenerationLength);
>>>>>>> 72f826de
        $this->persistKey($name, $password);
        return $password;
    }

    /**
     * Saves a key encrypted with a hashing strategy
     *
     * @param string $name
     * @param string $password
     * @return void
     * @throws SecurityException
     */
    public function storeKey($name, $password)
    {
        if (strlen($name) === 0) {
            throw new SecurityException('Required name argument was empty', 1334215443);
        }
        if (strlen($password) === 0) {
            throw new SecurityException('Required password argument was empty', 1334215349);
        }
        $this->persistKey($name, $password);
    }

    /**
     * Checks if a key exists
     *
     * @param string $name
     * @return boolean
     * @throws SecurityException
     */
    public function keyExists($name)
    {
        if (strlen($name) === 0) {
            throw new SecurityException('Required name argument was empty', 1334215344);
        }
        if (!file_exists($this->getKeyPathAndFilename($name))) {
            return false;
        }
        return true;
    }

    /**
     * Returns a key by its name
     *
     * @param string $name
     * @return boolean
     * @throws SecurityException
     */
    public function getKey($name)
    {
        if (strlen($name) === 0) {
            throw new SecurityException('Required name argument was empty', 1334215378);
        }
        $keyPathAndFilename = $this->getKeyPathAndFilename($name);
        if (!file_exists($keyPathAndFilename)) {
            throw new SecurityException(sprintf('The key "%s" does not exist.', $keyPathAndFilename), 1305812921);
        }
        $key = Utility\Files::getFileContents($keyPathAndFilename);
        if ($key === false) {
            throw new SecurityException(sprintf('The key "%s" could not be read.', $keyPathAndFilename), 1334483163);
        }
        if (strlen($key) === 0) {
            throw new SecurityException(sprintf('The key "%s" is empty.', $keyPathAndFilename), 1334483165);
        }
        return $key;
    }

    /**
     * Persists a key to the file system
     *
     * @param string $name
     * @param string $password
     * @return void
     * @throws SecurityException
     */
    protected function persistKey($name, $password)
    {
        $hashedPassword = $this->hashService->hashPassword($password, $this->passwordHashingStrategy);
        $keyPathAndFilename = $this->getKeyPathAndFilename($name);
        if (!is_dir($this->getPath())) {
            Utility\Files::createDirectoryRecursively($this->getPath());
        }
        $result = file_put_contents($keyPathAndFilename, $hashedPassword);
        if ($result === false) {
            throw new SecurityException(sprintf('The key could not be stored ("%s").', $keyPathAndFilename), 1305812921);
        }
    }

    /**
     * Returns the path and filename for the key with the given name.
     *
     * @param string $name
     * @return string
     */
    protected function getKeyPathAndFilename($name)
    {
        return Utility\Files::concatenatePaths([$this->getPath(), $this->checkKeyName($name)]);
    }

    /**
     * Checks if the given key name is valid amd returns it
     * (unchanged) if yes. Otherwise it throws an exception.
     *
     * @param string $name
     * @return string
     * @throws SecurityException
     */
    protected function checkKeyName($name)
    {
        if (preg_match(self::PATTERN_KEYNAME, $name) !== 1) {
            throw new SecurityException('The key name "' . $name . '" is not valid.', 1334219077);
        }
        return $name;
    }

    /**
     * Helper function to get the base path for key storage.
     *
     * @return string
     */
    protected function getPath()
    {
        return Utility\Files::concatenatePaths([FLOW_PATH_DATA, 'Persistent', 'FileBasedSimpleKeyService']);
    }
}<|MERGE_RESOLUTION|>--- conflicted
+++ resolved
@@ -12,13 +12,8 @@
  */
 
 use TYPO3\Flow\Annotations as Flow;
-<<<<<<< HEAD
-use TYPO3\Flow\Utility\Algorithms as UtilityAlgorithms;
-use TYPO3\Flow\Utility\Files;
-=======
 use TYPO3\Flow\Utility;
 use TYPO3\Flow\Security\Exception as SecurityException;
->>>>>>> 72f826de
 
 /**
  * File based simple encrypted key service
@@ -74,11 +69,7 @@
         if (strlen($name) === 0) {
             throw new SecurityException('Required name argument was empty', 1334215474);
         }
-<<<<<<< HEAD
-        $password = UtilityAlgorithms::generateRandomString($this->passwordGenerationLength);
-=======
         $password = Utility\Algorithms::generateRandomString($this->passwordGenerationLength);
->>>>>>> 72f826de
         $this->persistKey($name, $password);
         return $password;
     }
