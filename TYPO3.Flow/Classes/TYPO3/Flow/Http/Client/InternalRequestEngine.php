--- conflicted
+++ resolved
@@ -114,12 +114,8 @@
         $requestHandler->setComponentContext($componentContext);
 
         $objectManager = $this->bootstrap->getObjectManager();
-<<<<<<< HEAD
         $baseComponentChain = $objectManager->get(\TYPO3\Flow\Http\Component\ComponentChain::class);
-=======
-        $baseComponentChain = $objectManager->get(ComponentChain::class);
         $componentContext = new ComponentContext($httpRequest, $response);
->>>>>>> 3796a011
 
         try {
             $baseComponentChain->handle($componentContext);
