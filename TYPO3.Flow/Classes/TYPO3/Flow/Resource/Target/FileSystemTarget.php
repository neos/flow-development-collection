--- conflicted
+++ resolved
@@ -135,25 +135,9 @@
     public function initializeObject()
     {
         foreach ($this->options as $key => $value) {
-<<<<<<< HEAD
             $isOptionSet = $this->setOption($key, $value);
             if (!$isOptionSet) {
-                throw new Exception(sprintf('An unknown option "%s" was specified in the configuration of a resource FileSystemTarget. Please check your settings.', $key), 1361525952);
-=======
-            switch ($key) {
-                case 'baseUri':
-                case 'path':
-                    $this->$key = $value;
-                    break;
-                case 'subdivideHashPathSegment':
-                    $this->subdivideHashPathSegment = (boolean)$value;
-                    break;
-                case 'extensionBlacklist':
-                    $this->extensionBlacklist = $value;
-                    break;
-                default:
                     throw new TargetException(sprintf('An unknown option "%s" was specified in the configuration of a resource FileSystemTarget. Please check your settings.', $key), 1361525952);
->>>>>>> 6d274538
             }
         }
 
