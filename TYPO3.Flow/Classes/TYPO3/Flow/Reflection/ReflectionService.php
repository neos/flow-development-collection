<?php
namespace TYPO3\Flow\Reflection;

/*
 * This file is part of the TYPO3.Flow package.
 *
 * (c) Contributors of the Neos Project - www.neos.io
 *
 * This package is Open Source Software. For the full copyright and license
 * information, please view the LICENSE file which was distributed with this
 * source code.
 */

use Doctrine\Common\Annotations\AnnotationReader;
use Doctrine\Common\Annotations\PhpParser;
use Doctrine\ORM\Mapping\Entity;
use TYPO3\Flow\Annotations as Flow;
use TYPO3\Flow\Cache\Frontend\FrontendInterface;
use TYPO3\Flow\Cache\Frontend\StringFrontend;
use TYPO3\Flow\Cache\Frontend\VariableFrontend;
use TYPO3\Flow\Core\ApplicationContext;
use TYPO3\Flow\Core\ClassLoader;
use TYPO3\Flow\Log\SystemLoggerInterface;
use TYPO3\Flow\Object\Proxy\ProxyInterface;
use TYPO3\Flow\Package;
use TYPO3\Flow\Package\PackageManagerInterface;
use TYPO3\Flow\Persistence\RepositoryInterface;
use TYPO3\Flow\Reflection\Exception\ClassSchemaConstraintViolationException;
use TYPO3\Flow\Reflection\Exception\InvalidPropertyTypeException;
use TYPO3\Flow\Reflection\Exception\InvalidValueObjectException;
use TYPO3\Flow\Utility\Arrays;
use TYPO3\Flow\Utility\Environment;
use TYPO3\Flow\Utility\Exception\InvalidTypeException;
use TYPO3\Flow\Utility\Files;
use TYPO3\Flow\Utility\TypeHandling;

/**
 * A service for acquiring reflection based information in a performant way. This
 * service also builds up class schema information which is used by the Flow's
 * persistence layer.
 *
 * Reflection of classes of all active packages is triggered through the bootstrap's
 * initializeReflectionService() method. In a development context, single classes
 * may be re-reflected once files are modified whereas in a production context
 * reflection is done once and successive requests read from the frozen caches for
 * performance reasons.
 *
 * The list of available classes is determined by the CompiletimeObjectManager which
 * also triggers the initial build of reflection data in this service.
 *
 * The invalidation of reflection cache entries is done by the CacheManager which
 * in turn is triggered by signals sent by the file monitor.
 *
 * The internal representation of cache data is optimized for memory consumption and
 * speed by using constants which have an integer value.
 *
 * @api
 * @Flow\Scope("singleton")
 * @Flow\Proxy(false)
 */
class ReflectionService
{
    const VISIBILITY_PRIVATE = 1;
    const VISIBILITY_PROTECTED = 2;
    const VISIBILITY_PUBLIC = 3;
    // Implementations of an interface
    const DATA_INTERFACE_IMPLEMENTATIONS = 1;
    // Implemented interfaces of a class
    const DATA_CLASS_INTERFACES = 2;
    // Subclasses of a class
    const DATA_CLASS_SUBCLASSES = 3;
    // Class tag values
    const DATA_CLASS_TAGS_VALUES = 4;
    // Class annotations
    const DATA_CLASS_ANNOTATIONS = 5;
    const DATA_CLASS_ABSTRACT = 6;
    const DATA_CLASS_FINAL = 7;
    const DATA_CLASS_METHODS = 8;
    const DATA_CLASS_PROPERTIES = 9;
    const DATA_METHOD_FINAL = 10;
    const DATA_METHOD_STATIC = 11;
    const DATA_METHOD_VISIBILITY = 12;
    const DATA_METHOD_PARAMETERS = 13;
    const DATA_METHOD_DECLARED_RETURN_TYPE = 25;
    const DATA_PROPERTY_TAGS_VALUES = 14;
    const DATA_PROPERTY_ANNOTATIONS = 15;
    const DATA_PROPERTY_VISIBILITY = 24;
    const DATA_PARAMETER_POSITION = 16;
    const DATA_PARAMETER_OPTIONAL = 17;
    const DATA_PARAMETER_TYPE = 18;
    const DATA_PARAMETER_ARRAY = 19;
    const DATA_PARAMETER_CLASS = 20;
    const DATA_PARAMETER_ALLOWS_NULL = 21;
    const DATA_PARAMETER_DEFAULT_VALUE = 22;
    const DATA_PARAMETER_BY_REFERENCE = 23;
    const DATA_PARAMETER_SCALAR_DECLARATION = 24;

    /**
     * @var \Doctrine\Common\Annotations\Reader
     */
    protected $annotationReader;

    /**
     * @var ClassLoader
     */
    protected $classLoader;

    /**
     * @var array
     */
    protected $availableClassNames = [];

    /**
     * @var StringFrontend
     */
    protected $statusCache;

    /**
     * @var VariableFrontend
     */
    protected $reflectionDataCompiletimeCache;

    /**
     * @var VariableFrontend
     */
    protected $reflectionDataRuntimeCache;

    /**
     * @var VariableFrontend
     */
    protected $classSchemataRuntimeCache;

    /**
     * @var SystemLoggerInterface
     */
    protected $systemLogger;

    /**
     * @var PackageManagerInterface
     */
    protected $packageManager;

    /**
     * @var Environment
     */
    protected $environment;

    /**
     * @var ApplicationContext
     */
    protected $context;

    /**
     * The doctrine PHP parser which can parse "use" statements. Is initialized
     * lazily when it is first needed.
     * Note: Don't refer to this member directly but use getDoctrinePhpParser() to obtain an instance
     *
     * @var \Doctrine\Common\Annotations\PhpParser
     */
    protected $doctrinePhpParser;

    /**
     * a cache which stores the use statements reflected for a particular class
     * (only relevant for un-expanded "var" and "param" annotations)
     *
     * @var array
     */
    protected $useStatementsForClassCache;

    /**
     * In Production context, with frozen caches, this flag will be TRUE
     *
     * @var boolean
     */
    protected $loadFromClassSchemaRuntimeCache = false;

    /**
     * @var array
     */
    protected $settings;

    /**
     * Array of annotation classnames and the names of classes which are annotated with them
     *
     * @var array
     */
    protected $annotatedClasses = [];

    /**
     * Array of method annotations and the classes and methods which are annotated with them
     *
     * @var array
     */
    protected $classesByMethodAnnotations = [];

    /**
     * Schemata of all classes which can be persisted
     *
     * @var array<\TYPO3\Flow\Reflection\ClassSchema>
     */
    protected $classSchemata = [];

    /**
     * An array of class names which are currently being forgotten by forgetClass(). Acts as a safeguard against infinite loops.
     *
     * @var array
     */
    protected $classesCurrentlyBeingForgotten = [];

    /**
     * Array with reflection information indexed by class name
     *
     * @var array
     */
    protected $classReflectionData = [];

    /**
     * Array with updated reflection information (e.g. in Development context after classes have changed)
     *
     * @var array
     */
    protected $updatedReflectionData = [];

    /**
     * @var boolean
     */
    protected $initialized = false;

    /**
     * Sets the status cache
     *
     * The cache must be set before initializing the Reflection Service
     *
     * @param StringFrontend $cache Cache for the reflection service
     * @return void
     */
    public function setStatusCache(StringFrontend $cache)
    {
        $this->statusCache = $cache;
        $backend = $this->statusCache->getBackend();
        if (is_callable(['initializeObject', $backend])) {
            $backend->initializeObject();
        }
    }

    /**
     * Sets the compile-time data cache
     *
     * @param VariableFrontend $cache Cache for the reflection service
     * @return void
     */
    public function setReflectionDataCompiletimeCache(VariableFrontend $cache)
    {
        $this->reflectionDataCompiletimeCache = $cache;
    }

    /**
     * Sets the runtime data cache
     *
     * @param VariableFrontend $cache Cache for the reflection service
     * @return void
     */
    public function setReflectionDataRuntimeCache(VariableFrontend $cache)
    {
        $this->reflectionDataRuntimeCache = $cache;
    }

    /**
     * Sets the dedicated class schema cache for runtime purposes
     *
     * @param VariableFrontend $cache
     * @return void
     */
    public function setClassSchemataRuntimeCache(VariableFrontend $cache)
    {
        $this->classSchemataRuntimeCache = $cache;
    }

    /**
     * @param array $settings Settings of the Flow package
     * @return void
     */
    public function injectSettings(array $settings)
    {
        $this->settings = $settings;
    }

    /**
     * @param SystemLoggerInterface $systemLogger
     * @return void
     */
    public function injectSystemLogger(SystemLoggerInterface $systemLogger)
    {
        $this->systemLogger = $systemLogger;
    }

    /**
     * @param ClassLoader $classLoader
     * @return void
     */
    public function injectClassLoader(ClassLoader $classLoader)
    {
        $this->classLoader = $classLoader;
    }

    /**
     * @param PackageManagerInterface $packageManager
     * @return void
     */
    public function injectPackageManager(PackageManagerInterface $packageManager)
    {
        $this->packageManager = $packageManager;
    }

    /**
     * @param Environment $environment
     * @return void
     */
    public function injectEnvironment(Environment $environment)
    {
        $this->environment = $environment;
    }

    /**
     * Retrieves a singleton instance of the Doctrine PhpParser
     *
     * @return \Doctrine\Common\Annotations\PhpParser
     */
    protected function getDoctrinePhpParser()
    {
        if ($this->doctrinePhpParser === null) {
            $this->doctrinePhpParser = new PhpParser();
        }

        return $this->doctrinePhpParser;
    }

    /**
     * Initialize the reflection service lazily
     *
     * This method must be run only after all dependencies have been injected.
     *
     * @return void
     */
    protected function initialize()
    {
        $this->context = $this->environment->getContext();

        if ($this->hasFrozenCacheInProduction()) {
            $this->classReflectionData = $this->reflectionDataRuntimeCache->get('__classNames');
            $this->annotatedClasses = $this->reflectionDataRuntimeCache->get('__annotatedClasses');
            $this->loadFromClassSchemaRuntimeCache = true;
        } else {
            $this->loadClassReflectionCompiletimeCache();
        }

        $this->annotationReader = new AnnotationReader();
        foreach ($this->settings['reflection']['ignoredTags'] as $tagName => $ignoreFlag) {
            // Make this setting backwards compatible with old array schema (deprecated since 3.0)
            if (is_numeric($tagName) && is_string($ignoreFlag)) {
                AnnotationReader::addGlobalIgnoredName($ignoreFlag);
            }
            if ($ignoreFlag === true) {
                AnnotationReader::addGlobalIgnoredName($tagName);
            }
        }

        $this->initialized = true;
    }

    /**
     * Builds the reflection data cache during compile time.
     *
     * This method is called by the CompiletimeObjectManager which also determines
     * the list of classes to consider for reflection.
     *
     * @param array $availableClassNames List of all class names to consider for reflection
     * @return void
     */
    public function buildReflectionData(array $availableClassNames)
    {
        if (!$this->initialized) {
            $this->initialize();
        }
        $this->availableClassNames = $availableClassNames;
        $this->forgetChangedClasses();
        $this->reflectEmergedClasses();
    }

    /**
     * Tells if the specified class is known to this reflection service and
     * reflection information is available.
     *
     * @param string $className Name of the class
     * @return boolean If the class is reflected by this service
     * @api
     */
    public function isClassReflected($className)
    {
        if (!$this->initialized) {
            $this->initialize();
        }
        $className = $this->cleanClassName($className);

        return isset($this->classReflectionData[$className]);
    }

    /**
     * Returns the names of all classes known to this reflection service.
     *
     * @return array Class names
     * @api
     */
    public function getAllClassNames()
    {
        if (!$this->initialized) {
            $this->initialize();
        }

        return array_keys($this->classReflectionData);
    }

    /**
     * Searches for and returns the class name of the default implementation of the given
     * interface name. If no class implementing the interface was found or more than one
     * implementation was found in the package defining the interface, FALSE is returned.
     *
     * @param string $interfaceName Name of the interface
     * @return mixed Either the class name of the default implementation for the object type or FALSE
     * @throws \InvalidArgumentException if the given interface does not exist
     * @api
     */
    public function getDefaultImplementationClassNameForInterface($interfaceName)
    {
        if (!$this->initialized) {
            $this->initialize();
        }
        $interfaceName = $this->cleanClassName($interfaceName);

        if (interface_exists($interfaceName) === false) {
            throw new \InvalidArgumentException('"' . $interfaceName . '" does not exist or is not the name of an interface.', 1238769559);
        }
        $this->loadOrReflectClassIfNecessary($interfaceName);

        $classNamesFound = isset($this->classReflectionData[$interfaceName][self::DATA_INTERFACE_IMPLEMENTATIONS]) ? array_keys($this->classReflectionData[$interfaceName][self::DATA_INTERFACE_IMPLEMENTATIONS]) : [];
        if (count($classNamesFound) === 1) {
            return $classNamesFound[0];
        }
        if (count($classNamesFound) !== 2 || !isset($this->classReflectionData[ProxyInterface::class][self::DATA_INTERFACE_IMPLEMENTATIONS])) {
            return false;
        }

        if (isset($this->classReflectionData[ProxyInterface::class][self::DATA_INTERFACE_IMPLEMENTATIONS][$classNamesFound[0]])) {
            return $classNamesFound[0];
        }
        if (isset($this->classReflectionData[ProxyInterface::class][self::DATA_INTERFACE_IMPLEMENTATIONS][$classNamesFound[1]])) {
            return $classNamesFound[1];
        }

        return false;
    }

    /**
     * Searches for and returns all class names of implementations of the given object type
     * (interface name). If no class implementing the interface was found, an empty array is returned.
     *
     * @param string $interfaceName Name of the interface
     * @return array An array of class names of the default implementation for the object type
     * @throws \InvalidArgumentException if the given interface does not exist
     * @api
     */
    public function getAllImplementationClassNamesForInterface($interfaceName)
    {
        if (!$this->initialized) {
            $this->initialize();
        }
        $interfaceName = $this->cleanClassName($interfaceName);

        if (interface_exists($interfaceName) === false) {
            throw new \InvalidArgumentException('"' . $interfaceName . '" does not exist or is not the name of an interface.', 1238769560);
        }
        $this->loadOrReflectClassIfNecessary($interfaceName);

        return (isset($this->classReflectionData[$interfaceName][self::DATA_INTERFACE_IMPLEMENTATIONS])) ? array_keys($this->classReflectionData[$interfaceName][self::DATA_INTERFACE_IMPLEMENTATIONS]) : [];
    }

    /**
     * Searches for and returns all names of classes inheriting the specified class.
     * If no class inheriting the given class was found, an empty array is returned.
     *
     * @param string $className Name of the parent class
     * @return array An array of names of those classes being a direct or indirect subclass of the specified class
     * @throws \InvalidArgumentException if the given class does not exist
     * @api
     */
    public function getAllSubClassNamesForClass($className)
    {
        if (!$this->initialized) {
            $this->initialize();
        }
        $className = $this->cleanClassName($className);

        if (class_exists($className) === false) {
            throw new \InvalidArgumentException('"' . $className . '" does not exist or is not the name of a class.', 1257168042);
        }
        $this->loadOrReflectClassIfNecessary($className);

        return (isset($this->classReflectionData[$className][self::DATA_CLASS_SUBCLASSES])) ? array_keys($this->classReflectionData[$className][self::DATA_CLASS_SUBCLASSES]) : [];
    }

    /**
     * Returns the class name of the given object. This is a convenience
     * method that returns the expected class names even for proxy classes.
     *
     * @param object $object
     * @return string The class name of the given object
     * @deprecated since 3.0 use \TYPO3\Flow\Utility\TypeHandling::getTypeForValue() instead
     */
    public function getClassNameByObject($object)
    {
        return TypeHandling::getTypeForValue($object);
    }

    /**
     * Searches for and returns all names of classes which are tagged by the specified
     * annotation. If no classes were found, an empty array is returned.
     *
     * @param string $annotationClassName Name of the annotation class, for example "TYPO3\Flow\Annotations\Aspect"
     * @return array
     */
    public function getClassNamesByAnnotation($annotationClassName)
    {
        if (!$this->initialized) {
            $this->initialize();
        }
        $annotationClassName = $this->cleanClassName($annotationClassName);

        return (isset($this->annotatedClasses[$annotationClassName]) ? array_keys($this->annotatedClasses[$annotationClassName]) : []);
    }

    /**
     * Tells if the specified class has the given annotation
     *
     * @param string $className Name of the class
     * @param string $annotationClassName Annotation to check for
     * @return boolean
     * @api
     */
    public function isClassAnnotatedWith($className, $annotationClassName)
    {
        if (!$this->initialized) {
            $this->initialize();
        }
        $className = $this->cleanClassName($className);

        $annotationClassName = $this->cleanClassName($annotationClassName);

        return (isset($this->annotatedClasses[$annotationClassName][$className]));
    }

    /**
     * Returns the specified class annotations or an empty array
     *
     * @param string $className Name of the class
     * @param string $annotationClassName Annotation to filter for
     * @return array<object>
     */
    public function getClassAnnotations($className, $annotationClassName = null)
    {
        $className = $this->prepareClassReflectionForUsage($className);

        $annotationClassName = $annotationClassName === null ? null : $this->cleanClassName($annotationClassName);
        if (!isset($this->classReflectionData[$className][self::DATA_CLASS_ANNOTATIONS])) {
            return [];
        }
        if ($annotationClassName === null) {
            return $this->classReflectionData[$className][self::DATA_CLASS_ANNOTATIONS];
        }

        $annotations = [];
        foreach ($this->classReflectionData[$className][self::DATA_CLASS_ANNOTATIONS] as $annotation) {
            if ($annotation instanceof $annotationClassName) {
                $annotations[] = $annotation;
            }
        }

        return $annotations;
    }

    /**
     * Returns the specified class annotation or NULL.
     *
     * If multiple annotations are set on the target you will
     * get one (random) instance of them.
     *
     * @param string $className Name of the class
     * @param string $annotationClassName Annotation to filter for
     * @return object
     */
    public function getClassAnnotation($className, $annotationClassName)
    {
        if (!$this->initialized) {
            $this->initialize();
        }
        $annotations = $this->getClassAnnotations($className, $annotationClassName);

        return $annotations === [] ? null : current($annotations);
    }

    /**
     * Tells if the specified class implements the given interface
     *
     * @param string $className Name of the class
     * @param string $interfaceName interface to check for
     * @return boolean TRUE if the class implements $interfaceName, otherwise FALSE
     * @api
     */
    public function isClassImplementationOf($className, $interfaceName)
    {
        $className = $this->prepareClassReflectionForUsage($className);

        $interfaceName = $this->cleanClassName($interfaceName);
        $this->loadOrReflectClassIfNecessary($interfaceName);

        return (isset($this->classReflectionData[$interfaceName][self::DATA_INTERFACE_IMPLEMENTATIONS][$className]));
    }

    /**
     * Tells if the specified class is abstract or not
     *
     * @param string $className Name of the class to analyze
     * @return boolean TRUE if the class is abstract, otherwise FALSE
     * @api
     */
    public function isClassAbstract($className)
    {
        $className = $this->prepareClassReflectionForUsage($className);
        return isset($this->classReflectionData[$className][self::DATA_CLASS_ABSTRACT]);
    }

    /**
     * Tells if the specified class is final or not
     *
     * @param string $className Name of the class to analyze
     * @return boolean TRUE if the class is final, otherwise FALSE
     * @api
     */
    public function isClassFinal($className)
    {
        $className = $this->prepareClassReflectionForUsage($className);
        return isset($this->classReflectionData[$className][self::DATA_CLASS_FINAL]);
    }

    /**
     * Tells if the class is unconfigurable or not
     *
     * @param string $className Name of the class to analyze
     * @return boolean return TRUE if class not could not be automatically configured, otherwise FALSE
     * @api
     */
    public function isClassUnconfigurable($className)
    {
        $className = $this->cleanClassName($className);

        return $this->classReflectionData[$className] === [];
    }

    /**
     * Returns all class names of classes containing at least one method annotated
     * with the given annotation class
     *
     * @param string $annotationClassName The annotation class name for a method annotation
     * @return array An array of class names
     */
    public function getClassesContainingMethodsAnnotatedWith($annotationClassName)
    {
        if (!$this->initialized) {
            $this->initialize();
        }

        return isset($this->classesByMethodAnnotations[$annotationClassName]) ? array_keys($this->classesByMethodAnnotations[$annotationClassName]) : [];
    }

    /**
     * Tells if the specified method is final or not
     *
     * @param string $className Name of the class containing the method
     * @param string $methodName Name of the method to analyze
     * @return boolean TRUE if the method is final, otherwise FALSE
     * @api
     */
    public function isMethodFinal($className, $methodName)
    {
        $className = $this->prepareClassReflectionForUsage($className);
        return isset($this->classReflectionData[$className][self::DATA_CLASS_METHODS][$methodName][self::DATA_METHOD_FINAL]);
    }

    /**
     * Tells if the specified method is declared as static or not
     *
     * @param string $className Name of the class containing the method
     * @param string $methodName Name of the method to analyze
     * @return boolean TRUE if the method is static, otherwise FALSE
     * @api
     */
    public function isMethodStatic($className, $methodName)
    {
        $className = $this->prepareClassReflectionForUsage($className);
        return isset($this->classReflectionData[$className][self::DATA_CLASS_METHODS][$methodName][self::DATA_METHOD_STATIC]);
    }

    /**
     * Tells if the specified method is public
     *
     * @param string $className Name of the class containing the method
     * @param string $methodName Name of the method to analyze
     * @return boolean TRUE if the method is public, otherwise FALSE
     * @api
     */
    public function isMethodPublic($className, $methodName)
    {
        $className = $this->prepareClassReflectionForUsage($className);
        return (isset($this->classReflectionData[$className][self::DATA_CLASS_METHODS][$methodName][self::DATA_METHOD_VISIBILITY]) && $this->classReflectionData[$className][self::DATA_CLASS_METHODS][$methodName][self::DATA_METHOD_VISIBILITY] === self::VISIBILITY_PUBLIC);
    }

    /**
     * Tells if the specified method is protected
     *
     * @param string $className Name of the class containing the method
     * @param string $methodName Name of the method to analyze
     * @return boolean TRUE if the method is protected, otherwise FALSE
     * @api
     */
    public function isMethodProtected($className, $methodName)
    {
        $className = $this->prepareClassReflectionForUsage($className);
        return (isset($this->classReflectionData[$className][self::DATA_CLASS_METHODS][$methodName][self::DATA_METHOD_VISIBILITY]) && $this->classReflectionData[$className][self::DATA_CLASS_METHODS][$methodName][self::DATA_METHOD_VISIBILITY] === self::VISIBILITY_PROTECTED);
    }

    /**
     * Tells if the specified method is private
     *
     * @param string $className Name of the class containing the method
     * @param string $methodName Name of the method to analyze
     * @return boolean TRUE if the method is private, otherwise FALSE
     * @api
     */
    public function isMethodPrivate($className, $methodName)
    {
        $className = $this->prepareClassReflectionForUsage($className);
        return (isset($this->classReflectionData[$className][self::DATA_CLASS_METHODS][$methodName][self::DATA_METHOD_VISIBILITY]) && $this->classReflectionData[$className][self::DATA_CLASS_METHODS][$methodName][self::DATA_METHOD_VISIBILITY] === self::VISIBILITY_PRIVATE);
    }

    /**
     * Tells if the specified method is tagged with the given tag
     *
     * @param string $className Name of the class containing the method
     * @param string $methodName Name of the method to analyze
     * @param string $tag Tag to check for
     * @return boolean TRUE if the method is tagged with $tag, otherwise FALSE
     * @api
     */
    public function isMethodTaggedWith($className, $methodName, $tag)
    {
        if (!$this->initialized) {
            $this->initialize();
        }
        $method = new MethodReflection($this->cleanClassName($className), $methodName);
        $tagsValues = $method->getTagsValues();

        return isset($tagsValues[$tag]);
    }

    /**
     * Tells if the specified method has the given annotation
     *
     * @param string $className Name of the class
     * @param string $methodName Name of the method
     * @param string $annotationClassName Annotation to check for
     * @return boolean
     * @api
     */
    public function isMethodAnnotatedWith($className, $methodName, $annotationClassName)
    {
        return $this->getMethodAnnotations($className, $methodName, $annotationClassName) !== [];
    }

    /**
     * Returns the specified method annotations or an empty array
     *
     * @param string $className Name of the class
     * @param string $methodName Name of the method
     * @param string $annotationClassName Annotation to filter for
     * @return array<object>
     * @api
     */
    public function getMethodAnnotations($className, $methodName, $annotationClassName = null)
    {
        if (!$this->initialized) {
            $this->initialize();
        }
        $className = $this->cleanClassName($className);
        $annotationClassName = $annotationClassName === null ? null : $this->cleanClassName($annotationClassName);

        $annotations = [];
        $methodAnnotations = $this->annotationReader->getMethodAnnotations(new MethodReflection($className, $methodName));
        if ($annotationClassName === null) {
            return $methodAnnotations;
        }

        foreach ($methodAnnotations as $annotation) {
            if ($annotation instanceof $annotationClassName) {
                $annotations[] = $annotation;
            }
        }

        return $annotations;
    }

    /**
     * Returns the specified method annotation or NULL.
     *
     * If multiple annotations are set on the target you will
     * get one (random) instance of them.
     *
     * @param string $className Name of the class
     * @param string $methodName Name of the method
     * @param string $annotationClassName Annotation to filter for
     * @return object
     */
    public function getMethodAnnotation($className, $methodName, $annotationClassName)
    {
        if (!$this->initialized) {
            $this->initialize();
        }
        $annotations = $this->getMethodAnnotations($className, $methodName, $annotationClassName);

        return $annotations === [] ? null : current($annotations);
    }

    /**
     * Returns the names of all properties of the specified class
     *
     * @param string $className Name of the class to return the property names of
     * @return array An array of property names or an empty array if none exist
     * @api
     */
    public function getClassPropertyNames($className)
    {
        $className = $this->prepareClassReflectionForUsage($className);
        return isset($this->classReflectionData[$className][self::DATA_CLASS_PROPERTIES]) ? array_keys($this->classReflectionData[$className][self::DATA_CLASS_PROPERTIES]) : [];
    }

    /**
     * Wrapper for method_exists() which tells if the given method exists.
     *
     * @param string $className Name of the class containing the method
     * @param string $methodName Name of the method
     * @return boolean
     * @api
     */
    public function hasMethod($className, $methodName)
    {
        $className = $this->prepareClassReflectionForUsage($className);
        return isset($this->classReflectionData[$className][self::DATA_CLASS_METHODS][$methodName]);
    }

    /**
     * Returns all tags and their values the specified method is tagged with
     *
     * @param string $className Name of the class containing the method
     * @param string $methodName Name of the method to return the tags and values of
     * @return array An array of tags and their values or an empty array of no tags were found
     * @api
     */
    public function getMethodTagsValues($className, $methodName)
    {
        if (!$this->initialized) {
            $this->initialize();
        }
        $className = $this->cleanClassName($className);

        $method = new MethodReflection($className, $methodName);

        return $method->getTagsValues();
    }

    /**
     * Returns an array of parameters of the given method. Each entry contains
     * additional information about the parameter position, type hint etc.
     *
     * @param string $className Name of the class containing the method
     * @param string $methodName Name of the method to return parameter information of
     * @return array An array of parameter names and additional information or an empty array of no parameters were found
     * @api
     */
    public function getMethodParameters($className, $methodName)
    {
        $className = $this->prepareClassReflectionForUsage($className);
        if (!isset($this->classReflectionData[$className][self::DATA_CLASS_METHODS][$methodName][self::DATA_METHOD_PARAMETERS])) {
            return [];
        }

        return $this->convertParameterDataToArray($this->classReflectionData[$className][self::DATA_CLASS_METHODS][$methodName][self::DATA_METHOD_PARAMETERS]);
    }

    /**
     * Returns the declared return type of a method (for PHP < 7.0 this will always return null)
     *
     * @param string $className
     * @param string $methodName
     * @return string The declared return type of the method or null if none was declared
     */
    public function getMethodDeclaredReturnType($className, $methodName)
    {
        $className = $this->prepareClassReflectionForUsage($className);
        if (!isset($this->classReflectionData[$className][self::DATA_CLASS_METHODS][$methodName][self::DATA_METHOD_DECLARED_RETURN_TYPE])) {
            return null;
        }

        return $this->classReflectionData[$className][self::DATA_CLASS_METHODS][$methodName][self::DATA_METHOD_DECLARED_RETURN_TYPE];
    }

    /**
     * Searches for and returns all names of class properties which are tagged by the specified tag.
     * If no properties were found, an empty array is returned.
     *
     * @param string $className Name of the class containing the properties
     * @param string $tag Tag to search for
     * @return array An array of property names tagged by the tag
     * @api
     */
    public function getPropertyNamesByTag($className, $tag)
    {
        $className = $this->prepareClassReflectionForUsage($className);
        if (!isset($this->classReflectionData[$className][self::DATA_CLASS_PROPERTIES])) {
            return [];
        }

        $propertyNames = [];
        foreach ($this->classReflectionData[$className][self::DATA_CLASS_PROPERTIES] as $propertyName => $propertyData) {
            if (isset($propertyData[self::DATA_PROPERTY_TAGS_VALUES][$tag])) {
                $propertyNames[$propertyName] = true;
            }
        }

        return array_keys($propertyNames);
    }

    /**
     * Returns all tags and their values the specified class property is tagged with
     *
     * @param string $className Name of the class containing the property
     * @param string $propertyName Name of the property to return the tags and values of
     * @return array An array of tags and their values or an empty array of no tags were found
     * @api
     */
    public function getPropertyTagsValues($className, $propertyName)
    {
        $className = $this->prepareClassReflectionForUsage($className);
        if (!isset($this->classReflectionData[$className][self::DATA_CLASS_PROPERTIES][$propertyName])) {
            return [];
        }

        return (isset($this->classReflectionData[$className][self::DATA_CLASS_PROPERTIES][$propertyName][self::DATA_PROPERTY_TAGS_VALUES])) ? $this->classReflectionData[$className][self::DATA_CLASS_PROPERTIES][$propertyName][self::DATA_PROPERTY_TAGS_VALUES] : [];
    }

    /**
     * Returns the values of the specified class property tag
     *
     * @param string $className Name of the class containing the property
     * @param string $propertyName Name of the tagged property
     * @param string $tag Tag to return the values of
     * @return array An array of values or an empty array if the tag was not found
     * @api
     */
    public function getPropertyTagValues($className, $propertyName, $tag)
    {
        $className = $this->prepareClassReflectionForUsage($className);
        if (!isset($this->classReflectionData[$className][self::DATA_CLASS_PROPERTIES][$propertyName])) {
            return [];
        }

        return (isset($this->classReflectionData[$className][self::DATA_CLASS_PROPERTIES][$propertyName][self::DATA_PROPERTY_TAGS_VALUES][$tag])) ? $this->classReflectionData[$className][self::DATA_CLASS_PROPERTIES][$propertyName][self::DATA_PROPERTY_TAGS_VALUES][$tag] : [];
    }

    /**
     * Tells if the specified property is private
     *
     * @param string $className Name of the class containing the method
     * @param string $propertyName Name of the property to analyze
     * @return boolean TRUE if the property is private, otherwise FALSE
     * @api
     */
    public function isPropertyPrivate($className, $propertyName)
    {
        $className = $this->prepareClassReflectionForUsage($className);
        return (isset($this->classReflectionData[$className][self::DATA_CLASS_PROPERTIES][$propertyName][self::DATA_PROPERTY_VISIBILITY])
            && $this->classReflectionData[$className][self::DATA_CLASS_PROPERTIES][$propertyName][self::DATA_PROPERTY_VISIBILITY] === self::VISIBILITY_PRIVATE);
    }

    /**
     * Tells if the specified class property is tagged with the given tag
     *
     * @param string $className Name of the class
     * @param string $propertyName Name of the property
     * @param string $tag Tag to check for
     * @return boolean TRUE if the class property is tagged with $tag, otherwise FALSE
     * @api
     */
    public function isPropertyTaggedWith($className, $propertyName, $tag)
    {
        $className = $this->prepareClassReflectionForUsage($className);
        return isset($this->classReflectionData[$className][self::DATA_CLASS_PROPERTIES][$propertyName][self::DATA_PROPERTY_TAGS_VALUES][$tag]);
    }

    /**
     * Tells if the specified property has the given annotation
     *
     * @param string $className Name of the class
     * @param string $propertyName Name of the method
     * @param string $annotationClassName Annotation to check for
     * @return boolean
     * @api
     */
    public function isPropertyAnnotatedWith($className, $propertyName, $annotationClassName)
    {
        $className = $this->prepareClassReflectionForUsage($className);
        return isset($this->classReflectionData[$className][self::DATA_CLASS_PROPERTIES][$propertyName][self::DATA_PROPERTY_ANNOTATIONS][$annotationClassName]);
    }

    /**
     * Searches for and returns all names of class properties which are marked by the
     * specified annotation. If no properties were found, an empty array is returned.
     *
     * @param string $className Name of the class containing the properties
     * @param string $annotationClassName Class name of the annotation to search for
     * @return array An array of property names carrying the annotation
     * @api
     */
    public function getPropertyNamesByAnnotation($className, $annotationClassName)
    {
        $className = $this->prepareClassReflectionForUsage($className);
        if (!isset($this->classReflectionData[$className][self::DATA_CLASS_PROPERTIES])) {
            return [];
        }

        $propertyNames = [];
        foreach ($this->classReflectionData[$className][self::DATA_CLASS_PROPERTIES] as $propertyName => $propertyData) {
            if (isset($propertyData[self::DATA_PROPERTY_ANNOTATIONS][$annotationClassName])) {
                $propertyNames[$propertyName] = true;
            }
        }

        return array_keys($propertyNames);
    }

    /**
     * Returns the specified property annotations or an empty array
     *
     * @param string $className Name of the class
     * @param string $propertyName Name of the property
     * @param string $annotationClassName Annotation to filter for
     * @return array<object>
     * @api
     */
    public function getPropertyAnnotations($className, $propertyName, $annotationClassName = null)
    {
        $className = $this->prepareClassReflectionForUsage($className);
        if (!isset($this->classReflectionData[$className][self::DATA_CLASS_PROPERTIES][$propertyName][self::DATA_PROPERTY_ANNOTATIONS])) {
            return [];
        }

        if ($annotationClassName === null) {
            return $this->classReflectionData[$className][self::DATA_CLASS_PROPERTIES][$propertyName][self::DATA_PROPERTY_ANNOTATIONS];
        }

        if (isset($this->classReflectionData[$className][self::DATA_CLASS_PROPERTIES][$propertyName][self::DATA_PROPERTY_ANNOTATIONS][$annotationClassName])) {
            return $this->classReflectionData[$className][self::DATA_CLASS_PROPERTIES][$propertyName][self::DATA_PROPERTY_ANNOTATIONS][$annotationClassName];
        }

        return [];
    }

    /**
     * Returns the specified property annotation or NULL.
     *
     * If multiple annotations are set on the target you will
     * get one (random) instance of them.
     *
     * @param string $className Name of the class
     * @param string $propertyName Name of the property
     * @param string $annotationClassName Annotation to filter for
     * @return object
     */
    public function getPropertyAnnotation($className, $propertyName, $annotationClassName)
    {
        if (!$this->initialized) {
            $this->initialize();
        }
        $annotations = $this->getPropertyAnnotations($className, $propertyName, $annotationClassName);

        return $annotations === [] ? null : current($annotations);
    }

    /**
     * Returns the class schema for the given class
     *
     * @param mixed $classNameOrObject The class name or an object
     * @return ClassSchema
     */
    public function getClassSchema($classNameOrObject)
    {
        $className = $classNameOrObject;
        if (is_object($classNameOrObject)) {
            $className = get_class($classNameOrObject);
        }
        $className = $this->cleanClassName($className);

        if (!isset($this->classSchemata[$className])) {
            $this->classSchemata[$className] = $this->classSchemataRuntimeCache->get($this->produceCacheIdentifierFromClassName($className));
        }

        return is_object($this->classSchemata[$className]) ? $this->classSchemata[$className] : null;
    }

    /**
     * Initializes the ReflectionService, cleans the given class name and finally reflects the class if necessary.
     *
     * @param string $className
     * @return string The cleaned class name
     */
    protected function prepareClassReflectionForUsage($className)
    {
        if (!$this->initialized) {
            $this->initialize();
        }
        $className = $this->cleanClassName($className);
        $this->loadOrReflectClassIfNecessary($className);

        return $className;
    }

    /**
     * Checks if the given class names match those which already have been
     * reflected. If the given array contains class names not yet known to
     * this service, these classes will be reflected.
     *
     * @return void
     * @throws Exception
     */
    protected function reflectEmergedClasses()
    {
        $classNamesToReflect = [];
        foreach ($this->availableClassNames as $classNamesInOnePackage) {
            $classNamesToReflect = array_merge($classNamesToReflect, $classNamesInOnePackage);
        }
        $reflectedClassNames = array_keys($this->classReflectionData);
        sort($classNamesToReflect);
        sort($reflectedClassNames);
        $newClassNames = array_diff($classNamesToReflect, $reflectedClassNames);
        if ($newClassNames === []) {
            return;
        }

        $this->systemLogger->log('Reflected class names did not match class names to reflect', LOG_DEBUG);
        $count = 0;

        $classNameFilterFunction = function ($className) use (&$count) {
            $this->reflectClass($className);
            if (
<<<<<<< HEAD
                !$this->isClassAnnotatedWith($className, \TYPO3\Flow\Annotations\Entity::class) &&
                !$this->isClassAnnotatedWith($className, 'Doctrine\ORM\Mapping\Entity') &&
                !$this->isClassAnnotatedWith($className, 'Doctrine\ORM\Mapping\Embeddable') &&
                !$this->isClassAnnotatedWith($className, \TYPO3\Flow\Annotations\ValueObject::class)
=======
                !$this->isClassAnnotatedWith($className, Flow\Entity::class) &&
                !$this->isClassAnnotatedWith($className, Entity::class) &&
                !$this->isClassAnnotatedWith($className, Flow\ValueObject::class)
>>>>>>> 6d274538
            ) {
                return false;
            }

                    $scopeAnnotation = $this->getClassAnnotation($className, Flow\Scope::class);
            if ($scopeAnnotation !== null && $scopeAnnotation->value !== 'prototype') {
                throw new Exception(sprintf('Classes tagged as entity or value object must be of scope prototype, however, %s is declared as %s.', $className, $scopeAnnotation->value), 1264103349);
            }

            $count++;
            return true;
        };

        $classNamesToBuildSchemaFor = array_filter($newClassNames, $classNameFilterFunction);
        $this->buildClassSchemata($classNamesToBuildSchemaFor);

        if ($count > 0) {
            $this->log(sprintf('Reflected %s emerged classes.', $count), LOG_INFO);
        }
    }

    /**
     * Check if a specific annotation tag is configured to be ignored.
     *
     * @param string $tagName The annotation tag to check
     * @return boolean TRUE if the tag is configured to be ignored, FALSE otherwise
     */
    protected function isTagIgnored($tagName)
    {
        if (isset($this->settings['reflection']['ignoredTags'][$tagName]) && $this->settings['reflection']['ignoredTags'][$tagName] === true) {
            return true;
        }
        // Make this setting backwards compatible with old array schema (deprecated since 3.0)
        if (in_array($tagName, $this->settings['reflection']['ignoredTags'], true)) {
            return true;
        }

        return false;
    }

    /**
     * Reflects the given class and stores the results in this service's properties.
     *
     * @param string $className Full qualified name of the class to reflect
     * @return void
     * @throws Exception\InvalidClassException
     */
    protected function reflectClass($className)
    {
        $this->log(sprintf('Reflecting class %s', $className), LOG_DEBUG);

        $className = $this->cleanClassName($className);
        if (strpos($className, 'TYPO3\Flow\Persistence\Doctrine\Proxies') === 0 && in_array(\Doctrine\ORM\Proxy\Proxy::class, class_implements($className))) {
            // Somebody tried to reflect a doctrine proxy, which will have severe side effects.
            // see bug http://forge.typo3.org/issues/29449 for details.
            throw new Exception\InvalidClassException('The class with name "' . $className . '" is a Doctrine proxy. It is not supported to reflect doctrine proxy classes.', 1314944681);
        }

        $class = new ClassReflection($className);
        if (!isset($this->classReflectionData[$className])) {
            $this->classReflectionData[$className] = [];
        }

        if ($class->isAbstract() || $class->isInterface()) {
            $this->classReflectionData[$className][self::DATA_CLASS_ABSTRACT] = true;
        }
        if ($class->isFinal()) {
            $this->classReflectionData[$className][self::DATA_CLASS_FINAL] = true;
        }

        /** @var $parentClass ClassReflection */
        foreach ($this->getParentClasses($class) as $parentClass) {
            $this->addParentClass($className, $parentClass);
        }

        /** @var $interface ClassReflection */
        foreach ($class->getInterfaces() as $interface) {
            $this->addImplementedInterface($className, $interface);
        }

        foreach ($this->annotationReader->getClassAnnotations($class) as $annotation) {
            $annotationClassName = get_class($annotation);
            $this->annotatedClasses[$annotationClassName][$className] = true;
            $this->classReflectionData[$className][self::DATA_CLASS_ANNOTATIONS][] = $annotation;
        }

        /** @var $property PropertyReflection */
        foreach ($class->getProperties() as $property) {
            $this->reflectClassProperty($className, $property);
        }

        foreach ($class->getMethods() as $method) {
            $this->reflectClassMethod($className, $method);
        }
        // Sort reflection data so that the cache data is deterministic. This is
        // important for comparisons when checking if classes have changed in a
        // Development context.
        ksort($this->classReflectionData);

        $this->updatedReflectionData[$className] = true;
    }

    /**
     * @param string $className
     * @param PropertyReflection $property
     * @return integer visibility
     */
    public function reflectClassProperty($className, PropertyReflection $property)
    {
        $propertyName = $property->getName();
        $this->classReflectionData[$className][self::DATA_CLASS_PROPERTIES][$propertyName] = [];

        $visibility = $property->isPublic() ? self::VISIBILITY_PUBLIC : ($property->isProtected() ? self::VISIBILITY_PROTECTED : self::VISIBILITY_PRIVATE);
        $this->classReflectionData[$className][self::DATA_CLASS_PROPERTIES][$propertyName][self::DATA_PROPERTY_VISIBILITY] = $visibility;

        foreach ($property->getTagsValues() as $tagName => $tagValues) {
            $tagValues = $this->reflectPropertyTag($className, $property, $tagName, $tagValues);
            if ($tagValues === null) {
                continue;
            }
            $this->classReflectionData[$className][self::DATA_CLASS_PROPERTIES][$propertyName][self::DATA_PROPERTY_TAGS_VALUES][$tagName] = $tagValues;
        }

        foreach ($this->annotationReader->getPropertyAnnotations($property, $propertyName) as $annotation) {
            $this->classReflectionData[$className][self::DATA_CLASS_PROPERTIES][$propertyName][self::DATA_PROPERTY_ANNOTATIONS][get_class($annotation)][] = $annotation;
        }

        return $visibility;
    }

    /**
     * @param string $className
     * @param PropertyReflection $property
     * @param string $tagName
     * @param array $tagValues
     * @return array
     */
    protected function reflectPropertyTag($className, PropertyReflection $property, $tagName, $tagValues)
    {
        if ($this->isTagIgnored($tagName)) {
            return null;
        }

        if ($tagName !== 'var' || !isset($tagValues[0])) {
            return $tagValues;
        }

        $propertyName = $property->getName();
        $propertyDeclaringClass = $property->getDeclaringClass();
        if ($propertyDeclaringClass->getName() !== $className && isset($this->classReflectionData[$propertyDeclaringClass->getName()][self::DATA_CLASS_PROPERTIES][$propertyName][self::DATA_PROPERTY_TAGS_VALUES][$tagName])) {
            $tagValues = $this->classReflectionData[$propertyDeclaringClass->getName()][self::DATA_CLASS_PROPERTIES][$propertyName][self::DATA_PROPERTY_TAGS_VALUES][$tagName];
        } else {
            $tagValues[0] = $this->expandType($propertyDeclaringClass, $tagValues[0]);
        }
        return $tagValues;
    }

    /**
     * @param string $className
     * @param ClassReflection $parentClass
     * @return void
     */
    protected function addParentClass($className, ClassReflection $parentClass)
    {
        $parentClassName = $parentClass->getName();
        if (!isset($this->classReflectionData[$parentClassName])) {
            $this->reflectClass($parentClassName);
        }
        $this->classReflectionData[$parentClassName][self::DATA_CLASS_SUBCLASSES][$className] = true;
    }

    /**
     * @param string $className
     * @param ClassReflection $interface
     * @throws Exception\InvalidClassException
     */
    protected function addImplementedInterface($className, ClassReflection $interface)
    {
        if (isset($this->classReflectionData[$className][self::DATA_CLASS_ABSTRACT])) {
            return;
        }

        $interfaceName = $interface->getName();
        if (!isset($this->classReflectionData[$interfaceName])) {
            $this->reflectClass($interfaceName);
        }
        $this->classReflectionData[$interfaceName][self::DATA_INTERFACE_IMPLEMENTATIONS][$className] = true;
    }

    /**
     * @param string $className
     * @param \TYPO3\Flow\Reflection\MethodReflection $method
     * @return void
     */
    protected function reflectClassMethod($className, MethodReflection $method)
    {
        $methodName = $method->getName();
        if ($method->isFinal()) {
            $this->classReflectionData[$className][self::DATA_CLASS_METHODS][$methodName][self::DATA_METHOD_FINAL] = true;
        }
        if ($method->isStatic()) {
            $this->classReflectionData[$className][self::DATA_CLASS_METHODS][$methodName][self::DATA_METHOD_STATIC] = true;
        }
        $visibility = $method->isPublic() ? self::VISIBILITY_PUBLIC : ($method->isProtected() ? self::VISIBILITY_PROTECTED : self::VISIBILITY_PRIVATE);
        $this->classReflectionData[$className][self::DATA_CLASS_METHODS][$methodName][self::DATA_METHOD_VISIBILITY] = $visibility;

        foreach ($this->getMethodAnnotations($className, $methodName) as $methodAnnotation) {
            $this->classesByMethodAnnotations[get_class($methodAnnotation)][$className] = $methodName;
        }

        $returnType = $method->getDeclaredReturnType();
        if ($returnType !== null) {
            $this->classReflectionData[$className][self::DATA_CLASS_METHODS][$methodName][self::DATA_METHOD_DECLARED_RETURN_TYPE] = $returnType;
        }

        foreach ($method->getParameters() as $parameter) {
            $this->reflectClassMethodParameter($className, $method, $parameter);
        }
    }

    /**
     * @param string $className
     * @param \TYPO3\Flow\Reflection\MethodReflection $method
     * @param \TYPO3\Flow\Reflection\ParameterReflection $parameter
     * @return void
     */
    protected function reflectClassMethodParameter($className, MethodReflection $method, ParameterReflection $parameter)
    {
        $methodName = $method->getName();
        $paramAnnotations = $method->isTaggedWith('param') ? $method->getTagValues('param') : [];

        $this->classReflectionData[$className][self::DATA_CLASS_METHODS][$methodName][self::DATA_METHOD_PARAMETERS][$parameter->getName()] = $this->convertParameterReflectionToArray($parameter, $method);
        if ($this->settings['reflection']['logIncorrectDocCommentHints'] !== true) {
            return;
        }

        if (!isset($paramAnnotations[$parameter->getPosition()])) {
            $this->log('  Missing @param for "' . $method->getName() . '::$' . $parameter->getName(), LOG_DEBUG);

            return;
        }

        $parameterAnnotation = explode(' ', $paramAnnotations[$parameter->getPosition()], 3);
        if (count($parameterAnnotation) < 2) {
            $this->log('  Wrong @param use for "' . $method->getName() . '::' . $parameter->getName() . '": "' . implode(' ', $parameterAnnotation) . '"', LOG_DEBUG);
        }

        if (
            isset($this->classReflectionData[$className][self::DATA_CLASS_METHODS][$methodName][self::DATA_METHOD_PARAMETERS][$parameter->getName()][self::DATA_PARAMETER_TYPE]) &&
            $this->classReflectionData[$className][self::DATA_CLASS_METHODS][$methodName][self::DATA_METHOD_PARAMETERS][$parameter->getName()][self::DATA_PARAMETER_TYPE] !== $this->cleanClassName($parameterAnnotation[0])
        ) {
            $this->log('  Wrong type in @param for "' . $method->getName() . '::' . $parameter->getName() . '": "' . $parameterAnnotation[0] . '"', LOG_DEBUG);
        }

        if ($parameter->getName() !== ltrim($parameterAnnotation[1], '$&')) {
            $this->log('  Wrong name in @param for "' . $method->getName() . '::$' . $parameter->getName() . '": "' . $parameterAnnotation[1] . '"', LOG_DEBUG);
        }
    }

    /**
     * Expand shortened class names in "var" and "param" annotations, taking use statements into account.
     *
     * @param ClassReflection $class
     * @param string $type the type inside var/param annotation
     * @return string the possibly expanded type
     */
    protected function expandType(ClassReflection $class, $type)
    {
        // expand "SomeType<SomeElementType>" to "\SomeTypeNamespace\SomeType<\ElementTypeNamespace\ElementType>"
        if (strpos($type, '<') !== false) {
            $typeParts = explode('<', $type);
            $type = $typeParts[0];
            $elementType = rtrim($typeParts[1], '>');

            return $this->expandType($class, $type) . '<' . $this->expandType($class, $elementType) . '>';
        }

        // skip simple types and types with fully qualified namespaces
        if ($type === 'mixed' || $type[0] === '\\' || TypeHandling::isSimpleType($type)) {
            return TypeHandling::normalizeType($type);
        }

        // we try to find the class relative to the current namespace...
        $possibleFullyQualifiedClassName = sprintf('%s\\%s', $class->getNamespaceName(), $type);
        if (class_exists($possibleFullyQualifiedClassName) || interface_exists($possibleFullyQualifiedClassName)) {
            return $possibleFullyQualifiedClassName;
        }

        // and then we try to find "use" statements for the class.
        $className = $class->getName();
        if (!isset($this->useStatementsForClassCache[$className])) {
            $this->useStatementsForClassCache[$className] = $this->getDoctrinePhpParser()->parseClass($class);
        }
        $useStatementsForClass = $this->useStatementsForClassCache[$className];

        // ... and try to expand them
        $typeParts = explode('\\', $type, 2);
        $lowercasedFirstTypePart = strtolower($typeParts[0]);
        if (isset($useStatementsForClass[$lowercasedFirstTypePart])) {
            $typeParts[0] = $useStatementsForClass[$lowercasedFirstTypePart];

            return implode('\\', $typeParts);
        }

        return $type;
    }

    /**
     * Finds all parent classes of the given class
     *
     * @param ClassReflection $class The class to reflect
     * @param array $parentClasses Array of parent classes
     * @return array<ClassReflection>
     */
    protected function getParentClasses(ClassReflection $class, array $parentClasses = [])
    {
        $parentClass = $class->getParentClass();
        if ($parentClass !== false) {
            $parentClasses[] = $parentClass;
            $parentClasses = $this->getParentClasses($parentClass, $parentClasses);
        }

        return $parentClasses;
    }

    /**
     * Builds class schemata from classes annotated as entities or value objects
     *
     * @param array $classNames
     * @return void
     */
    protected function buildClassSchemata(array $classNames)
    {
        foreach ($classNames as $className) {
            $this->classSchemata[$className] = $this->buildClassSchema($className);
        }

        $this->completeRepositoryAssignments();
        $this->ensureAggregateRootInheritanceChainConsistency();
    }

    /**
     * Builds a class schema for the given class name.
     *
     * @param string $className
     * @return ClassSchema
     */
    protected function buildClassSchema($className)
    {
        $classSchema = new ClassSchema($className);
        $this->addPropertiesToClassSchema($classSchema);

<<<<<<< HEAD
        if ($this->isClassAnnotatedWith($className, 'Doctrine\ORM\Mapping\Embeddable')) {
            return $classSchema;
        }

        if ($this->isClassAnnotatedWith($className, \TYPO3\Flow\Annotations\ValueObject::class)) {
=======
        if ($this->isClassAnnotatedWith($className, Flow\ValueObject::class)) {
>>>>>>> 6d274538
            $this->checkValueObjectRequirements($className);
            $classSchema->setModelType(ClassSchema::MODELTYPE_VALUEOBJECT);

            return $classSchema;
        }

        if ($this->isClassAnnotatedWith($className, \TYPO3\Flow\Annotations\Entity::class) || $this->isClassAnnotatedWith($className, 'Doctrine\ORM\Mapping\Entity')) {
            $classSchema->setModelType(ClassSchema::MODELTYPE_ENTITY);
            $classSchema->setLazyLoadableObject($this->isClassAnnotatedWith($className, \TYPO3\Flow\Annotations\Lazy::class));
        }

        $possibleRepositoryClassName = str_replace('\\Model\\', '\\Repository\\', $className) . 'Repository';
        if ($this->isClassReflected($possibleRepositoryClassName) === true) {
            $classSchema->setRepositoryClassName($possibleRepositoryClassName);
        }

        return $classSchema;
    }

    /**
     * Adds properties of the class at hand to the class schema.
     *
     * Properties will be added if they have a var annotation && (!transient-annotation && !inject-annotation)
     *
     * Invalid annotations will cause an exception to be thrown.
     *
     * @param ClassSchema $classSchema
     * @return void
     * @throws Exception\InvalidPropertyTypeException
     */
    protected function addPropertiesToClassSchema(ClassSchema $classSchema)
    {
        $className = $classSchema->getClassName();
        $skipArtificialIdentity = false;

        /* @var $valueObjectAnnotation Flow\ValueObject */
        $valueObjectAnnotation = $this->getClassAnnotation($className, Flow\ValueObject::class);
        if ($valueObjectAnnotation !== null && $valueObjectAnnotation->embedded === true) {
            $skipArtificialIdentity = true;
        } elseif ($this->isClassAnnotatedWith($className, 'Doctrine\ORM\Mapping\Embeddable')) {
            $skipArtificialIdentity = true;
        }

        foreach ($this->getClassPropertyNames($className) as $propertyName) {
            $skipArtificialIdentity = $this->evaluateClassPropertyAnnotationsForSchema($classSchema, $propertyName) ? true : $skipArtificialIdentity;
        }

        if ($skipArtificialIdentity !== true) {
            $classSchema->addProperty('Persistence_Object_Identifier', 'string');
        }
    }

    /**
     * @param ClassSchema $classSchema
     * @param string $propertyName
     * @return boolean
     * @throws InvalidPropertyTypeException
     * @throws \InvalidArgumentException
     */
    protected function evaluateClassPropertyAnnotationsForSchema(ClassSchema $classSchema, $propertyName)
    {
        $skipArtificialIdentity = false;

        $className = $classSchema->getClassName();
        if ($this->isPropertyAnnotatedWith($className, $propertyName, \TYPO3\Flow\Annotations\Transient::class)) {
            return false;
        }

        if ($this->isPropertyAnnotatedWith($className, $propertyName, \TYPO3\Flow\Annotations\Inject::class)) {
            return false;
        }

        if (!$this->isPropertyTaggedWith($className, $propertyName, 'var')) {
            return false;
        }

        $varTagValues = $this->getPropertyTagValues($className, $propertyName, 'var');
        if (count($varTagValues) > 1) {
            throw new InvalidPropertyTypeException('More than one @var annotation given for "' . $className . '::$' . $propertyName . '"', 1367334366);
        }

        $declaredType = strtok(trim(current($varTagValues), " \n\t"), " \n\t");
        try {
            TypeHandling::parseType($declaredType);
        } catch (InvalidTypeException $exception) {
            throw new \InvalidArgumentException(sprintf($exception->getMessage(), 'class "' . $className . '" for property "' . $propertyName . '"'), 1315564475);
        }

        if ($this->isPropertyAnnotatedWith($className, $propertyName, 'Doctrine\ORM\Mapping\Id')) {
            $skipArtificialIdentity = true;
        }

        $classSchema->addProperty($propertyName, $declaredType, $this->isPropertyAnnotatedWith($className, $propertyName, Flow\Lazy::class), $this->isPropertyAnnotatedWith($className, $propertyName, Flow\Transient::class));

        if ($this->isPropertyAnnotatedWith($className, $propertyName, Flow\Identity::class)) {
            $classSchema->markAsIdentityProperty($propertyName);
        }

        return $skipArtificialIdentity;
    }

    /**
     * Complete repository-to-entity assignments.
     *
     * This method looks for repositories that declare themselves responsible
     * for a specific model and sets a repository classname on the corresponding
     * models.
     *
     * It then walks the inheritance chain for all aggregate roots and checks
     * the subclasses for their aggregate root status - if no repository is
     * assigned yet, that will be done.
     *
     * @return void
     * @throws Exception\ClassSchemaConstraintViolationException
     */
    protected function completeRepositoryAssignments()
    {
        foreach ($this->getAllImplementationClassNamesForInterface(RepositoryInterface::class) as $repositoryClassName) {
            // need to be extra careful because this code could be called
            // during a cache:flush run with corrupted reflection cache
            if (!class_exists($repositoryClassName) || $this->isClassAbstract($repositoryClassName)) {
                continue;
            }

            if (!$this->isClassAnnotatedWith($repositoryClassName, Flow\Scope::class) || $this->getClassAnnotation($repositoryClassName, Flow\Scope::class)->value !== 'singleton') {
                throw new ClassSchemaConstraintViolationException('The repository "' . $repositoryClassName . '" must be of scope singleton, but it is not.', 1335790707);
            }
            if (defined($repositoryClassName . '::ENTITY_CLASSNAME') && isset($this->classSchemata[$repositoryClassName::ENTITY_CLASSNAME])) {
                $claimedObjectType = $repositoryClassName::ENTITY_CLASSNAME;
                $this->classSchemata[$claimedObjectType]->setRepositoryClassName($repositoryClassName);
            }
        }

        foreach ($this->classSchemata as $classSchema) {
            if ($classSchema instanceof ClassSchema && class_exists($classSchema->getClassName()) && $classSchema->isAggregateRoot()) {
                $this->makeChildClassesAggregateRoot($classSchema);
            }
        }
    }

    /**
     * Assigns the repository of any aggregate root to all it's
     * subclasses, unless they are aggregate root already.
     *
     * @param ClassSchema $classSchema
     * @return void
     */
    protected function makeChildClassesAggregateRoot(ClassSchema $classSchema)
    {
        foreach ($this->getAllSubClassNamesForClass($classSchema->getClassName()) as $childClassName) {
            if (!isset($this->classSchemata[$childClassName]) || $this->classSchemata[$childClassName]->isAggregateRoot()) {
                continue;
            }

            $this->classSchemata[$childClassName]->setRepositoryClassName($classSchema->getRepositoryClassName());
            $this->makeChildClassesAggregateRoot($this->classSchemata[$childClassName]);
        }
    }

    /**
     * Checks whether all aggregate roots having superclasses
     * have a repository assigned up to the tip of their hierarchy.
     *
     * @return void
     * @throws Exception
     */
    protected function ensureAggregateRootInheritanceChainConsistency()
    {
        foreach ($this->classSchemata as $className => $classSchema) {
            if (!class_exists($className) || ($classSchema instanceof ClassSchema && $classSchema->isAggregateRoot() === false)) {
                continue;
            }

            foreach (class_parents($className) as $parentClassName) {
                if (!isset($this->classSchemata[$parentClassName])) {
                    continue;
                }
                if ($this->isClassAbstract($parentClassName) === false && $this->classSchemata[$parentClassName]->isAggregateRoot() === false) {
                    throw new Exception(sprintf('In a class hierarchy of entities either all or no classes must be an aggregate root, "%1$s" is one but the parent class "%2$s" is not. You probably want to add a repository for "%2$s" or remove the Entity annotation.', $className, $parentClassName), 1316009511);
                }
            }
        }
    }

    /**
     * Checks if the given class meets the requirements for a value object, i.e.
     * does have a constructor and does not have any setter methods.
     *
     * @param string $className
     * @return void
     * @throws InvalidValueObjectException
     */
    protected function checkValueObjectRequirements($className)
    {
        $methods = get_class_methods($className);
        if (in_array('__construct', $methods, true) === false) {
            throw new InvalidValueObjectException('A value object must have a constructor, "' . $className . '" does not have one.', 1268740874);
        }

        $setterMethods = array_filter($methods, function ($method) {
            return strpos($method, 'set') === 0;
        });

        if ($setterMethods !== []) {
            throw new InvalidValueObjectException('A value object must not have setters, "' . $className . '" does.', 1268740878);
        }
    }

    /**
     * Converts the internal, optimized data structure of parameter information into
     * a human-friendly array with speaking indexes.
     *
     * @param array $parametersInformation Raw, internal parameter information
     * @return array Developer friendly version
     */
    protected function convertParameterDataToArray(array $parametersInformation)
    {
        $parameters = [];
        foreach ($parametersInformation as $parameterName => $parameterData) {
            $parameters[$parameterName] = [
                'position' => $parameterData[self::DATA_PARAMETER_POSITION],
                'optional' => isset($parameterData[self::DATA_PARAMETER_OPTIONAL]),
                'type' => $parameterData[self::DATA_PARAMETER_TYPE],
                'class' => isset($parameterData[self::DATA_PARAMETER_CLASS]) ? $parameterData[self::DATA_PARAMETER_CLASS] : null,
                'array' => isset($parameterData[self::DATA_PARAMETER_ARRAY]),
                'byReference' => isset($parameterData[self::DATA_PARAMETER_BY_REFERENCE]),
                'allowsNull' => isset($parameterData[self::DATA_PARAMETER_ALLOWS_NULL]),
                'defaultValue' => isset($parameterData[self::DATA_PARAMETER_DEFAULT_VALUE]) ? $parameterData[self::DATA_PARAMETER_DEFAULT_VALUE] : null,
                'scalarDeclaration' => isset($parameterData[self::DATA_PARAMETER_SCALAR_DECLARATION])
            ];
        }

        return $parameters;
    }

    /**
     * Converts the given parameter reflection into an information array
     *
     * @param ParameterReflection $parameter The parameter to reflect
     * @param MethodReflection $method The parameter's method
     * @return array Parameter information array
     */
    protected function convertParameterReflectionToArray(ParameterReflection $parameter, MethodReflection $method = null)
    {
        $parameterInformation = [
            self::DATA_PARAMETER_POSITION => $parameter->getPosition()
        ];
        if ($parameter->isPassedByReference()) {
            $parameterInformation[self::DATA_PARAMETER_BY_REFERENCE] = true;
        }
        if ($parameter->isArray()) {
            $parameterInformation[self::DATA_PARAMETER_ARRAY] = true;
        }
        if ($parameter->isOptional()) {
            $parameterInformation[self::DATA_PARAMETER_OPTIONAL] = true;
        }
        if ($parameter->allowsNull()) {
            $parameterInformation[self::DATA_PARAMETER_ALLOWS_NULL] = true;
        }

        $parameterClass = $parameter->getClass();
        if ($parameterClass !== null) {
            $parameterInformation[self::DATA_PARAMETER_CLASS] = $parameterClass->getName();
        }
        if ($parameter->isOptional() && $parameter->isDefaultValueAvailable()) {
            $parameterInformation[self::DATA_PARAMETER_DEFAULT_VALUE] = $parameter->getDefaultValue();
        }
        if ($method !== null) {
            $paramAnnotations = $method->isTaggedWith('param') ? $method->getTagValues('param') : [];
            if (isset($paramAnnotations[$parameter->getPosition()])) {
                $explodedParameters = explode(' ', $paramAnnotations[$parameter->getPosition()]);
                if (count($explodedParameters) >= 2) {
                    $parameterType = $this->expandType($method->getDeclaringClass(), $explodedParameters[0]);
                    $parameterInformation[self::DATA_PARAMETER_TYPE] = $this->cleanClassName($parameterType);
                }
            }
            if (!$parameter->isArray()) {
                $builtinType = $parameter->getBuiltinType();
                if ($builtinType !== null) {
                    $parameterInformation[self::DATA_PARAMETER_TYPE] = $builtinType;
                    $parameterInformation[self::DATA_PARAMETER_SCALAR_DECLARATION] = true;
                }
            }
        }
        if (!isset($parameterInformation[self::DATA_PARAMETER_TYPE]) && $parameterClass !== null) {
            $parameterInformation[self::DATA_PARAMETER_TYPE] = $this->cleanClassName($parameterClass->getName());
        } elseif (!isset($parameterInformation[self::DATA_PARAMETER_TYPE])) {
            $parameterInformation[self::DATA_PARAMETER_TYPE] = 'mixed';
        }

        return $parameterInformation;
    }

    /**
     * Checks which classes lack a cache entry and removes their reflection data
     * accordingly.
     *
     * @return void
     */
    protected function forgetChangedClasses()
    {
        $frozenNamespaces = [];
        /** @var $package Package */
        foreach ($this->packageManager->getAvailablePackages() as $packageKey => $package) {
            if ($this->packageManager->isPackageFrozen($packageKey)) {
                $frozenNamespaces[] = $package->getNamespace();
            }
        }

        $classNames = array_keys($this->classReflectionData);
        foreach ($frozenNamespaces as $namespace) {
            $namespace .= '\\';
            foreach ($classNames as $index => $className) {
                if (strpos($className, $namespace) === 0) {
                    unset($classNames[$index]);
                }
            }
        }

        foreach ($classNames as $className) {
            if (!$this->statusCache->has($this->produceCacheIdentifierFromClassName($className))) {
                $this->forgetClass($className);
            }
        }
    }

    /**
     * Forgets all reflection data related to the specified class
     *
     * @param string $className Name of the class to forget
     * @return void
     */
    protected function forgetClass($className)
    {
        $this->systemLogger->log('Forget class ' . $className, LOG_DEBUG);
        if (isset($this->classesCurrentlyBeingForgotten[$className])) {
            $this->systemLogger->log('Detected recursion while forgetting class ' . $className, LOG_WARNING);

            return;
        }
        $this->classesCurrentlyBeingForgotten[$className] = true;

        if (class_exists($className)) {
            $interfaceNames = class_implements($className);
            foreach ($interfaceNames as $interfaceName) {
                if (isset($this->classReflectionData[$interfaceName][self::DATA_INTERFACE_IMPLEMENTATIONS][$className])) {
                    unset($this->classReflectionData[$interfaceName][self::DATA_INTERFACE_IMPLEMENTATIONS][$className]);
                }
            }
        } else {
            foreach ($this->availableClassNames as $interfaceNames) {
                foreach ($interfaceNames as $interfaceName) {
                    if (isset($this->classReflectionData[$interfaceName][self::DATA_INTERFACE_IMPLEMENTATIONS][$className])) {
                        unset($this->classReflectionData[$interfaceName][self::DATA_INTERFACE_IMPLEMENTATIONS][$className]);
                    }
                }
            }
        }

        if (isset($this->classReflectionData[$className][self::DATA_CLASS_SUBCLASSES])) {
            foreach (array_keys($this->classReflectionData[$className][self::DATA_CLASS_SUBCLASSES]) as $subClassName) {
                $this->forgetClass($subClassName);
            }
        }

        foreach (array_keys($this->annotatedClasses) as $annotationClassName) {
            if (isset($this->annotatedClasses[$annotationClassName][$className])) {
                unset($this->annotatedClasses[$annotationClassName][$className]);
            }
        }

        if (isset($this->classSchemata[$className])) {
            unset($this->classSchemata[$className]);
        }

        foreach (array_keys($this->classesByMethodAnnotations) as $annotationClassName) {
            unset($this->classesByMethodAnnotations[$annotationClassName][$className]);
        }

        unset($this->classReflectionData[$className]);
        unset($this->classesCurrentlyBeingForgotten[$className]);
    }

    /**
     * Tries to load the reflection data from the compile time cache.
     *
     * The compile time cache is only supported for Development context and thus
     * this function will return in any other context.
     *
     * If no reflection data was found, this method will at least load the precompiled
     * reflection data of any possible frozen package. Even if precompiled reflection
     * data could be loaded, FALSE will be returned in order to signal that other
     * packages still need to be reflected.
     *
     * @return boolean TRUE if reflection data could be loaded, otherwise FALSE
     */
    protected function loadClassReflectionCompiletimeCache()
    {
        $data = $this->reflectionDataCompiletimeCache->get('ReflectionData');

        if ($data !== false) {
            foreach ($data as $propertyName => $propertyValue) {
                $this->$propertyName = $propertyValue;
            }

            return true;
        }

        if (!$this->context->isDevelopment()) {
            return false;
        }

        $useIgBinary = extension_loaded('igbinary');
        foreach ($this->packageManager->getActivePackages() as $packageKey => $package) {
            if (!$this->packageManager->isPackageFrozen($packageKey)) {
                continue;
            }

            $pathAndFilename = $this->getPrecompiledReflectionStoragePath() . $packageKey . '.dat';
            if (!file_exists($pathAndFilename)) {
                continue;
            }

            $data = ($useIgBinary ? igbinary_unserialize(file_get_contents($pathAndFilename)) : unserialize(file_get_contents($pathAndFilename)));
            foreach ($data as $propertyName => $propertyValue) {
                $this->$propertyName = \TYPO3\Flow\Utility\Arrays::arrayMergeRecursiveOverrule($this->$propertyName, $propertyValue);
            }
        }

        return false;
    }

    /**
     * Loads reflection data from the cache or reflects the class if needed.
     *
     * If the class is completely unknown, this method won't try to load or reflect
     * it. If it is known and reflection data has been loaded already, it won't be
     * loaded again.
     *
     * In Production context, with frozen caches, this method will load reflection
     * data for the specified class from the runtime cache.
     *
     * @param string $className Name of the class to load data for
     * @return void
     */
    protected function loadOrReflectClassIfNecessary($className)
    {
        if (!isset($this->classReflectionData[$className]) || is_array($this->classReflectionData[$className])) {
            return;
        }

        if ($this->loadFromClassSchemaRuntimeCache === true) {
            $this->classReflectionData[$className] = $this->reflectionDataRuntimeCache->get($this->produceCacheIdentifierFromClassName($className));

            return;
        }

        $this->reflectClass($className);
    }

    /**
     * Stores the current reflection data related to classes of the specified package
     * in the PrecompiledReflectionData directory for the current context.
     *
     * This method is used by the package manager.
     *
     * @param string $packageKey
     * @return void
     */
    public function freezePackageReflection($packageKey)
    {
        if (!$this->initialized) {
            $this->initialize();
        }
        $package = $this->packageManager->getPackage($packageKey);

        $packageNamespace = $package->getNamespace() . '\\';

        $reflectionData = [
            'classReflectionData' => $this->classReflectionData,
            'classSchemata' => $this->classSchemata,
            'annotatedClasses' => $this->annotatedClasses,
            'classesByMethodAnnotations' => $this->classesByMethodAnnotations
        ];

        $reflectionData['classReflectionData'] = $this->filterArrayByClassesInNamespace($reflectionData['classReflectionData'], $packageNamespace);
        $reflectionData['classSchemata'] = $this->filterArrayByClassesInNamespace($reflectionData['classSchemata'], $packageNamespace);
        $reflectionData['annotatedClasses'] = $this->filterArrayByClassesInNamespace($reflectionData['annotatedClasses'], $packageNamespace);

        $reflectionData['classesByMethodAnnotations'] = isset($reflectionData['classesByMethodAnnotations']) ? $reflectionData['classesByMethodAnnotations'] : [];
        $methodAnnotationsFilters = function ($className) use ($packageNamespace) {
            return strpos($className, $packageNamespace) === 0;
        };

        foreach ($reflectionData['classesByMethodAnnotations'] as $annotationClassName => $classNames) {
            $reflectionData['classesByMethodAnnotations'][$annotationClassName] = array_filter($classNames, $methodAnnotationsFilters);
        }

        $precompiledReflectionStoragePath = $this->getPrecompiledReflectionStoragePath();
        if (!is_dir($precompiledReflectionStoragePath)) {
            Files::createDirectoryRecursively($precompiledReflectionStoragePath);
        }
        $pathAndFilename = $precompiledReflectionStoragePath . $packageKey . '.dat';
        file_put_contents($pathAndFilename, extension_loaded('igbinary') ? igbinary_serialize($reflectionData) : serialize($reflectionData));
    }

    /**
     * Filter an array of entries were keys are class names by being in the given package namespace.
     *
     * @param array $array
     * @param string $packageNamespace
     * @return array
     */
    protected function filterArrayByClassesInNamespace(array $array, $packageNamespace)
    {
        // TODO: With PHP 5.6 the closure function can get the key for filtering.
        return array_filter($array, function ($item) use (&$array, $packageNamespace) {
            $className = key($array);
            next($array);
            return strpos($className, $packageNamespace) === 0;
        });
    }

    /**
     * Removes the precompiled reflection data of a frozen package
     *
     * This method is used by the package manager.
     *
     * @param string $packageKey The package to remove the data from
     * @return void
     */
    public function unfreezePackageReflection($packageKey)
    {
        if (!$this->initialized) {
            $this->initialize();
        }
        $pathAndFilename = $this->getPrecompiledReflectionStoragePath() . $packageKey . '.dat';
        if (file_exists($pathAndFilename)) {
            unlink($pathAndFilename);
        }
    }

    /**
     * Exports the internal reflection data into the ReflectionData cache
     *
     * This method is triggered by a signal which is connected to the bootstrap's
     * shutdown sequence.
     *
     * If the reflection data has previously been loaded from the runtime cache,
     * saving it is omitted as changes are not expected.
     *
     * In Production context the whole cache is written at once and then frozen in
     * order to be consistent. Frozen cache data in Development is only produced for
     * classes contained in frozen packages.
     *
     * @return void
     * @throws Exception if no cache has been injected
     */
    public function saveToCache()
    {
        if ($this->hasFrozenCacheInProduction()) {
            return;
        }
        if (!$this->initialized) {
            $this->initialize();
        }
        if ($this->loadFromClassSchemaRuntimeCache === true) {
            return;
        }

        if (!($this->reflectionDataCompiletimeCache instanceof FrontendInterface)) {
            throw new Exception('A cache must be injected before initializing the Reflection Service.', 1232044697);
        }

        if ($this->updatedReflectionData !== []) {
            $this->updateReflectionData();
        }

        if ($this->context->isProduction()) {
            $this->saveProductionData();
            return;
        }

        $this->saveDevelopmentData();
    }

    /**
     * Save reflection data to cache in Development context.
     */
    protected function saveDevelopmentData()
    {
        foreach (array_keys($this->packageManager->getFrozenPackages()) as $packageKey) {
            $pathAndFilename = $this->getPrecompiledReflectionStoragePath() . $packageKey . '.dat';
            if (!file_exists($pathAndFilename)) {
                $this->log(sprintf('Rebuilding precompiled reflection data for frozen package %s.', $packageKey), LOG_INFO);
                $this->freezePackageReflection($packageKey);
            }
        }
    }

    /**
     * Save reflection data to cache in Production context.
     */
    protected function saveProductionData()
    {
        $this->reflectionDataRuntimeCache->flush();

        $classNames = [];
        foreach ($this->classReflectionData as $className => $reflectionData) {
            $classNames[$className] = true;
            $cacheIdentifier = $this->produceCacheIdentifierFromClassName($className);
            $this->reflectionDataRuntimeCache->set($cacheIdentifier, $reflectionData);
            if (isset($this->classSchemata[$className])) {
                $this->classSchemataRuntimeCache->set($cacheIdentifier, $this->classSchemata[$className]);
            }
        }
        $this->reflectionDataRuntimeCache->set('__classNames', $classNames);
        $this->reflectionDataRuntimeCache->set('__annotatedClasses', $this->annotatedClasses);

        $this->reflectionDataRuntimeCache->getBackend()->freeze();
        $this->classSchemataRuntimeCache->getBackend()->freeze();

        $this->log(sprintf('Built and froze reflection runtime caches (%s classes).', count($this->classReflectionData)), LOG_INFO);
    }

    /**
     * Set updated reflection data to caches.
     */
    protected function updateReflectionData()
    {
        $this->log(sprintf('Found %s classes whose reflection data was not cached previously.', count($this->updatedReflectionData)), LOG_DEBUG);

        foreach (array_keys($this->updatedReflectionData) as $className) {
            $this->statusCache->set($this->produceCacheIdentifierFromClassName($className), '');
        }

        $data = [];
        $propertyNames = [
            'classReflectionData',
            'classSchemata',
            'annotatedClasses',
            'classesByMethodAnnotations'
        ];

        foreach ($propertyNames as $propertyName) {
            $data[$propertyName] = $this->$propertyName;
        }

        $this->reflectionDataCompiletimeCache->set('ReflectionData', $data);
    }

    /**
     * Clean a given class name from possibly prefixed backslash
     *
     * @param string $className
     * @return string
     */
    protected function cleanClassName($className)
    {
        return ltrim($className, '\\');
    }

    /**
     * Transform backslashes to underscores to provide an valid cache identifier.
     *
     * @param string $className
     * @return string
     */
    protected function produceCacheIdentifierFromClassName($className)
    {
        return str_replace('\\', '_', $className);
    }

    /**
     * Writes the given message along with the additional information into the log.
     *
     * @param string $message The message to log
     * @param integer $severity An integer value, one of the LOG_* constants
     * @param mixed $additionalData A variable containing more information about the event to be logged
     * @return void
     */
    protected function log($message, $severity = LOG_INFO, $additionalData = null)
    {
        if (is_object($this->systemLogger)) {
            $this->systemLogger->log($message, $severity, $additionalData);
        }
    }

    /**
     * Determines the path to the precompiled reflection data.
     *
     * @return string
     */
    protected function getPrecompiledReflectionStoragePath()
    {
        return Files::concatenatePaths([$this->environment->getPathToTemporaryDirectory(), 'PrecompiledReflectionData/']) . '/';
    }

    /**
     * @return boolean
     */
    protected function hasFrozenCacheInProduction()
    {
        return $this->environment->getContext()->isProduction() && $this->reflectionDataRuntimeCache->getBackend()->isFrozen();
    }
}<|MERGE_RESOLUTION|>--- conflicted
+++ resolved
@@ -13,7 +13,7 @@
 
 use Doctrine\Common\Annotations\AnnotationReader;
 use Doctrine\Common\Annotations\PhpParser;
-use Doctrine\ORM\Mapping\Entity;
+use Doctrine\ORM\Mapping as ORM;
 use TYPO3\Flow\Annotations as Flow;
 use TYPO3\Flow\Cache\Frontend\FrontendInterface;
 use TYPO3\Flow\Cache\Frontend\StringFrontend;
@@ -1169,16 +1169,10 @@
         $classNameFilterFunction = function ($className) use (&$count) {
             $this->reflectClass($className);
             if (
-<<<<<<< HEAD
-                !$this->isClassAnnotatedWith($className, \TYPO3\Flow\Annotations\Entity::class) &&
-                !$this->isClassAnnotatedWith($className, 'Doctrine\ORM\Mapping\Entity') &&
-                !$this->isClassAnnotatedWith($className, 'Doctrine\ORM\Mapping\Embeddable') &&
-                !$this->isClassAnnotatedWith($className, \TYPO3\Flow\Annotations\ValueObject::class)
-=======
                 !$this->isClassAnnotatedWith($className, Flow\Entity::class) &&
-                !$this->isClassAnnotatedWith($className, Entity::class) &&
+                !$this->isClassAnnotatedWith($className, ORM\Entity::class) &&
+                !$this->isClassAnnotatedWith($className, ORM\Embeddable::class) &&
                 !$this->isClassAnnotatedWith($className, Flow\ValueObject::class)
->>>>>>> 6d274538
             ) {
                 return false;
             }
@@ -1531,24 +1525,20 @@
         $classSchema = new ClassSchema($className);
         $this->addPropertiesToClassSchema($classSchema);
 
-<<<<<<< HEAD
-        if ($this->isClassAnnotatedWith($className, 'Doctrine\ORM\Mapping\Embeddable')) {
+        if ($this->isClassAnnotatedWith($className, ORM\Embeddable::class)) {
             return $classSchema;
         }
 
-        if ($this->isClassAnnotatedWith($className, \TYPO3\Flow\Annotations\ValueObject::class)) {
-=======
         if ($this->isClassAnnotatedWith($className, Flow\ValueObject::class)) {
->>>>>>> 6d274538
             $this->checkValueObjectRequirements($className);
             $classSchema->setModelType(ClassSchema::MODELTYPE_VALUEOBJECT);
 
             return $classSchema;
         }
 
-        if ($this->isClassAnnotatedWith($className, \TYPO3\Flow\Annotations\Entity::class) || $this->isClassAnnotatedWith($className, 'Doctrine\ORM\Mapping\Entity')) {
+        if ($this->isClassAnnotatedWith($className, Flow\Entity::class) || $this->isClassAnnotatedWith($className, ORM\Entity::class)) {
             $classSchema->setModelType(ClassSchema::MODELTYPE_ENTITY);
-            $classSchema->setLazyLoadableObject($this->isClassAnnotatedWith($className, \TYPO3\Flow\Annotations\Lazy::class));
+            $classSchema->setLazyLoadableObject($this->isClassAnnotatedWith($className, Flow\Lazy::class));
         }
 
         $possibleRepositoryClassName = str_replace('\\Model\\', '\\Repository\\', $className) . 'Repository';
@@ -1579,7 +1569,7 @@
         $valueObjectAnnotation = $this->getClassAnnotation($className, Flow\ValueObject::class);
         if ($valueObjectAnnotation !== null && $valueObjectAnnotation->embedded === true) {
             $skipArtificialIdentity = true;
-        } elseif ($this->isClassAnnotatedWith($className, 'Doctrine\ORM\Mapping\Embeddable')) {
+        } elseif ($this->isClassAnnotatedWith($className, ORM\Embeddable::class)) {
             $skipArtificialIdentity = true;
         }
 
@@ -1604,11 +1594,11 @@
         $skipArtificialIdentity = false;
 
         $className = $classSchema->getClassName();
-        if ($this->isPropertyAnnotatedWith($className, $propertyName, \TYPO3\Flow\Annotations\Transient::class)) {
+        if ($this->isPropertyAnnotatedWith($className, $propertyName, Flow\Transient::class)) {
             return false;
         }
 
-        if ($this->isPropertyAnnotatedWith($className, $propertyName, \TYPO3\Flow\Annotations\Inject::class)) {
+        if ($this->isPropertyAnnotatedWith($className, $propertyName, Flow\Inject::class)) {
             return false;
         }
 
@@ -1628,7 +1618,7 @@
             throw new \InvalidArgumentException(sprintf($exception->getMessage(), 'class "' . $className . '" for property "' . $propertyName . '"'), 1315564475);
         }
 
-        if ($this->isPropertyAnnotatedWith($className, $propertyName, 'Doctrine\ORM\Mapping\Id')) {
+        if ($this->isPropertyAnnotatedWith($className, $propertyName, ORM\Id::class)) {
             $skipArtificialIdentity = true;
         }
 
