--- conflicted
+++ resolved
@@ -284,13 +284,8 @@
             if ($this->pdoDriver === 'mysql') {
                 $this->databaseHandle->exec('SET SESSION sql_mode=\'ANSI\';');
             }
-<<<<<<< HEAD
         } catch (\PDOException $exception) {
-            throw new \TYPO3\Flow\Persistence\Exception('Could not connect to cache table with DSN "' . $this->dataSourceName . '". PDO error: ' . $exception->getMessage(), 1334736164);
-=======
-        } catch (\PDOException $e) {
-            throw new PersistenceException('Could not connect to cache table with DSN "' . $this->dataSourceName . '". PDO error: ' . $e->getMessage(), 1334736164);
->>>>>>> 06805381
+            throw new PersistenceException('Could not connect to cache table with DSN "' . $this->dataSourceName . '". PDO error: ' . $exception->getMessage(), 1334736164);
         }
     }
 
@@ -303,15 +298,9 @@
     protected function createCacheTables()
     {
         try {
-<<<<<<< HEAD
-            \TYPO3\Flow\Utility\PdoHelper::importSql($this->databaseHandle, $this->pdoDriver, FLOW_PATH_FLOW . 'Resources/Private/Cache/SQL/DDL.sql');
+            PdoHelper::importSql($this->databaseHandle, $this->pdoDriver, FLOW_PATH_FLOW . 'Resources/Private/Cache/SQL/DDL.sql');
         } catch (\PDOException $exception) {
-            throw new \TYPO3\Flow\Persistence\Exception('Could not create cache tables with DSN "' . $this->dataSourceName . '". PDO error: ' . $exception->getMessage(), 1259576985);
-=======
-            PdoHelper::importSql($this->databaseHandle, $this->pdoDriver, FLOW_PATH_FLOW . 'Resources/Private/Cache/SQL/DDL.sql');
-        } catch (\PDOException $e) {
-            throw new PersistenceException('Could not create cache tables with DSN "' . $this->dataSourceName . '". PDO error: ' . $e->getMessage(), 1259576985);
->>>>>>> 06805381
+            throw new PersistenceException('Could not create cache tables with DSN "' . $this->dataSourceName . '". PDO error: ' . $exception->getMessage(), 1259576985);
         }
     }
 }