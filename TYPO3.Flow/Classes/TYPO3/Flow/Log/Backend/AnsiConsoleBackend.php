<?php
namespace TYPO3\Flow\Log\Backend;

/*
 * This file is part of the TYPO3.Flow package.
 *
 * (c) Contributors of the Neos Project - www.neos.io
 *
 * This package is Open Source Software. For the full copyright and license
 * information, please view the LICENSE file which was distributed with this
 * source code.
 */

use TYPO3\Flow\Annotations as Flow;

/**
 * Extended ANSI console backend with human friendly formatting
 *
 * @api
 */
class AnsiConsoleBackend extends ConsoleBackend
{
    const FG_BLACK = "\033[0;30m";
    const FG_WHITE = "\033[1;37m";
    const FG_GRAY = "\033[0;37m";
    const FG_BLUE = "\033[0;34m";
    const FG_CYAN = "\033[0;36m";
    const FG_YELLOW = "\033[1;33m";
    const FG_RED = "\033[0;31m";
    const FG_GREEN = "\033[0;32m";

    const BG_CYAN = "\033[46m";
    const BG_GREEN = "\033[42m";
    const BG_RED = "\033[41m";
    const BG_YELLOW = "\033[43m";
    const BG_WHITE = "\033[47m";

    const END = "\033[0m";

    /**
     * @var array
     */
    protected $tagFormats = [];

    /**
     * @var boolean
     */
    protected $disableAnsi = false;

    /**
     * Open the log backend
     *
     * Initializes tag formats.
     *
     * @return void
     */
    public function open()
    {
        parent::open();
<<<<<<< HEAD
        $this->tagFormats = array(
            'emergency' => self::FG_BLACK . self::BG_RED . '|' . self::END,
            'alert' => self::FG_BLACK . self::BG_YELLOW . '|' . self::END,
            'critical' => self::FG_BLACK . self::BG_CYAN . '|' . self::END,
            'error' => self::FG_RED . '|' . self::END,
            'warning' => self::FG_YELLOW . '|' . self::END,
            'notice' => self::FG_WHITE . '|' . self::END,
            'info' => self::FG_GREEN . '|' . self::END,
            'debug' => self::FG_BLUE . '|' . self::END,
        );
=======
        $this->tagFormats = [
            'success' => self::FG_GREEN . '|' . self::END,
            'info' => self::FG_WHITE . '|' . self::END,
            'notice' => self::FG_YELLOW . '|' . self::END,
            'debug' => self::FG_GRAY . '|' . self::END,
            'error' => self::FG_WHITE . self::BG_RED . '|' . self::END,
            'warning' => self::FG_BLACK . self::BG_YELLOW . '|' . self::END
        ];
>>>>>>> cbecb8c3
    }

    /**
     * Appends the given message along with the additional information into the log.
     *
     * @param string $message
     * @param integer $severity
     * @param array $additionalData
     * @param string $packageKey
     * @param string $className
     * @param string $methodName
     * @return void
     */
    public function append($message, $severity = LOG_INFO, $additionalData = null, $packageKey = null, $className = null, $methodName = null)
    {
        if ($severity > $this->severityThreshold) {
            return;
        }

        $severityName = strtolower(trim($this->severityLabels[$severity]));
        $output = '<' . $severityName. '>' . $message . '</' . $severityName . '>';

        $output = $this->formatOutput($output);

        if (is_resource($this->streamHandle)) {
            fputs($this->streamHandle, $output . PHP_EOL);
        }
    }

    /**
     * Apply ansi formatting to output according to tags
     *
     * @param string $output
     * @return string
     */
    protected function formatOutput($output)
    {
        $tagFormats = $this->tagFormats;
        $disableAnsi = $this->disableAnsi;
        do {
            $lastOutput = $output;
            $output = preg_replace_callback('|(<([^>]+?)>(.*?)</\2>)|s', function ($matches) use ($tagFormats, $disableAnsi) {
                $format = isset($tagFormats[$matches[2]]) ? $tagFormats[$matches[2]] : '|';
                if ($disableAnsi) {
                    return $matches[3];
                } else {
                    return str_replace('|', $matches[3], $format);
                }
            }, $output);
        } while ($lastOutput !== $output);
        return $output;
    }

    /**
     * @param boolean $disableAnsi
     */
    public function setDisableAnsi($disableAnsi)
    {
        $this->disableAnsi = $disableAnsi;
    }

    /**
     * @return boolean
     */
    public function getDisableAnsi()
    {
        return $this->disableAnsi;
    }
}<|MERGE_RESOLUTION|>--- conflicted
+++ resolved
@@ -57,8 +57,7 @@
     public function open()
     {
         parent::open();
-<<<<<<< HEAD
-        $this->tagFormats = array(
+        $this->tagFormats = [
             'emergency' => self::FG_BLACK . self::BG_RED . '|' . self::END,
             'alert' => self::FG_BLACK . self::BG_YELLOW . '|' . self::END,
             'critical' => self::FG_BLACK . self::BG_CYAN . '|' . self::END,
@@ -67,17 +66,7 @@
             'notice' => self::FG_WHITE . '|' . self::END,
             'info' => self::FG_GREEN . '|' . self::END,
             'debug' => self::FG_BLUE . '|' . self::END,
-        );
-=======
-        $this->tagFormats = [
-            'success' => self::FG_GREEN . '|' . self::END,
-            'info' => self::FG_WHITE . '|' . self::END,
-            'notice' => self::FG_YELLOW . '|' . self::END,
-            'debug' => self::FG_GRAY . '|' . self::END,
-            'error' => self::FG_WHITE . self::BG_RED . '|' . self::END,
-            'warning' => self::FG_BLACK . self::BG_YELLOW . '|' . self::END
         ];
->>>>>>> cbecb8c3
     }
 
     /**
