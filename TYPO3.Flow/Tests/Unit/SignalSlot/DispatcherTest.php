<?php
namespace TYPO3\Flow\Tests\Unit\SignalSlot;

/*
 * This file is part of the TYPO3.Flow package.
 *
 * (c) Contributors of the Neos Project - www.neos.io
 *
 * This package is Open Source Software. For the full copyright and license
 * information, please view the LICENSE file which was distributed with this
 * source code.
 */


/**
 * Testcase for the Signal Dispatcher Class
 *
 */
class DispatcherTest extends \TYPO3\Flow\Tests\UnitTestCase
{
    /**
     * @test
     */
    public function connectAllowsForConnectingASlotWithASignal()
    {
        $mockSignal = $this->getMockBuilder('stdClass')->setMethods(array('emitSomeSignal'))->getMock();
        $mockSlot = $this->getMockBuilder('stdClass')->setMethods(array('someSlotMethod'))->getMock();

        $dispatcher = new \TYPO3\Flow\SignalSlot\Dispatcher();
        $dispatcher->connect(get_class($mockSignal), 'someSignal', get_class($mockSlot), 'someSlotMethod', false);

        $expectedSlots = array(
            array('class' => get_class($mockSlot), 'method' => 'someSlotMethod', 'object' => null, 'passSignalInformation' => false)
        );
        $this->assertSame($expectedSlots, $dispatcher->getSlots(get_class($mockSignal), 'someSignal'));
    }

    /**
     * @test
     */
    public function connectAlsoAcceptsObjectsInPlaceOfTheClassName()
    {
        $mockSignal = $this->getMockBuilder('stdClass')->setMethods(array('emitSomeSignal'))->getMock();
        $mockSlot = $this->getMockBuilder('stdClass')->setMethods(array('someSlotMethod'))->getMock();

        $dispatcher = new \TYPO3\Flow\SignalSlot\Dispatcher();
        $dispatcher->connect(get_class($mockSignal), 'someSignal', $mockSlot, 'someSlotMethod', false);

        $expectedSlots = array(
            array('class' => null, 'method' => 'someSlotMethod', 'object' => $mockSlot, 'passSignalInformation' => false)
        );
        $this->assertSame($expectedSlots, $dispatcher->getSlots(get_class($mockSignal), 'someSignal'));
    }

    /**
     * @test
     */
    public function connectAlsoAcceptsClosuresActingAsASlot()
    {
        $mockSignal = $this->getMockBuilder('stdClass')->setMethods(array('emitSomeSignal'))->getMock();
        $mockSlot = function () {
        };

        $dispatcher = new \TYPO3\Flow\SignalSlot\Dispatcher();
        $dispatcher->connect(get_class($mockSignal), 'someSignal', $mockSlot, 'foo', false);

        $expectedSlots = array(
            array('class' => null, 'method' => '__invoke', 'object' => $mockSlot, 'passSignalInformation' => false)
        );
        $this->assertSame($expectedSlots, $dispatcher->getSlots(get_class($mockSignal), 'someSignal'));
    }

    /**
     * @test
     */
    public function dispatchPassesTheSignalArgumentsToTheSlotMethod()
    {
        $arguments = array();
        $mockSlot = function () use (&$arguments) {
            $arguments =  func_get_args();
        };

<<<<<<< HEAD
        $mockObjectManager = $this->getMock(\TYPO3\Flow\Object\ObjectManagerInterface::class);
=======
        $mockObjectManager = $this->createMock('TYPO3\Flow\Object\ObjectManagerInterface');
>>>>>>> 95ff38e8

        $dispatcher = new \TYPO3\Flow\SignalSlot\Dispatcher();
        $dispatcher->connect('Foo', 'bar', $mockSlot, null, false);
        $dispatcher->injectObjectManager($mockObjectManager);

        $dispatcher->dispatch('Foo', 'bar', array('foo' => 'bar', 'baz' => 'quux'));
        $this->assertSame(array('bar', 'quux'), $arguments);
    }

    /**
     * @test
     */
    public function dispatchPassesTheSignalArgumentsToTheStaticSlotMethod()
    {
<<<<<<< HEAD
        $mockObjectManager = $this->getMock(\TYPO3\Flow\Object\ObjectManagerInterface::class);
        $mockObjectManager->expects($this->any())->method('getClassNameByObjectName')->with(\TYPO3\Flow\Tests\Unit\SignalSlot\DispatcherTest::class)->will($this->returnValue(\TYPO3\Flow\Tests\Unit\SignalSlot\DispatcherTest::class));
=======
        $mockObjectManager = $this->createMock('TYPO3\Flow\Object\ObjectManagerInterface');
        $mockObjectManager->expects($this->any())->method('getClassNameByObjectName')->with('TYPO3\Flow\Tests\Unit\SignalSlot\DispatcherTest')->will($this->returnValue('TYPO3\Flow\Tests\Unit\SignalSlot\DispatcherTest'));
>>>>>>> 95ff38e8

        $dispatcher = new \TYPO3\Flow\SignalSlot\Dispatcher();
        $dispatcher->connect('Foo', 'bar', get_class($this), '::staticSlot', false);
        $dispatcher->injectObjectManager($mockObjectManager);

        $dispatcher->dispatch('Foo', 'bar', array('foo' => 'bar', 'baz' => 'quux'));
        $this->assertSame(array('bar', 'quux'), self::$arguments);
    }

    /**
     * @test
     */
    public function dispatchPassesTheSignalArgumentsToTheStaticSlotMethodIfNoObjectmanagerIsAvailable()
    {
        $dispatcher = new \TYPO3\Flow\SignalSlot\Dispatcher();
        $dispatcher->connect('Foo', 'bar', get_class($this), '::staticSlot', false);

        $dispatcher->dispatch('Foo', 'bar', array('no' => 'object', 'manager' => 'exists'));
        $this->assertSame(array('object', 'exists'), self::$arguments);
    }

    /**
     * A variable used in the above two tests.
     * @var array
     */
    protected static $arguments = array();

    /**
     * A slot used in the above two tests.
     *
     * @return void
     */
    public static function staticSlot()
    {
        self::$arguments = func_get_args();
    }

    /**
     * @test
     */
    public function dispatchRetrievesSlotInstanceFromTheObjectManagerIfOnlyAClassNameWasSpecified()
    {
        $slotClassName = 'Mock_' . md5(uniqid(mt_rand(), true));
        eval('class ' . $slotClassName . ' { function slot($foo, $baz) { $this->arguments = array($foo, $baz); } }');
        $mockSlot = new $slotClassName();

<<<<<<< HEAD
        $mockObjectManager = $this->getMock(\TYPO3\Flow\Object\ObjectManagerInterface::class);
=======
        $mockObjectManager = $this->createMock('TYPO3\Flow\Object\ObjectManagerInterface');
>>>>>>> 95ff38e8
        $mockObjectManager->expects($this->once())->method('isRegistered')->with($slotClassName)->will($this->returnValue(true));
        $mockObjectManager->expects($this->once())->method('get')->with($slotClassName)->will($this->returnValue($mockSlot));

        $dispatcher = new \TYPO3\Flow\SignalSlot\Dispatcher();
        $dispatcher->injectObjectManager($mockObjectManager);
        $dispatcher->connect('Foo', 'bar', $slotClassName, 'slot', false);

        $dispatcher->dispatch('Foo', 'bar', array('foo' => 'bar', 'baz' => 'quux'));
        $this->assertSame($mockSlot->arguments, array('bar', 'quux'));
    }

    /**
     * @test
     * @expectedException \TYPO3\Flow\SignalSlot\Exception\InvalidSlotException
     */
    public function dispatchThrowsAnExceptionIfTheSpecifiedClassOfASlotIsUnknown()
    {
<<<<<<< HEAD
        $mockObjectManager = $this->getMock(\TYPO3\Flow\Object\ObjectManagerInterface::class);
=======
        $mockObjectManager = $this->createMock('TYPO3\Flow\Object\ObjectManagerInterface');
>>>>>>> 95ff38e8
        $mockObjectManager->expects($this->once())->method('isRegistered')->with('NonExistingClassName')->will($this->returnValue(false));

        $dispatcher = new \TYPO3\Flow\SignalSlot\Dispatcher();
        $dispatcher->injectObjectManager($mockObjectManager);
        $dispatcher->connect('Foo', 'bar', 'NonExistingClassName', 'slot', false);
        $dispatcher->dispatch('Foo', 'bar', array());
    }

    /**
     * @test
     * @expectedException \TYPO3\Flow\SignalSlot\Exception\InvalidSlotException
     */
    public function dispatchThrowsAnExceptionIfTheSpecifiedSlotMethodDoesNotExist()
    {
        $slotClassName = 'Mock_' . md5(uniqid(mt_rand(), true));
        eval('class ' . $slotClassName . ' { function slot($foo, $baz) { $this->arguments = array($foo, $baz); } }');
        $mockSlot = new $slotClassName();

<<<<<<< HEAD
        $mockObjectManager = $this->getMock(\TYPO3\Flow\Object\ObjectManagerInterface::class);
=======
        $mockObjectManager = $this->createMock('TYPO3\Flow\Object\ObjectManagerInterface');
>>>>>>> 95ff38e8
        $mockObjectManager->expects($this->once())->method('isRegistered')->with($slotClassName)->will($this->returnValue(true));
        $mockObjectManager->expects($this->once())->method('get')->with($slotClassName)->will($this->returnValue($mockSlot));

        $dispatcher = new \TYPO3\Flow\SignalSlot\Dispatcher();
        $dispatcher->injectObjectManager($mockObjectManager);
        $dispatcher->connect('Foo', 'bar', $slotClassName, 'unknownMethodName', true);

        $dispatcher->dispatch('Foo', 'bar', array('foo' => 'bar', 'baz' => 'quux'));
        $this->assertSame($mockSlot->arguments, array('bar', 'quux'));
    }

    /**
     * @test
     */
    public function dispatchPassesArgumentContainingSlotInformationLastIfTheConnectionStatesSo()
    {
        $arguments = array();
        $mockSlot = function () use (&$arguments) {
            $arguments =  func_get_args();
        };

<<<<<<< HEAD
        $mockObjectManager = $this->getMock(\TYPO3\Flow\Object\ObjectManagerInterface::class);
=======
        $mockObjectManager = $this->createMock('TYPO3\Flow\Object\ObjectManagerInterface');
>>>>>>> 95ff38e8

        $dispatcher = new \TYPO3\Flow\SignalSlot\Dispatcher();
        $dispatcher->connect('SignalClassName', 'methodName', $mockSlot, null, true);
        $dispatcher->injectObjectManager($mockObjectManager);

        $dispatcher->dispatch('SignalClassName', 'methodName', array('foo' => 'bar', 'baz' => 'quux'));
        $this->assertSame(array('bar', 'quux', 'SignalClassName::methodName'), $arguments);
    }

    /**
     * @test
     * @expectedException \InvalidArgumentException
     */
    public function connectWithSignalNameStartingWithEmitShouldNotBeAllowed()
    {
        $mockSignal = $this->getMockBuilder('stdClass')->setMethods(array('emitSomeSignal'))->getMock();
        $mockSlot = $this->getMockBuilder('stdClass')->setMethods(array('someSlotMethod'))->getMock();

        $dispatcher = new \TYPO3\Flow\SignalSlot\Dispatcher();
        $dispatcher->connect(get_class($mockSignal), 'emitSomeSignal', get_class($mockSlot), 'someSlotMethod', false);
    }
}<|MERGE_RESOLUTION|>--- conflicted
+++ resolved
@@ -80,11 +80,7 @@
             $arguments =  func_get_args();
         };
 
-<<<<<<< HEAD
-        $mockObjectManager = $this->getMock(\TYPO3\Flow\Object\ObjectManagerInterface::class);
-=======
-        $mockObjectManager = $this->createMock('TYPO3\Flow\Object\ObjectManagerInterface');
->>>>>>> 95ff38e8
+        $mockObjectManager = $this->createMock(\TYPO3\Flow\Object\ObjectManagerInterface::class);
 
         $dispatcher = new \TYPO3\Flow\SignalSlot\Dispatcher();
         $dispatcher->connect('Foo', 'bar', $mockSlot, null, false);
@@ -99,13 +95,8 @@
      */
     public function dispatchPassesTheSignalArgumentsToTheStaticSlotMethod()
     {
-<<<<<<< HEAD
-        $mockObjectManager = $this->getMock(\TYPO3\Flow\Object\ObjectManagerInterface::class);
+        $mockObjectManager = $this->createMock(\TYPO3\Flow\Object\ObjectManagerInterface::class);
         $mockObjectManager->expects($this->any())->method('getClassNameByObjectName')->with(\TYPO3\Flow\Tests\Unit\SignalSlot\DispatcherTest::class)->will($this->returnValue(\TYPO3\Flow\Tests\Unit\SignalSlot\DispatcherTest::class));
-=======
-        $mockObjectManager = $this->createMock('TYPO3\Flow\Object\ObjectManagerInterface');
-        $mockObjectManager->expects($this->any())->method('getClassNameByObjectName')->with('TYPO3\Flow\Tests\Unit\SignalSlot\DispatcherTest')->will($this->returnValue('TYPO3\Flow\Tests\Unit\SignalSlot\DispatcherTest'));
->>>>>>> 95ff38e8
 
         $dispatcher = new \TYPO3\Flow\SignalSlot\Dispatcher();
         $dispatcher->connect('Foo', 'bar', get_class($this), '::staticSlot', false);
@@ -152,11 +143,7 @@
         eval('class ' . $slotClassName . ' { function slot($foo, $baz) { $this->arguments = array($foo, $baz); } }');
         $mockSlot = new $slotClassName();
 
-<<<<<<< HEAD
-        $mockObjectManager = $this->getMock(\TYPO3\Flow\Object\ObjectManagerInterface::class);
-=======
-        $mockObjectManager = $this->createMock('TYPO3\Flow\Object\ObjectManagerInterface');
->>>>>>> 95ff38e8
+        $mockObjectManager = $this->createMock(\TYPO3\Flow\Object\ObjectManagerInterface::class);
         $mockObjectManager->expects($this->once())->method('isRegistered')->with($slotClassName)->will($this->returnValue(true));
         $mockObjectManager->expects($this->once())->method('get')->with($slotClassName)->will($this->returnValue($mockSlot));
 
@@ -174,11 +161,7 @@
      */
     public function dispatchThrowsAnExceptionIfTheSpecifiedClassOfASlotIsUnknown()
     {
-<<<<<<< HEAD
-        $mockObjectManager = $this->getMock(\TYPO3\Flow\Object\ObjectManagerInterface::class);
-=======
-        $mockObjectManager = $this->createMock('TYPO3\Flow\Object\ObjectManagerInterface');
->>>>>>> 95ff38e8
+        $mockObjectManager = $this->createMock(\TYPO3\Flow\Object\ObjectManagerInterface::class);
         $mockObjectManager->expects($this->once())->method('isRegistered')->with('NonExistingClassName')->will($this->returnValue(false));
 
         $dispatcher = new \TYPO3\Flow\SignalSlot\Dispatcher();
@@ -197,11 +180,7 @@
         eval('class ' . $slotClassName . ' { function slot($foo, $baz) { $this->arguments = array($foo, $baz); } }');
         $mockSlot = new $slotClassName();
 
-<<<<<<< HEAD
-        $mockObjectManager = $this->getMock(\TYPO3\Flow\Object\ObjectManagerInterface::class);
-=======
-        $mockObjectManager = $this->createMock('TYPO3\Flow\Object\ObjectManagerInterface');
->>>>>>> 95ff38e8
+        $mockObjectManager = $this->createMock(\TYPO3\Flow\Object\ObjectManagerInterface::class);
         $mockObjectManager->expects($this->once())->method('isRegistered')->with($slotClassName)->will($this->returnValue(true));
         $mockObjectManager->expects($this->once())->method('get')->with($slotClassName)->will($this->returnValue($mockSlot));
 
@@ -223,11 +202,7 @@
             $arguments =  func_get_args();
         };
 
-<<<<<<< HEAD
-        $mockObjectManager = $this->getMock(\TYPO3\Flow\Object\ObjectManagerInterface::class);
-=======
-        $mockObjectManager = $this->createMock('TYPO3\Flow\Object\ObjectManagerInterface');
->>>>>>> 95ff38e8
+        $mockObjectManager = $this->createMock(\TYPO3\Flow\Object\ObjectManagerInterface::class);
 
         $dispatcher = new \TYPO3\Flow\SignalSlot\Dispatcher();
         $dispatcher->connect('SignalClassName', 'methodName', $mockSlot, null, true);
