--- conflicted
+++ resolved
@@ -26,11 +26,7 @@
     public function getCommandReturnsTheCommandObjectReflectingTheRequestInformation()
     {
         $request = new Request();
-<<<<<<< HEAD
-        $request->setControllerObjectName(\TYPO3\Flow\Command\CacheCommandController::class);
-=======
         $request->setControllerObjectName(CacheCommandController::class);
->>>>>>> 813dc269
         $request->setControllerCommandName('flush');
 
         $command = $request->getCommand();
@@ -43,11 +39,7 @@
     public function setControllerObjectNameAndSetControllerCommandNameUnsetTheBuiltCommandObject()
     {
         $request = new Request();
-<<<<<<< HEAD
-        $request->setControllerObjectName(\TYPO3\Flow\Command\CacheCommandController::class);
-=======
         $request->setControllerObjectName(CacheCommandController::class);
->>>>>>> 813dc269
         $request->setControllerCommandName('flush');
         $request->getCommand();
 
