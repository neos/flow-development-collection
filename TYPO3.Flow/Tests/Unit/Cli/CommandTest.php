<?php
namespace TYPO3\Flow\Tests\Unit\Cli;

/*
 * This file is part of the TYPO3.Flow package.
 *
 * (c) Contributors of the Neos Project - www.neos.io
 *
 * This package is Open Source Software. For the full copyright and license
 * information, please view the LICENSE file which was distributed with this
 * source code.
 */

use TYPO3\Flow\Cli\Command;

/**
 * Testcase for the CLI Command class
 */
class CommandTest extends \TYPO3\Flow\Tests\UnitTestCase
{
    /**
     * @var \TYPO3\Flow\Cli\Command
     */
    protected $command;

    /**
     * @var \TYPO3\Flow\Reflection\MethodReflection
     */
    protected $methodReflection;

    /**
     * @return void
     */
    public function setUp()
    {
<<<<<<< HEAD
        $this->command = $this->getAccessibleMock(\TYPO3\Flow\Cli\Command::class, array('getCommandMethodReflection'), array(), '', false);
        $this->methodReflection = $this->getMock(\TYPO3\Flow\Reflection\MethodReflection::class, array(), array(__CLASS__, 'dummyMethod'));
=======
        $this->command = $this->getAccessibleMock('TYPO3\Flow\Cli\Command', array('getCommandMethodReflection'), array(), '', false);
        $this->methodReflection = $this->createMock('TYPO3\Flow\Reflection\MethodReflection', array(), array(__CLASS__, 'dummyMethod'));
>>>>>>> 95ff38e8
        $this->command->expects($this->any())->method('getCommandMethodReflection')->will($this->returnValue($this->methodReflection));
    }

    /**
     * Method used to construct some test objects locally
     * @param string $arg
     */
    public function dummyMethod($arg)
    {
    }

    /**
     * @return array
     */
    public function commandIdentifiers()
    {
        return array(
            array(\TYPO3\Flow\Command\CacheCommandController::class, 'flush', 'typo3.flow:cache:flush'),
            array('RobertLemke\Foo\Faa\Fuuum\Command\CoffeeCommandController', 'brew', 'robertlemke.foo.faa.fuuum:coffee:brew'),
            array('SomePackage\Command\CookieCommandController', 'bake', 'somepackage:cookie:bake')
        );
    }

    /**
     * @test
     * @dataProvider commandIdentifiers
     */
    public function constructRendersACommandIdentifierByTheGivenControllerAndCommandName($controllerClassName, $commandName, $expectedCommandIdentifier)
    {
        $command = new Command($controllerClassName, $commandName);
        $this->assertEquals($expectedCommandIdentifier, $command->getCommandIdentifier());
    }

    /**
     * @test
     */
    public function hasArgumentsReturnsFalseIfCommandExpectsNoArguments()
    {
        $this->methodReflection->expects($this->atLeastOnce())->method('getParameters')->will($this->returnValue(array()));
        $this->assertFalse($this->command->hasArguments());
    }

    /**
     * @test
     */
    public function hasArgumentsReturnsTrueIfCommandExpectsArguments()
    {
<<<<<<< HEAD
        $parameterReflection = $this->getMock(\TYPO3\Flow\Reflection\ParameterReflection::class, array(), array(array(__CLASS__, 'dummyMethod'), 'arg'));
=======
        $parameterReflection = $this->createMock('TYPO3\Flow\Reflection\ParameterReflection', array(), array(array(__CLASS__, 'dummyMethod'), 'arg'));
>>>>>>> 95ff38e8
        $this->methodReflection->expects($this->atLeastOnce())->method('getParameters')->will($this->returnValue(array($parameterReflection)));
        $this->assertTrue($this->command->hasArguments());
    }

    /**
     * @test
     */
    public function getArgumentDefinitionsReturnsEmptyArrayIfCommandExpectsNoArguments()
    {
        $this->methodReflection->expects($this->atLeastOnce())->method('getParameters')->will($this->returnValue(array()));
        $this->assertSame(array(), $this->command->getArgumentDefinitions());
    }

    /**
     * @test
     */
    public function getArgumentDefinitionsReturnsArrayOfArgumentDefinitionIfCommandExpectsArguments()
    {
<<<<<<< HEAD
        $parameterReflection = $this->getMock(\TYPO3\Flow\Reflection\ParameterReflection::class, array(), array(array(__CLASS__, 'dummyMethod'), 'arg'));
        $mockReflectionService = $this->getMock(\TYPO3\Flow\Reflection\ReflectionService::class);
=======
        $parameterReflection = $this->createMock('TYPO3\Flow\Reflection\ParameterReflection', array(), array(array(__CLASS__, 'dummyMethod'), 'arg'));
        $mockReflectionService = $this->createMock('TYPO3\Flow\Reflection\ReflectionService');
>>>>>>> 95ff38e8
        $mockMethodParameters = array('argument1' => array('optional' => false), 'argument2' => array('optional' => true));
        $mockReflectionService->expects($this->atLeastOnce())->method('getMethodParameters')->will($this->returnValue($mockMethodParameters));
        $this->command->injectReflectionService($mockReflectionService);
        $this->methodReflection->expects($this->atLeastOnce())->method('getParameters')->will($this->returnValue(array($parameterReflection)));
        $this->methodReflection->expects($this->atLeastOnce())->method('getTagsValues')->will($this->returnValue(array('param' => array('@param $argument1 argument1 description', '@param $argument2 argument2 description'))));

        $expectedResult = array(
            new \TYPO3\Flow\Cli\CommandArgumentDefinition('argument1', true, 'argument1 description'),
            new \TYPO3\Flow\Cli\CommandArgumentDefinition('argument2', false, 'argument2 description')
        );
        $actualResult = $this->command->getArgumentDefinitions();
        $this->assertEquals($expectedResult, $actualResult);
    }
}<|MERGE_RESOLUTION|>--- conflicted
+++ resolved
@@ -33,13 +33,8 @@
      */
     public function setUp()
     {
-<<<<<<< HEAD
         $this->command = $this->getAccessibleMock(\TYPO3\Flow\Cli\Command::class, array('getCommandMethodReflection'), array(), '', false);
-        $this->methodReflection = $this->getMock(\TYPO3\Flow\Reflection\MethodReflection::class, array(), array(__CLASS__, 'dummyMethod'));
-=======
-        $this->command = $this->getAccessibleMock('TYPO3\Flow\Cli\Command', array('getCommandMethodReflection'), array(), '', false);
-        $this->methodReflection = $this->createMock('TYPO3\Flow\Reflection\MethodReflection', array(), array(__CLASS__, 'dummyMethod'));
->>>>>>> 95ff38e8
+        $this->methodReflection = $this->createMock(\TYPO3\Flow\Reflection\MethodReflection::class);
         $this->command->expects($this->any())->method('getCommandMethodReflection')->will($this->returnValue($this->methodReflection));
     }
 
@@ -87,11 +82,7 @@
      */
     public function hasArgumentsReturnsTrueIfCommandExpectsArguments()
     {
-<<<<<<< HEAD
-        $parameterReflection = $this->getMock(\TYPO3\Flow\Reflection\ParameterReflection::class, array(), array(array(__CLASS__, 'dummyMethod'), 'arg'));
-=======
-        $parameterReflection = $this->createMock('TYPO3\Flow\Reflection\ParameterReflection', array(), array(array(__CLASS__, 'dummyMethod'), 'arg'));
->>>>>>> 95ff38e8
+        $parameterReflection = $this->createMock(\TYPO3\Flow\Reflection\ParameterReflection::class, array(), array(array(__CLASS__, 'dummyMethod'), 'arg'));
         $this->methodReflection->expects($this->atLeastOnce())->method('getParameters')->will($this->returnValue(array($parameterReflection)));
         $this->assertTrue($this->command->hasArguments());
     }
@@ -110,13 +101,8 @@
      */
     public function getArgumentDefinitionsReturnsArrayOfArgumentDefinitionIfCommandExpectsArguments()
     {
-<<<<<<< HEAD
-        $parameterReflection = $this->getMock(\TYPO3\Flow\Reflection\ParameterReflection::class, array(), array(array(__CLASS__, 'dummyMethod'), 'arg'));
-        $mockReflectionService = $this->getMock(\TYPO3\Flow\Reflection\ReflectionService::class);
-=======
-        $parameterReflection = $this->createMock('TYPO3\Flow\Reflection\ParameterReflection', array(), array(array(__CLASS__, 'dummyMethod'), 'arg'));
-        $mockReflectionService = $this->createMock('TYPO3\Flow\Reflection\ReflectionService');
->>>>>>> 95ff38e8
+        $parameterReflection = $this->createMock(\TYPO3\Flow\Reflection\ParameterReflection::class, array(), array(array(__CLASS__, 'dummyMethod'), 'arg'));
+        $mockReflectionService = $this->createMock(\TYPO3\Flow\Reflection\ReflectionService::class);
         $mockMethodParameters = array('argument1' => array('optional' => false), 'argument2' => array('optional' => true));
         $mockReflectionService->expects($this->atLeastOnce())->method('getMethodParameters')->will($this->returnValue($mockMethodParameters));
         $this->command->injectReflectionService($mockReflectionService);
