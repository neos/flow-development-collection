<?php
namespace TYPO3\Flow\Tests\Unit\Security;

/*
 * This file is part of the TYPO3.Flow package.
 *
 * (c) Contributors of the Neos Project - www.neos.io
 *
 * This package is Open Source Software. For the full copyright and license
 * information, please view the LICENSE file which was distributed with this
 * source code.
 */

use TYPO3\Flow\Object\ObjectManagerInterface;
use TYPO3\Flow\Security\Account;
use TYPO3\Flow\Security\Exception\NoSuchRoleException;
use TYPO3\Flow\Security\Policy\PolicyService;
use TYPO3\Flow\Security\Policy\Role;
use TYPO3\Flow\Tests\UnitTestCase;
use TYPO3\Party\Domain\Service\PartyService;

/**
 * Test case for the account
 */
class AccountTest extends UnitTestCase
{
    /**
     * @var Role
     */
    protected $administratorRole;

    /**
     * @var Role
     */
    protected $customerRole;

    /**
     * @var Account
     */
    protected $account;

    /**
     * Setup function for the test case
     */
    public function setUp()
    {
        $administratorRole = new Role('TYPO3.Flow:Administrator');
        $this->administratorRole = $administratorRole;
        $customerRole = new Role('TYPO3.Flow:Customer');
        $this->customerRole = $customerRole;

<<<<<<< HEAD
        $mockPolicyService = $this->createMock(\TYPO3\Flow\Security\Policy\PolicyService::class);
=======
        $mockPolicyService = $this->createMock(PolicyService::class);
>>>>>>> 813dc269
        $mockPolicyService->expects($this->any())->method('getRole')->will($this->returnCallback(function ($roleIdentifier) use ($administratorRole, $customerRole) {
            switch ($roleIdentifier) {
                case 'TYPO3.Flow:Administrator':
                    return $administratorRole;
                case 'TYPO3.Flow:Customer':
                    return $customerRole;
                default:
                    throw new NoSuchRoleException();
            }
        }));
        $mockPolicyService->expects($this->any())->method('hasRole')->will($this->returnCallback(function ($roleIdentifier) use ($administratorRole, $customerRole) {
            switch ($roleIdentifier) {
                case 'TYPO3.Flow:Administrator':
                case 'TYPO3.Flow:Customer':
                    return true;
                default:
                    return false;
            }
        }));

<<<<<<< HEAD
        $this->account = $this->getAccessibleMock(\TYPO3\Flow\Security\Account::class, array('dummy'));
=======
        $this->account = $this->getAccessibleMock(Account::class, ['dummy']);
>>>>>>> 813dc269
        $this->account->_set('policyService', $mockPolicyService);
    }

    /**
     * @test
     */
    public function addRoleAddsRoleToAccountIfNotAssigned()
    {
        $this->account->setRoles([$this->administratorRole]);
        $this->account->addRole($this->customerRole);
        $this->assertCount(2, $this->account->getRoles());
    }

    /**
     * @test
     */
    public function addRoleSkipsRoleIfAssigned()
    {
        $this->account->setRoles([$this->administratorRole]);
        $this->account->addRole($this->administratorRole);

        $this->assertCount(1, $this->account->getRoles());
    }

    /**
     * @test
     */
    public function removeRoleRemovesRoleFromAccountIfAssigned()
    {
        $this->account->setRoles([$this->administratorRole, $this->customerRole]);
        $this->account->removeRole($this->customerRole);

        $this->assertCount(1, $this->account->getRoles());
    }

    /**
     * @test
     */
    public function removeRoleSkipsRemovalIfRoleNotAssigned()
    {
        $this->account->setRoles([$this->administratorRole]);
        $this->account->removeRole($this->customerRole);

        $this->assertCount(1, $this->account->getRoles());
    }

    /**
     * @test
     */
    public function hasRoleWorks()
    {
        $this->account->setRoles([$this->administratorRole]);

        $this->assertTrue($this->account->hasRole($this->administratorRole));
        $this->assertFalse($this->account->hasRole($this->customerRole));
    }

    /**
     * @test
     */
    public function getRolesReturnsOnlyExistingRoles()
    {
        $this->inject($this->account, 'roleIdentifiers', ['Acme.Demo:NoLongerThere', $this->administratorRole->getIdentifier()]);

        $roles = $this->account->getRoles();
        $this->assertCount(1, $roles);
        $this->assertArrayHasKey($this->administratorRole->getIdentifier(), $roles);
    }

    /**
     * @test
     */
    public function hasRoleReturnsFalseForAssignedButNonExistentRole()
    {
        $this->inject($this->account, 'roleIdentifiers', ['Acme.Demo:NoLongerThere', $this->administratorRole->getIdentifier()]);

        $this->assertTrue($this->account->hasRole($this->administratorRole));
        $this->assertFalse($this->account->hasRole(new Role('Acme.Demo:NoLongerThere')));
    }

    /**
     * @test
     */
    public function setRolesWorks()
    {
        $roles = [$this->administratorRole, $this->customerRole];
        $expectedRoles = [$this->administratorRole->getIdentifier() => $this->administratorRole, $this->customerRole->getIdentifier() => $this->customerRole];
        $this->account->setRoles($roles);

        $this->assertSame($expectedRoles, $this->account->getRoles());
    }

    /**
     * @test
     */
    public function expirationDateCanBeSetNull()
    {
        $this->account->setExpirationDate(new \DateTime());
        $this->account->setExpirationDate(null);

        $this->assertEquals(null, $this->account->getExpirationDate());
    }

    /**
     * @test
     */
    public function isActiveReturnsTrueIfTheAccountHasNoExpirationDate()
    {
        $this->account->setExpirationDate(null);
        $this->assertTrue($this->account->isActive());
    }

    /**
     * @test
     */
    public function isActiveReturnsTrueIfTheAccountHasAnExpirationDateInTheFuture()
    {
        $this->inject($this->account, 'now', new \DateTime());

        $this->account->setExpirationDate(new \DateTime('tomorrow'));
        $this->assertTrue($this->account->isActive());
    }

    /**
     * @test
     */
    public function isActiveReturnsFalseIfTheAccountHasAnExpirationDateInThePast()
    {
        $this->inject($this->account, 'now', new \DateTime());

        $this->account->setExpirationDate(new \DateTime('yesterday'));
        $this->assertFalse($this->account->isActive());
    }


    /**
     * @expectedException \TYPO3\Flow\Security\Exception
     * @expectedExceptionCode 1397747246
     * @test
     */
    public function callingGetPartyWithoutIdentifierThrowsException()
    {
        $account = new Account();
        $account->getParty();
    }

    /**
     * @test
     */
    public function callingGetPartyInvokesPartyDomainServiceWithAccountAndReturnsItsValue()
    {
        $account = new Account();
        $partyService = $this->createMock(Fixture\PartyService::class);
        $partyService->expects($this->once())->method('getAssignedPartyOfAccount')->with($account)->will($this->returnValue('ReturnedValue'));

<<<<<<< HEAD
        $objectManager = $this->createMock(\TYPO3\Flow\Object\ObjectManagerInterface::class);
        $objectManager->expects($this->once())->method('isRegistered')->with(\TYPO3\Party\Domain\Service\PartyService::class)->will($this->returnValue(true));
        $objectManager->expects($this->once())->method('get')->with(\TYPO3\Party\Domain\Service\PartyService::class)->will($this->returnValue($partyService));
=======
        $objectManager = $this->createMock(ObjectManagerInterface::class);
        $objectManager->expects($this->once())->method('isRegistered')->with(PartyService::class)->will($this->returnValue(true));
        $objectManager->expects($this->once())->method('get')->with(PartyService::class)->will($this->returnValue($partyService));
>>>>>>> 813dc269

        $this->inject($account, 'objectManager', $objectManager);

        $account->setAccountIdentifier('AccountIdentifierToCheck');
        $this->assertEquals('ReturnedValue', $account->getParty());
    }

    /**
     * @expectedException \TYPO3\Flow\Security\Exception
     * @expectedExceptionCode 1397745354
     * @test
     */
    public function callingSetPartyWithoutIdentifierThrowsException()
    {
        $account = new Account();

        $account->setParty(new \stdClass());
    }

    /**
     * @test
     */
    public function callingSetPartyInvokesPartyDomainServiceWithAccountIdentifier()
    {
        $partyMock = new \stdClass();
        $account = new Account();
        $partyService = $this->createMock(Fixture\PartyService::class);
        $partyService->expects($this->once())->method('assignAccountToParty')->with($account, $partyMock);

<<<<<<< HEAD
        $objectManager = $this->createMock(\TYPO3\Flow\Object\ObjectManagerInterface::class);
        $objectManager->expects($this->once())->method('isRegistered')->with(\TYPO3\Party\Domain\Service\PartyService::class)->will($this->returnValue(true));
        $objectManager->expects($this->once())->method('get')->with(\TYPO3\Party\Domain\Service\PartyService::class)->will($this->returnValue($partyService));
=======
        $objectManager = $this->createMock(ObjectManagerInterface::class);
        $objectManager->expects($this->once())->method('isRegistered')->with(PartyService::class)->will($this->returnValue(true));
        $objectManager->expects($this->once())->method('get')->with(PartyService::class)->will($this->returnValue($partyService));
>>>>>>> 813dc269

        $this->inject($account, 'objectManager', $objectManager);

        $account->setAccountIdentifier('AccountIdentifierToCheck');
        $account->setParty($partyMock);
    }
}<|MERGE_RESOLUTION|>--- conflicted
+++ resolved
@@ -49,11 +49,7 @@
         $customerRole = new Role('TYPO3.Flow:Customer');
         $this->customerRole = $customerRole;
 
-<<<<<<< HEAD
-        $mockPolicyService = $this->createMock(\TYPO3\Flow\Security\Policy\PolicyService::class);
-=======
         $mockPolicyService = $this->createMock(PolicyService::class);
->>>>>>> 813dc269
         $mockPolicyService->expects($this->any())->method('getRole')->will($this->returnCallback(function ($roleIdentifier) use ($administratorRole, $customerRole) {
             switch ($roleIdentifier) {
                 case 'TYPO3.Flow:Administrator':
@@ -74,11 +70,7 @@
             }
         }));
 
-<<<<<<< HEAD
-        $this->account = $this->getAccessibleMock(\TYPO3\Flow\Security\Account::class, array('dummy'));
-=======
         $this->account = $this->getAccessibleMock(Account::class, ['dummy']);
->>>>>>> 813dc269
         $this->account->_set('policyService', $mockPolicyService);
     }
 
@@ -234,15 +226,9 @@
         $partyService = $this->createMock(Fixture\PartyService::class);
         $partyService->expects($this->once())->method('getAssignedPartyOfAccount')->with($account)->will($this->returnValue('ReturnedValue'));
 
-<<<<<<< HEAD
-        $objectManager = $this->createMock(\TYPO3\Flow\Object\ObjectManagerInterface::class);
-        $objectManager->expects($this->once())->method('isRegistered')->with(\TYPO3\Party\Domain\Service\PartyService::class)->will($this->returnValue(true));
-        $objectManager->expects($this->once())->method('get')->with(\TYPO3\Party\Domain\Service\PartyService::class)->will($this->returnValue($partyService));
-=======
         $objectManager = $this->createMock(ObjectManagerInterface::class);
         $objectManager->expects($this->once())->method('isRegistered')->with(PartyService::class)->will($this->returnValue(true));
         $objectManager->expects($this->once())->method('get')->with(PartyService::class)->will($this->returnValue($partyService));
->>>>>>> 813dc269
 
         $this->inject($account, 'objectManager', $objectManager);
 
@@ -272,15 +258,9 @@
         $partyService = $this->createMock(Fixture\PartyService::class);
         $partyService->expects($this->once())->method('assignAccountToParty')->with($account, $partyMock);
 
-<<<<<<< HEAD
-        $objectManager = $this->createMock(\TYPO3\Flow\Object\ObjectManagerInterface::class);
-        $objectManager->expects($this->once())->method('isRegistered')->with(\TYPO3\Party\Domain\Service\PartyService::class)->will($this->returnValue(true));
-        $objectManager->expects($this->once())->method('get')->with(\TYPO3\Party\Domain\Service\PartyService::class)->will($this->returnValue($partyService));
-=======
         $objectManager = $this->createMock(ObjectManagerInterface::class);
         $objectManager->expects($this->once())->method('isRegistered')->with(PartyService::class)->will($this->returnValue(true));
         $objectManager->expects($this->once())->method('get')->with(PartyService::class)->will($this->returnValue($partyService));
->>>>>>> 813dc269
 
         $this->inject($account, 'objectManager', $objectManager);
 
