<?php
namespace TYPO3\Flow\Tests\Unit\Security;

/*
 * This file is part of the TYPO3.Flow package.
 *
 * (c) Contributors of the Neos Project - www.neos.io
 *
 * This package is Open Source Software. For the full copyright and license
 * information, please view the LICENSE file which was distributed with this
 * source code.
 */

use TYPO3\Flow\Object\ObjectManager;
use TYPO3\Flow\Security\RequestPattern\ValidShortName;
use TYPO3\Flow\Security\RequestPatternResolver;
use TYPO3\Flow\Tests\UnitTestCase;

/**
 * Testcase for the request pattern resolver
 */
class RequestPatternResolverTest extends UnitTestCase
{
    /**
     * @test
     * @expectedException \TYPO3\Flow\Security\Exception\NoRequestPatternFoundException
     */
    public function resolveRequestPatternClassThrowsAnExceptionIfNoRequestPatternIsAvailable()
    {
<<<<<<< HEAD
        $mockObjectManager = $this->getMockBuilder(\TYPO3\Flow\Object\ObjectManager::class)->disableOriginalConstructor()->getMock();
=======
        $mockObjectManager = $this->getMockBuilder(ObjectManager::class)->disableOriginalConstructor()->getMock();
>>>>>>> 813dc269
        $mockObjectManager->expects($this->any())->method('getCaseSensitiveObjectName')->will($this->returnValue(false));

        $requestPatternResolver = new RequestPatternResolver($mockObjectManager);

        $requestPatternResolver->resolveRequestPatternClass('notExistingClass');
    }

    /**
     * @test
     */
    public function resolveRequestPatternReturnsTheCorrectRequestPatternForAShortName()
    {
        $getCaseSensitiveObjectNameCallback = function () {
            $args = func_get_args();

            if ($args[0] === ValidShortName::class) {
                return ValidShortName::class;
            }

            return false;
        };

<<<<<<< HEAD
        $mockObjectManager = $this->getMockBuilder(\TYPO3\Flow\Object\ObjectManager::class)->disableOriginalConstructor()->getMock();
=======
        $mockObjectManager = $this->getMockBuilder(ObjectManager::class)->disableOriginalConstructor()->getMock();
>>>>>>> 813dc269
        $mockObjectManager->expects($this->any())->method('getCaseSensitiveObjectName')->will($this->returnCallback($getCaseSensitiveObjectNameCallback));

        $requestPatternResolver = new RequestPatternResolver($mockObjectManager);
        $requestPatternClass = $requestPatternResolver->resolveRequestPatternClass('ValidShortName');

        $this->assertEquals(ValidShortName::class, $requestPatternClass, 'The wrong classname has been resolved');
    }

    /**
     * @test
     */
    public function resolveRequestPatternReturnsTheCorrectRequestPatternForACompleteClassName()
    {
<<<<<<< HEAD
        $mockObjectManager = $this->getMockBuilder(\TYPO3\Flow\Object\ObjectManager::class)->disableOriginalConstructor()->getMock();
=======
        $mockObjectManager = $this->getMockBuilder(ObjectManager::class)->disableOriginalConstructor()->getMock();
>>>>>>> 813dc269
        $mockObjectManager->expects($this->any())->method('getCaseSensitiveObjectName')->with('ExistingRequestPatternClass')->will($this->returnValue('ExistingRequestPatternClass'));

        $requestPatternResolver = new RequestPatternResolver($mockObjectManager);
        $requestPatternClass = $requestPatternResolver->resolveRequestPatternClass('ExistingRequestPatternClass');

        $this->assertEquals('ExistingRequestPatternClass', $requestPatternClass, 'The wrong classname has been resolved');
    }
}<|MERGE_RESOLUTION|>--- conflicted
+++ resolved
@@ -27,11 +27,7 @@
      */
     public function resolveRequestPatternClassThrowsAnExceptionIfNoRequestPatternIsAvailable()
     {
-<<<<<<< HEAD
-        $mockObjectManager = $this->getMockBuilder(\TYPO3\Flow\Object\ObjectManager::class)->disableOriginalConstructor()->getMock();
-=======
         $mockObjectManager = $this->getMockBuilder(ObjectManager::class)->disableOriginalConstructor()->getMock();
->>>>>>> 813dc269
         $mockObjectManager->expects($this->any())->method('getCaseSensitiveObjectName')->will($this->returnValue(false));
 
         $requestPatternResolver = new RequestPatternResolver($mockObjectManager);
@@ -54,11 +50,7 @@
             return false;
         };
 
-<<<<<<< HEAD
-        $mockObjectManager = $this->getMockBuilder(\TYPO3\Flow\Object\ObjectManager::class)->disableOriginalConstructor()->getMock();
-=======
         $mockObjectManager = $this->getMockBuilder(ObjectManager::class)->disableOriginalConstructor()->getMock();
->>>>>>> 813dc269
         $mockObjectManager->expects($this->any())->method('getCaseSensitiveObjectName')->will($this->returnCallback($getCaseSensitiveObjectNameCallback));
 
         $requestPatternResolver = new RequestPatternResolver($mockObjectManager);
@@ -72,11 +64,7 @@
      */
     public function resolveRequestPatternReturnsTheCorrectRequestPatternForACompleteClassName()
     {
-<<<<<<< HEAD
-        $mockObjectManager = $this->getMockBuilder(\TYPO3\Flow\Object\ObjectManager::class)->disableOriginalConstructor()->getMock();
-=======
         $mockObjectManager = $this->getMockBuilder(ObjectManager::class)->disableOriginalConstructor()->getMock();
->>>>>>> 813dc269
         $mockObjectManager->expects($this->any())->method('getCaseSensitiveObjectName')->with('ExistingRequestPatternClass')->will($this->returnValue('ExistingRequestPatternClass'));
 
         $requestPatternResolver = new RequestPatternResolver($mockObjectManager);
