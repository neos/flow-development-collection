<?php
namespace TYPO3\Flow\Tests\Unit\Security\Authentication;

/*
 * This file is part of the TYPO3.Flow package.
 *
 * (c) Contributors of the Neos Project - www.neos.io
 *
 * This package is Open Source Software. For the full copyright and license
 * information, please view the LICENSE file which was distributed with this
 * source code.
 */

use TYPO3\Flow\Security\Authentication\AuthenticationProviderInterface;
use TYPO3\Flow\Security\Authentication\AuthenticationProviderResolver;
use TYPO3\Flow\Security\RequestPatternResolver;
use TYPO3\Flow\Tests\UnitTestCase;
use TYPO3\Flow\Security\Account;
use TYPO3\Flow\Security\Authentication\AuthenticationProviderManager;
use TYPO3\Flow\Security\Authentication\TokenInterface;
use TYPO3\Flow\Security\Context;
use TYPO3\Flow\Session\SessionInterface;

/**
 * Test case for authentication provider manager
 */
class AuthenticationProviderManagerTest extends UnitTestCase
{
    /**
     * @var AuthenticationProviderManager
     */
    protected $authenticationProviderManager;

    /**
     * @var SessionInterface|\PHPUnit_Framework_MockObject_MockObject
     */
    protected $mockSession;

    /**
     * @var Context|\PHPUnit_Framework_MockObject_MockObject
     */
    protected $mockSecurityContext;

    /**
     * Sets up this test case
     */
    public function setUp()
    {
<<<<<<< HEAD
        $this->authenticationProviderManager = $this->getAccessibleMock(\TYPO3\Flow\Security\Authentication\AuthenticationProviderManager::class, array('dummy'), array(), '', false);
        $this->mockSession = $this->createMock(\TYPO3\Flow\Session\SessionInterface::class);
        $this->inject($this->authenticationProviderManager, 'session', $this->mockSession);

        $this->mockSecurityContext = $this->getMockBuilder(\TYPO3\Flow\Security\Context::class)->disableOriginalConstructor()->getMock();
=======
        $this->authenticationProviderManager = $this->getAccessibleMock(AuthenticationProviderManager::class, ['dummy'], [], '', false);
        $this->mockSession = $this->getMockBuilder(SessionInterface::class)->getMock();
        $this->inject($this->authenticationProviderManager, 'session', $this->mockSession);

        $this->mockSecurityContext = $this->getMockBuilder(Context::class)->disableOriginalConstructor()->getMock();
>>>>>>> 813dc269
        $this->inject($this->authenticationProviderManager, 'securityContext', $this->mockSecurityContext);
    }

    /**
     * @test
     */
    public function authenticateDelegatesAuthenticationToTheCorrectProvidersInTheCorrectOrder()
    {
<<<<<<< HEAD
        $mockProvider1 = $this->createMock(\TYPO3\Flow\Security\Authentication\AuthenticationProviderInterface::class);
        $mockProvider2 = $this->createMock(\TYPO3\Flow\Security\Authentication\AuthenticationProviderInterface::class);
        $mockToken1 = $this->createMock(\TYPO3\Flow\Security\Authentication\TokenInterface::class);
        $mockToken2 = $this->createMock(\TYPO3\Flow\Security\Authentication\TokenInterface::class);
=======
        $mockProvider1 = $this->createMock(AuthenticationProviderInterface::class);
        $mockProvider2 = $this->createMock(AuthenticationProviderInterface::class);
        $mockToken1 = $this->createMock(TokenInterface::class);
        $mockToken2 = $this->createMock(TokenInterface::class);
>>>>>>> 813dc269

        $mockToken1->expects($this->atLeastOnce())->method('isAuthenticated')->will($this->returnValue(true));
        $mockToken2->expects($this->atLeastOnce())->method('isAuthenticated')->will($this->returnValue(true));
        $mockToken1->expects($this->any())->method('getAuthenticationStatus')->will($this->returnValue(TokenInterface::AUTHENTICATION_NEEDED));
        $mockToken2->expects($this->any())->method('getAuthenticationStatus')->will($this->returnValue(TokenInterface::AUTHENTICATION_NEEDED));

        $mockProvider1->expects($this->atLeastOnce())->method('canAuthenticate')->will($this->onConsecutiveCalls(true, false));
        $mockProvider2->expects($this->atLeastOnce())->method('canAuthenticate')->will($this->returnValue(true));

        $mockProvider1->expects($this->once())->method('authenticate')->with($mockToken1);
        $mockProvider2->expects($this->once())->method('authenticate')->with($mockToken2);

        $this->mockSecurityContext->expects($this->atLeastOnce())->method('getAuthenticationStrategy')->will($this->returnValue(Context::AUTHENTICATE_ALL_TOKENS));
        $this->mockSecurityContext->expects($this->atLeastOnce())->method('getAuthenticationTokens')->will($this->returnValue([$mockToken1, $mockToken2]));

        $this->inject($this->authenticationProviderManager, 'providers', [$mockProvider1, $mockProvider2]);

        $this->authenticationProviderManager->authenticate();
    }

    /**
     * @test
     */
    public function authenticateTagsSessionWithAccountIdentifier()
    {
        $account = new Account();
        $account->setAccountIdentifier('admin');

<<<<<<< HEAD
        $securityContext = $this->getMockBuilder(\TYPO3\Flow\Security\Context::class)->setMethods(array('getAuthenticationStrategy', 'getAuthenticationTokens', 'refreshTokens', 'refreshRoles'))->getMock();

        $token = $this->createMock(\TYPO3\Flow\Security\Authentication\TokenInterface::class);
=======
        $securityContext = $this->getMockBuilder(Context::class)->setMethods(['getAuthenticationStrategy', 'getAuthenticationTokens', 'refreshTokens', 'refreshRoles'])->getMock();

        $token = $this->createMock(TokenInterface::class);
>>>>>>> 813dc269
        $token->expects($this->any())->method('getAccount')->will($this->returnValue($account));

        $token->expects($this->atLeastOnce())->method('isAuthenticated')->will($this->returnValue(true));
        $securityContext->expects($this->atLeastOnce())->method('getAuthenticationTokens')->will($this->returnValue([$token]));

        $this->mockSession->expects($this->once())->method('addTag')->with('TYPO3-Flow-Security-Account-21232f297a57a5a743894a0e4a801fc3');

        $this->authenticationProviderManager->_set('providers', []);
        $this->authenticationProviderManager->_set('securityContext', $securityContext);

        $this->authenticationProviderManager->authenticate();
    }

    /**
     * @test
     */
    public function authenticateAuthenticatesOnlyTokensWithStatusAuthenticationNeeded()
    {
<<<<<<< HEAD
        $mockProvider = $this->createMock(\TYPO3\Flow\Security\Authentication\AuthenticationProviderInterface::class);
        $mockToken1 = $this->createMock(\TYPO3\Flow\Security\Authentication\TokenInterface::class);
        $mockToken2 = $this->createMock(\TYPO3\Flow\Security\Authentication\TokenInterface::class);
        $mockToken3 = $this->createMock(\TYPO3\Flow\Security\Authentication\TokenInterface::class);
=======
        $mockProvider = $this->createMock(AuthenticationProviderInterface::class);
        $mockToken1 = $this->createMock(TokenInterface::class);
        $mockToken2 = $this->createMock(TokenInterface::class);
        $mockToken3 = $this->createMock(TokenInterface::class);
>>>>>>> 813dc269

        $mockToken1->expects($this->any())->method('isAuthenticated')->will($this->returnValue(false));
        $mockToken2->expects($this->any())->method('isAuthenticated')->will($this->returnValue(false));
        $mockToken3->expects($this->any())->method('isAuthenticated')->will($this->returnValue(true));

        $mockToken1->expects($this->any())->method('getAuthenticationStatus')->will($this->returnValue(TokenInterface::WRONG_CREDENTIALS));
        $mockToken2->expects($this->any())->method('getAuthenticationStatus')->will($this->returnValue(TokenInterface::NO_CREDENTIALS_GIVEN));
        $mockToken3->expects($this->any())->method('getAuthenticationStatus')->will($this->returnValue(TokenInterface::AUTHENTICATION_NEEDED));

        $mockProvider->expects($this->any())->method('canAuthenticate')->will($this->returnValue(true));
        $mockProvider->expects($this->once())->method('authenticate')->with($mockToken3);

        $this->mockSecurityContext->expects($this->atLeastOnce())->method('getAuthenticationStrategy')->will($this->returnValue(Context::AUTHENTICATE_ONE_TOKEN));
        $this->mockSecurityContext->expects($this->atLeastOnce())->method('getAuthenticationTokens')->will($this->returnValue([$mockToken1, $mockToken2, $mockToken3]));

        $this->inject($this->authenticationProviderManager, 'providers', [$mockProvider]);

        $this->authenticationProviderManager->authenticate();
    }

    /**
     * @test
     * @expectedException \TYPO3\Flow\Security\Exception\AuthenticationRequiredException
     */
    public function authenticateThrowsAnExceptionIfNoTokenCouldBeAuthenticated()
    {
<<<<<<< HEAD
        $token1 = $this->createMock(\TYPO3\Flow\Security\Authentication\TokenInterface::class);
        $token2 = $this->createMock(\TYPO3\Flow\Security\Authentication\TokenInterface::class);
=======
        $token1 = $this->createMock(TokenInterface::class);
        $token2 = $this->createMock(TokenInterface::class);
>>>>>>> 813dc269

        $token1->expects($this->atLeastOnce())->method('isAuthenticated')->will($this->returnValue(false));
        $token2->expects($this->atLeastOnce())->method('isAuthenticated')->will($this->returnValue(false));

        $this->mockSecurityContext->expects($this->atLeastOnce())->method('getAuthenticationTokens')->will($this->returnValue([$token1, $token2]));

        $this->inject($this->authenticationProviderManager, 'providers', []);

        $this->authenticationProviderManager->authenticate();
    }

    /**
     * @test
     * @expectedException \TYPO3\Flow\Security\Exception\AuthenticationRequiredException
     */
    public function authenticateThrowsAnExceptionIfAuthenticateAllTokensIsTrueButATokenCouldNotBeAuthenticated()
    {
<<<<<<< HEAD
        $token1 = $this->createMock(\TYPO3\Flow\Security\Authentication\TokenInterface::class);
        $token2 = $this->createMock(\TYPO3\Flow\Security\Authentication\TokenInterface::class);
=======
        $token1 = $this->createMock(TokenInterface::class);
        $token2 = $this->createMock(TokenInterface::class);
>>>>>>> 813dc269

        $token1->expects($this->atLeastOnce())->method('isAuthenticated')->will($this->returnValue(true));
        $token2->expects($this->atLeastOnce())->method('isAuthenticated')->will($this->returnValue(false));

        $this->mockSecurityContext->expects($this->atLeastOnce())->method('getAuthenticationTokens')->will($this->returnValue([$token1, $token2]));
        $this->mockSecurityContext->expects($this->atLeastOnce())->method('getAuthenticationStrategy')->will($this->returnValue(Context::AUTHENTICATE_ALL_TOKENS));

        $this->inject($this->authenticationProviderManager, 'providers', []);

        $this->authenticationProviderManager->authenticate();
    }

    /**
     * @test
     */
    public function isAuthenticatedReturnsTrueIfAnTokenCouldBeAuthenticated()
    {
<<<<<<< HEAD
        $mockToken = $this->createMock(\TYPO3\Flow\Security\Authentication\TokenInterface::class);
=======
        $mockToken = $this->createMock(TokenInterface::class);
>>>>>>> 813dc269
        $mockToken->expects($this->once())->method('isAuthenticated')->will($this->returnValue(true));

        $this->mockSecurityContext->expects($this->once())->method('getAuthenticationTokens')->will($this->returnValue([$mockToken]));

        $this->assertTrue($this->authenticationProviderManager->isAuthenticated());
    }

    /**
     * @test
     */
    public function isAuthenticatedReturnsFalseIfNoTokenIsAuthenticated()
    {
<<<<<<< HEAD
        $token1 = $this->createMock(\TYPO3\Flow\Security\Authentication\TokenInterface::class);
        $token1->expects($this->once())->method('isAuthenticated')->will($this->returnValue(false));
        $token2 = $this->createMock(\TYPO3\Flow\Security\Authentication\TokenInterface::class);
=======
        $token1 = $this->createMock(TokenInterface::class);
        $token1->expects($this->once())->method('isAuthenticated')->will($this->returnValue(false));
        $token2 = $this->createMock(TokenInterface::class);
>>>>>>> 813dc269
        $token2->expects($this->once())->method('isAuthenticated')->will($this->returnValue(false));

        $authenticationTokens = [$token1, $token2];

        $this->mockSecurityContext->expects($this->atLeastOnce())->method('getAuthenticationTokens')->will($this->returnValue($authenticationTokens));

        $this->assertFalse($this->authenticationProviderManager->isAuthenticated());
    }

    /**
     * @test
     */
    public function isAuthenticatedReturnsTrueIfAtLeastOneTokenIsAuthenticated()
    {
<<<<<<< HEAD
        $token1 = $this->createMock(\TYPO3\Flow\Security\Authentication\TokenInterface::class);
        $token1->expects($this->once())->method('isAuthenticated')->will($this->returnValue(false));
        $token2 = $this->createMock(\TYPO3\Flow\Security\Authentication\TokenInterface::class);
=======
        $token1 = $this->createMock(TokenInterface::class);
        $token1->expects($this->once())->method('isAuthenticated')->will($this->returnValue(false));
        $token2 = $this->createMock(TokenInterface::class);
>>>>>>> 813dc269
        $token2->expects($this->once())->method('isAuthenticated')->will($this->returnValue(true));

        $authenticationTokens = [$token1, $token2];

        $this->mockSecurityContext->expects($this->atLeastOnce())->method('getAuthenticationTokens')->will($this->returnValue($authenticationTokens));

        $this->assertTrue($this->authenticationProviderManager->isAuthenticated());
    }

    /**
     * @test
     */
    public function isAuthenticatedReturnsFalseIfNoTokenIsAuthenticatedWithStrategyAnyToken()
    {
<<<<<<< HEAD
        $token1 = $this->createMock(\TYPO3\Flow\Security\Authentication\TokenInterface::class);
        $token1->expects($this->once())->method('isAuthenticated')->will($this->returnValue(false));
        $token2 = $this->createMock(\TYPO3\Flow\Security\Authentication\TokenInterface::class);
=======
        $token1 = $this->createMock(TokenInterface::class);
        $token1->expects($this->once())->method('isAuthenticated')->will($this->returnValue(false));
        $token2 = $this->createMock(TokenInterface::class);
>>>>>>> 813dc269
        $token2->expects($this->once())->method('isAuthenticated')->will($this->returnValue(false));

        $authenticationTokens = [$token1, $token2];

        $this->mockSecurityContext->expects($this->any())->method('getAuthenticationStrategy')->will($this->returnValue(Context::AUTHENTICATE_ANY_TOKEN));
        $this->mockSecurityContext->expects($this->atLeastOnce())->method('getAuthenticationTokens')->will($this->returnValue($authenticationTokens));

        $this->assertFalse($this->authenticationProviderManager->isAuthenticated());
    }

    /**
     * @test
     */
    public function isAuthenticatedReturnsTrueIfOneTokenIsAuthenticatedWithStrategyAnyToken()
    {
<<<<<<< HEAD
        $token1 = $this->createMock(\TYPO3\Flow\Security\Authentication\TokenInterface::class);
        $token1->expects($this->once())->method('isAuthenticated')->will($this->returnValue(false));
        $token2 = $this->createMock(\TYPO3\Flow\Security\Authentication\TokenInterface::class);
=======
        $token1 = $this->createMock(TokenInterface::class);
        $token1->expects($this->once())->method('isAuthenticated')->will($this->returnValue(false));
        $token2 = $this->createMock(TokenInterface::class);
>>>>>>> 813dc269
        $token2->expects($this->once())->method('isAuthenticated')->will($this->returnValue(true));

        $authenticationTokens = [$token1, $token2];

        $this->mockSecurityContext->expects($this->any())->method('getAuthenticationStrategy')->will($this->returnValue(Context::AUTHENTICATE_ANY_TOKEN));
        $this->mockSecurityContext->expects($this->atLeastOnce())->method('getAuthenticationTokens')->will($this->returnValue($authenticationTokens));

        $this->assertTrue($this->authenticationProviderManager->isAuthenticated());
    }

    /**
     * @test
     */
    public function logoutReturnsIfNoAccountIsAuthenticated()
    {
        $this->mockSecurityContext->expects($this->never())->method('isInitialized');
        /** @var AuthenticationProviderManager|\PHPUnit_Framework_MockObject_MockObject $authenticationProviderManager */
<<<<<<< HEAD
        $authenticationProviderManager = $this->getAccessibleMock(\TYPO3\Flow\Security\Authentication\AuthenticationProviderManager::class, array('isAuthenticated'), array(), '', false);
=======
        $authenticationProviderManager = $this->getAccessibleMock(AuthenticationProviderManager::class, ['isAuthenticated'], [], '', false);
>>>>>>> 813dc269
        $authenticationProviderManager->expects($this->once())->method('isAuthenticated')->will($this->returnValue(false));
        $authenticationProviderManager->logout();
    }

    /**
     * @test
     */
    public function logoutSetsTheAuthenticationStatusOfAllActiveAuthenticationTokensToNoCredentialsGiven()
    {
<<<<<<< HEAD
        $token1 = $this->createMock(\TYPO3\Flow\Security\Authentication\TokenInterface::class);
        $token1->expects($this->once())->method('isAuthenticated')->will($this->returnValue(true));
        $token1->expects($this->once())->method('setAuthenticationStatus')->with(TokenInterface::NO_CREDENTIALS_GIVEN);
        $token2 = $this->createMock(\TYPO3\Flow\Security\Authentication\TokenInterface::class);
=======
        $token1 = $this->createMock(TokenInterface::class);
        $token1->expects($this->once())->method('isAuthenticated')->will($this->returnValue(true));
        $token1->expects($this->once())->method('setAuthenticationStatus')->with(TokenInterface::NO_CREDENTIALS_GIVEN);
        $token2 = $this->createMock(TokenInterface::class);
>>>>>>> 813dc269
        $token2->expects($this->once())->method('setAuthenticationStatus')->with(TokenInterface::NO_CREDENTIALS_GIVEN);

        $authenticationTokens = [$token1, $token2];

        $this->mockSecurityContext->expects($this->atLeastOnce())->method('getAuthenticationTokens')->will($this->returnValue($authenticationTokens));

        $this->authenticationProviderManager->logout();
    }

    /**
     * @test
     */
    public function logoutDestroysSessionIfStarted()
    {
<<<<<<< HEAD
        $this->authenticationProviderManager = $this->getAccessibleMock(\TYPO3\Flow\Security\Authentication\AuthenticationProviderManager::class, array('emitLoggedOut'), array(), '', false);
=======
        $this->authenticationProviderManager = $this->getAccessibleMock(AuthenticationProviderManager::class, ['emitLoggedOut'], [], '', false);
>>>>>>> 813dc269
        $this->inject($this->authenticationProviderManager, 'securityContext', $this->mockSecurityContext);
        $this->inject($this->authenticationProviderManager, 'session', $this->mockSession);

        $this->mockSession->expects($this->any())->method('canBeResumed')->will($this->returnValue(true));
        $this->mockSession->expects($this->any())->method('isStarted')->will($this->returnValue(true));

<<<<<<< HEAD
        $token = $this->createMock(\TYPO3\Flow\Security\Authentication\TokenInterface::class);
=======
        $token = $this->getMockBuilder(TokenInterface::class)->disableOriginalConstructor()->getMock();
>>>>>>> 813dc269
        $token->expects($this->any())->method('isAuthenticated')->will($this->returnValue(true));

        $this->mockSecurityContext->expects($this->any())->method('getAuthenticationTokens')->will($this->returnValue([$token]));

        $this->mockSession->expects($this->once())->method('destroy');

        $this->authenticationProviderManager->logout();
    }

    /**
     * @test
     */
    public function logoutDoesNotDestroySessionIfNotStarted()
    {
<<<<<<< HEAD
        $this->authenticationProviderManager = $this->getAccessibleMock(\TYPO3\Flow\Security\Authentication\AuthenticationProviderManager::class, array('emitLoggedOut'), array(), '', false);
        $this->inject($this->authenticationProviderManager, 'securityContext', $this->mockSecurityContext);
        $this->inject($this->authenticationProviderManager, 'session', $this->mockSession);

        $token = $this->createMock(\TYPO3\Flow\Security\Authentication\TokenInterface::class);
=======
        $this->authenticationProviderManager = $this->getAccessibleMock(AuthenticationProviderManager::class, ['emitLoggedOut'], [], '', false);
        $this->inject($this->authenticationProviderManager, 'securityContext', $this->mockSecurityContext);
        $this->inject($this->authenticationProviderManager, 'session', $this->mockSession);

        $token = $this->getMockBuilder(TokenInterface::class)->disableOriginalConstructor()->getMock();
>>>>>>> 813dc269
        $token->expects($this->any())->method('isAuthenticated')->will($this->returnValue(true));

        $this->mockSecurityContext->expects($this->any())->method('getAuthenticationTokens')->will($this->returnValue([$token]));

        $this->mockSession->expects($this->never())->method('destroy');

        $this->authenticationProviderManager->logout();
    }

    /**
     * @test
     */
    public function logoutEmitsLoggedOutSignalBeforeDestroyingSession()
    {
<<<<<<< HEAD
        $this->authenticationProviderManager = $this->getAccessibleMock(\TYPO3\Flow\Security\Authentication\AuthenticationProviderManager::class, array('emitLoggedOut'), array(), '', false);
=======
        $this->authenticationProviderManager = $this->getAccessibleMock(AuthenticationProviderManager::class, ['emitLoggedOut'], [], '', false);
>>>>>>> 813dc269
        $this->inject($this->authenticationProviderManager, 'securityContext', $this->mockSecurityContext);
        $this->inject($this->authenticationProviderManager, 'session', $this->mockSession);

        $this->mockSession->expects($this->any())->method('canBeResumed')->will($this->returnValue(true));
        $this->mockSession->expects($this->any())->method('isStarted')->will($this->returnValue(true));

<<<<<<< HEAD
        $token = $this->createMock(\TYPO3\Flow\Security\Authentication\TokenInterface::class);
=======
        $token = $this->getMockBuilder(TokenInterface::class)->disableOriginalConstructor()->getMock();
>>>>>>> 813dc269
        $token->expects($this->any())->method('isAuthenticated')->will($this->returnValue(true));

        $this->mockSecurityContext->expects($this->any())->method('getAuthenticationTokens')->will($this->returnValue([$token]));

        $loggedOutEmitted = false;
        $this->authenticationProviderManager->expects($this->once())->method('emitLoggedOut')->will($this->returnCallback(function () use (&$loggedOutEmitted) {
            $loggedOutEmitted = true;
        }));
        $this->mockSession->expects($this->once())->method('destroy')->will($this->returnCallback(function () use (&$loggedOutEmitted) {
            if (!$loggedOutEmitted) {
                \PHPUnit_Framework_Assert::fail('emitLoggedOut was not called before destroy');
            }
        }));

        $this->authenticationProviderManager->logout();
    }

    /**
     * @test
     */
    public function logoutRefreshesTokensInSecurityContext()
    {
<<<<<<< HEAD
        $this->authenticationProviderManager = $this->getAccessibleMock(\TYPO3\Flow\Security\Authentication\AuthenticationProviderManager::class, array('emitLoggedOut'), array(), '', false);
=======
        $this->authenticationProviderManager = $this->getAccessibleMock(AuthenticationProviderManager::class, ['emitLoggedOut'], [], '', false);
>>>>>>> 813dc269
        $this->inject($this->authenticationProviderManager, 'securityContext', $this->mockSecurityContext);
        $this->inject($this->authenticationProviderManager, 'session', $this->mockSession);

        $this->mockSession->expects($this->any())->method('canBeResumed')->will($this->returnValue(true));
        $this->mockSession->expects($this->any())->method('isStarted')->will($this->returnValue(true));

<<<<<<< HEAD
        $token = $this->createMock(\TYPO3\Flow\Security\Authentication\TokenInterface::class);
=======
        $token = $this->getMockBuilder(TokenInterface::class)->disableOriginalConstructor()->getMock();
>>>>>>> 813dc269
        $token->expects($this->any())->method('isAuthenticated')->will($this->returnValue(true));

        $this->mockSecurityContext->expects($this->any())->method('getAuthenticationTokens')->will($this->returnValue([$token]));

        $this->mockSecurityContext->expects($this->once())->method('refreshTokens');

        $this->authenticationProviderManager->logout();
    }

    /**
     * @test
     */
    public function noTokensAndProvidersAreBuiltIfTheConfigurationArrayIsEmpty()
    {
        $this->authenticationProviderManager->_call('buildProvidersAndTokensFromConfiguration', []);

        $providers = $this->authenticationProviderManager->_get('providers');
        $tokens = $this->authenticationProviderManager->_get('tokens');

        $this->assertEquals([], $providers, 'The array of providers should be empty.');
        $this->assertEquals([], $tokens, 'The array of tokens should be empty.');
    }

    /**
     * @test
     * @expectedException \TYPO3\Flow\Security\Exception\InvalidAuthenticationProviderException
     */
    public function anExceptionIsThrownIfTheConfiguredProviderDoesNotExist()
    {
        $providerConfiguration = [
            'NotExistingProvider' => [
                'providerClass' => 'NotExistingProviderClass'
            ],
        ];

<<<<<<< HEAD
        $mockProviderResolver = $this->getMockBuilder(\TYPO3\Flow\Security\Authentication\AuthenticationProviderResolver::class)->disableOriginalConstructor()->getMock();
        $mockRequestPatternResolver = $this->getMockBuilder(\TYPO3\Flow\Security\RequestPatternResolver::class)->disableOriginalConstructor()->getMock();

        $this->authenticationProviderManager = $this->getAccessibleMock(\TYPO3\Flow\Security\Authentication\AuthenticationProviderManager::class, array('authenticate'), array($mockProviderResolver, $mockRequestPatternResolver));
=======
        $mockProviderResolver = $this->getMockBuilder(AuthenticationProviderResolver::class)->disableOriginalConstructor()->getMock();
        $mockRequestPatternResolver = $this->getMockBuilder(RequestPatternResolver::class)->disableOriginalConstructor()->getMock();

        $this->authenticationProviderManager = $this->getAccessibleMock(AuthenticationProviderManager::class, ['authenticate'], [$mockProviderResolver, $mockRequestPatternResolver]);
>>>>>>> 813dc269
        $this->authenticationProviderManager->_call('buildProvidersAndTokensFromConfiguration', $providerConfiguration);
    }
}<|MERGE_RESOLUTION|>--- conflicted
+++ resolved
@@ -46,19 +46,11 @@
      */
     public function setUp()
     {
-<<<<<<< HEAD
-        $this->authenticationProviderManager = $this->getAccessibleMock(\TYPO3\Flow\Security\Authentication\AuthenticationProviderManager::class, array('dummy'), array(), '', false);
-        $this->mockSession = $this->createMock(\TYPO3\Flow\Session\SessionInterface::class);
-        $this->inject($this->authenticationProviderManager, 'session', $this->mockSession);
-
-        $this->mockSecurityContext = $this->getMockBuilder(\TYPO3\Flow\Security\Context::class)->disableOriginalConstructor()->getMock();
-=======
         $this->authenticationProviderManager = $this->getAccessibleMock(AuthenticationProviderManager::class, ['dummy'], [], '', false);
         $this->mockSession = $this->getMockBuilder(SessionInterface::class)->getMock();
         $this->inject($this->authenticationProviderManager, 'session', $this->mockSession);
 
         $this->mockSecurityContext = $this->getMockBuilder(Context::class)->disableOriginalConstructor()->getMock();
->>>>>>> 813dc269
         $this->inject($this->authenticationProviderManager, 'securityContext', $this->mockSecurityContext);
     }
 
@@ -67,17 +59,10 @@
      */
     public function authenticateDelegatesAuthenticationToTheCorrectProvidersInTheCorrectOrder()
     {
-<<<<<<< HEAD
-        $mockProvider1 = $this->createMock(\TYPO3\Flow\Security\Authentication\AuthenticationProviderInterface::class);
-        $mockProvider2 = $this->createMock(\TYPO3\Flow\Security\Authentication\AuthenticationProviderInterface::class);
-        $mockToken1 = $this->createMock(\TYPO3\Flow\Security\Authentication\TokenInterface::class);
-        $mockToken2 = $this->createMock(\TYPO3\Flow\Security\Authentication\TokenInterface::class);
-=======
         $mockProvider1 = $this->createMock(AuthenticationProviderInterface::class);
         $mockProvider2 = $this->createMock(AuthenticationProviderInterface::class);
         $mockToken1 = $this->createMock(TokenInterface::class);
         $mockToken2 = $this->createMock(TokenInterface::class);
->>>>>>> 813dc269
 
         $mockToken1->expects($this->atLeastOnce())->method('isAuthenticated')->will($this->returnValue(true));
         $mockToken2->expects($this->atLeastOnce())->method('isAuthenticated')->will($this->returnValue(true));
@@ -106,15 +91,9 @@
         $account = new Account();
         $account->setAccountIdentifier('admin');
 
-<<<<<<< HEAD
-        $securityContext = $this->getMockBuilder(\TYPO3\Flow\Security\Context::class)->setMethods(array('getAuthenticationStrategy', 'getAuthenticationTokens', 'refreshTokens', 'refreshRoles'))->getMock();
-
-        $token = $this->createMock(\TYPO3\Flow\Security\Authentication\TokenInterface::class);
-=======
         $securityContext = $this->getMockBuilder(Context::class)->setMethods(['getAuthenticationStrategy', 'getAuthenticationTokens', 'refreshTokens', 'refreshRoles'])->getMock();
 
         $token = $this->createMock(TokenInterface::class);
->>>>>>> 813dc269
         $token->expects($this->any())->method('getAccount')->will($this->returnValue($account));
 
         $token->expects($this->atLeastOnce())->method('isAuthenticated')->will($this->returnValue(true));
@@ -133,17 +112,10 @@
      */
     public function authenticateAuthenticatesOnlyTokensWithStatusAuthenticationNeeded()
     {
-<<<<<<< HEAD
-        $mockProvider = $this->createMock(\TYPO3\Flow\Security\Authentication\AuthenticationProviderInterface::class);
-        $mockToken1 = $this->createMock(\TYPO3\Flow\Security\Authentication\TokenInterface::class);
-        $mockToken2 = $this->createMock(\TYPO3\Flow\Security\Authentication\TokenInterface::class);
-        $mockToken3 = $this->createMock(\TYPO3\Flow\Security\Authentication\TokenInterface::class);
-=======
         $mockProvider = $this->createMock(AuthenticationProviderInterface::class);
         $mockToken1 = $this->createMock(TokenInterface::class);
         $mockToken2 = $this->createMock(TokenInterface::class);
         $mockToken3 = $this->createMock(TokenInterface::class);
->>>>>>> 813dc269
 
         $mockToken1->expects($this->any())->method('isAuthenticated')->will($this->returnValue(false));
         $mockToken2->expects($this->any())->method('isAuthenticated')->will($this->returnValue(false));
@@ -170,13 +142,8 @@
      */
     public function authenticateThrowsAnExceptionIfNoTokenCouldBeAuthenticated()
     {
-<<<<<<< HEAD
-        $token1 = $this->createMock(\TYPO3\Flow\Security\Authentication\TokenInterface::class);
-        $token2 = $this->createMock(\TYPO3\Flow\Security\Authentication\TokenInterface::class);
-=======
-        $token1 = $this->createMock(TokenInterface::class);
-        $token2 = $this->createMock(TokenInterface::class);
->>>>>>> 813dc269
+        $token1 = $this->createMock(TokenInterface::class);
+        $token2 = $this->createMock(TokenInterface::class);
 
         $token1->expects($this->atLeastOnce())->method('isAuthenticated')->will($this->returnValue(false));
         $token2->expects($this->atLeastOnce())->method('isAuthenticated')->will($this->returnValue(false));
@@ -194,13 +161,8 @@
      */
     public function authenticateThrowsAnExceptionIfAuthenticateAllTokensIsTrueButATokenCouldNotBeAuthenticated()
     {
-<<<<<<< HEAD
-        $token1 = $this->createMock(\TYPO3\Flow\Security\Authentication\TokenInterface::class);
-        $token2 = $this->createMock(\TYPO3\Flow\Security\Authentication\TokenInterface::class);
-=======
-        $token1 = $this->createMock(TokenInterface::class);
-        $token2 = $this->createMock(TokenInterface::class);
->>>>>>> 813dc269
+        $token1 = $this->createMock(TokenInterface::class);
+        $token2 = $this->createMock(TokenInterface::class);
 
         $token1->expects($this->atLeastOnce())->method('isAuthenticated')->will($this->returnValue(true));
         $token2->expects($this->atLeastOnce())->method('isAuthenticated')->will($this->returnValue(false));
@@ -218,11 +180,7 @@
      */
     public function isAuthenticatedReturnsTrueIfAnTokenCouldBeAuthenticated()
     {
-<<<<<<< HEAD
-        $mockToken = $this->createMock(\TYPO3\Flow\Security\Authentication\TokenInterface::class);
-=======
         $mockToken = $this->createMock(TokenInterface::class);
->>>>>>> 813dc269
         $mockToken->expects($this->once())->method('isAuthenticated')->will($this->returnValue(true));
 
         $this->mockSecurityContext->expects($this->once())->method('getAuthenticationTokens')->will($this->returnValue([$mockToken]));
@@ -235,61 +193,43 @@
      */
     public function isAuthenticatedReturnsFalseIfNoTokenIsAuthenticated()
     {
-<<<<<<< HEAD
-        $token1 = $this->createMock(\TYPO3\Flow\Security\Authentication\TokenInterface::class);
+        $token1 = $this->createMock(TokenInterface::class);
         $token1->expects($this->once())->method('isAuthenticated')->will($this->returnValue(false));
-        $token2 = $this->createMock(\TYPO3\Flow\Security\Authentication\TokenInterface::class);
-=======
+        $token2 = $this->createMock(TokenInterface::class);
+        $token2->expects($this->once())->method('isAuthenticated')->will($this->returnValue(false));
+
+        $authenticationTokens = [$token1, $token2];
+
+        $this->mockSecurityContext->expects($this->atLeastOnce())->method('getAuthenticationTokens')->will($this->returnValue($authenticationTokens));
+
+        $this->assertFalse($this->authenticationProviderManager->isAuthenticated());
+    }
+
+    /**
+     * @test
+     */
+    public function isAuthenticatedReturnsTrueIfAtLeastOneTokenIsAuthenticated()
+    {
         $token1 = $this->createMock(TokenInterface::class);
         $token1->expects($this->once())->method('isAuthenticated')->will($this->returnValue(false));
         $token2 = $this->createMock(TokenInterface::class);
->>>>>>> 813dc269
-        $token2->expects($this->once())->method('isAuthenticated')->will($this->returnValue(false));
+        $token2->expects($this->once())->method('isAuthenticated')->will($this->returnValue(true));
 
         $authenticationTokens = [$token1, $token2];
 
         $this->mockSecurityContext->expects($this->atLeastOnce())->method('getAuthenticationTokens')->will($this->returnValue($authenticationTokens));
 
-        $this->assertFalse($this->authenticationProviderManager->isAuthenticated());
-    }
-
-    /**
-     * @test
-     */
-    public function isAuthenticatedReturnsTrueIfAtLeastOneTokenIsAuthenticated()
-    {
-<<<<<<< HEAD
-        $token1 = $this->createMock(\TYPO3\Flow\Security\Authentication\TokenInterface::class);
+        $this->assertTrue($this->authenticationProviderManager->isAuthenticated());
+    }
+
+    /**
+     * @test
+     */
+    public function isAuthenticatedReturnsFalseIfNoTokenIsAuthenticatedWithStrategyAnyToken()
+    {
+        $token1 = $this->createMock(TokenInterface::class);
         $token1->expects($this->once())->method('isAuthenticated')->will($this->returnValue(false));
-        $token2 = $this->createMock(\TYPO3\Flow\Security\Authentication\TokenInterface::class);
-=======
-        $token1 = $this->createMock(TokenInterface::class);
-        $token1->expects($this->once())->method('isAuthenticated')->will($this->returnValue(false));
-        $token2 = $this->createMock(TokenInterface::class);
->>>>>>> 813dc269
-        $token2->expects($this->once())->method('isAuthenticated')->will($this->returnValue(true));
-
-        $authenticationTokens = [$token1, $token2];
-
-        $this->mockSecurityContext->expects($this->atLeastOnce())->method('getAuthenticationTokens')->will($this->returnValue($authenticationTokens));
-
-        $this->assertTrue($this->authenticationProviderManager->isAuthenticated());
-    }
-
-    /**
-     * @test
-     */
-    public function isAuthenticatedReturnsFalseIfNoTokenIsAuthenticatedWithStrategyAnyToken()
-    {
-<<<<<<< HEAD
-        $token1 = $this->createMock(\TYPO3\Flow\Security\Authentication\TokenInterface::class);
-        $token1->expects($this->once())->method('isAuthenticated')->will($this->returnValue(false));
-        $token2 = $this->createMock(\TYPO3\Flow\Security\Authentication\TokenInterface::class);
-=======
-        $token1 = $this->createMock(TokenInterface::class);
-        $token1->expects($this->once())->method('isAuthenticated')->will($this->returnValue(false));
-        $token2 = $this->createMock(TokenInterface::class);
->>>>>>> 813dc269
+        $token2 = $this->createMock(TokenInterface::class);
         $token2->expects($this->once())->method('isAuthenticated')->will($this->returnValue(false));
 
         $authenticationTokens = [$token1, $token2];
@@ -305,15 +245,9 @@
      */
     public function isAuthenticatedReturnsTrueIfOneTokenIsAuthenticatedWithStrategyAnyToken()
     {
-<<<<<<< HEAD
-        $token1 = $this->createMock(\TYPO3\Flow\Security\Authentication\TokenInterface::class);
+        $token1 = $this->createMock(TokenInterface::class);
         $token1->expects($this->once())->method('isAuthenticated')->will($this->returnValue(false));
-        $token2 = $this->createMock(\TYPO3\Flow\Security\Authentication\TokenInterface::class);
-=======
-        $token1 = $this->createMock(TokenInterface::class);
-        $token1->expects($this->once())->method('isAuthenticated')->will($this->returnValue(false));
-        $token2 = $this->createMock(TokenInterface::class);
->>>>>>> 813dc269
+        $token2 = $this->createMock(TokenInterface::class);
         $token2->expects($this->once())->method('isAuthenticated')->will($this->returnValue(true));
 
         $authenticationTokens = [$token1, $token2];
@@ -331,11 +265,7 @@
     {
         $this->mockSecurityContext->expects($this->never())->method('isInitialized');
         /** @var AuthenticationProviderManager|\PHPUnit_Framework_MockObject_MockObject $authenticationProviderManager */
-<<<<<<< HEAD
-        $authenticationProviderManager = $this->getAccessibleMock(\TYPO3\Flow\Security\Authentication\AuthenticationProviderManager::class, array('isAuthenticated'), array(), '', false);
-=======
         $authenticationProviderManager = $this->getAccessibleMock(AuthenticationProviderManager::class, ['isAuthenticated'], [], '', false);
->>>>>>> 813dc269
         $authenticationProviderManager->expects($this->once())->method('isAuthenticated')->will($this->returnValue(false));
         $authenticationProviderManager->logout();
     }
@@ -345,17 +275,10 @@
      */
     public function logoutSetsTheAuthenticationStatusOfAllActiveAuthenticationTokensToNoCredentialsGiven()
     {
-<<<<<<< HEAD
-        $token1 = $this->createMock(\TYPO3\Flow\Security\Authentication\TokenInterface::class);
+        $token1 = $this->createMock(TokenInterface::class);
         $token1->expects($this->once())->method('isAuthenticated')->will($this->returnValue(true));
         $token1->expects($this->once())->method('setAuthenticationStatus')->with(TokenInterface::NO_CREDENTIALS_GIVEN);
-        $token2 = $this->createMock(\TYPO3\Flow\Security\Authentication\TokenInterface::class);
-=======
-        $token1 = $this->createMock(TokenInterface::class);
-        $token1->expects($this->once())->method('isAuthenticated')->will($this->returnValue(true));
-        $token1->expects($this->once())->method('setAuthenticationStatus')->with(TokenInterface::NO_CREDENTIALS_GIVEN);
-        $token2 = $this->createMock(TokenInterface::class);
->>>>>>> 813dc269
+        $token2 = $this->createMock(TokenInterface::class);
         $token2->expects($this->once())->method('setAuthenticationStatus')->with(TokenInterface::NO_CREDENTIALS_GIVEN);
 
         $authenticationTokens = [$token1, $token2];
@@ -370,54 +293,19 @@
      */
     public function logoutDestroysSessionIfStarted()
     {
-<<<<<<< HEAD
-        $this->authenticationProviderManager = $this->getAccessibleMock(\TYPO3\Flow\Security\Authentication\AuthenticationProviderManager::class, array('emitLoggedOut'), array(), '', false);
-=======
-        $this->authenticationProviderManager = $this->getAccessibleMock(AuthenticationProviderManager::class, ['emitLoggedOut'], [], '', false);
->>>>>>> 813dc269
-        $this->inject($this->authenticationProviderManager, 'securityContext', $this->mockSecurityContext);
-        $this->inject($this->authenticationProviderManager, 'session', $this->mockSession);
-
-        $this->mockSession->expects($this->any())->method('canBeResumed')->will($this->returnValue(true));
-        $this->mockSession->expects($this->any())->method('isStarted')->will($this->returnValue(true));
-
-<<<<<<< HEAD
-        $token = $this->createMock(\TYPO3\Flow\Security\Authentication\TokenInterface::class);
-=======
-        $token = $this->getMockBuilder(TokenInterface::class)->disableOriginalConstructor()->getMock();
->>>>>>> 813dc269
-        $token->expects($this->any())->method('isAuthenticated')->will($this->returnValue(true));
-
-        $this->mockSecurityContext->expects($this->any())->method('getAuthenticationTokens')->will($this->returnValue([$token]));
-
-        $this->mockSession->expects($this->once())->method('destroy');
-
-        $this->authenticationProviderManager->logout();
-    }
-
-    /**
-     * @test
-     */
-    public function logoutDoesNotDestroySessionIfNotStarted()
-    {
-<<<<<<< HEAD
-        $this->authenticationProviderManager = $this->getAccessibleMock(\TYPO3\Flow\Security\Authentication\AuthenticationProviderManager::class, array('emitLoggedOut'), array(), '', false);
-        $this->inject($this->authenticationProviderManager, 'securityContext', $this->mockSecurityContext);
-        $this->inject($this->authenticationProviderManager, 'session', $this->mockSession);
-
-        $token = $this->createMock(\TYPO3\Flow\Security\Authentication\TokenInterface::class);
-=======
         $this->authenticationProviderManager = $this->getAccessibleMock(AuthenticationProviderManager::class, ['emitLoggedOut'], [], '', false);
         $this->inject($this->authenticationProviderManager, 'securityContext', $this->mockSecurityContext);
         $this->inject($this->authenticationProviderManager, 'session', $this->mockSession);
 
+        $this->mockSession->expects($this->any())->method('canBeResumed')->will($this->returnValue(true));
+        $this->mockSession->expects($this->any())->method('isStarted')->will($this->returnValue(true));
+
         $token = $this->getMockBuilder(TokenInterface::class)->disableOriginalConstructor()->getMock();
->>>>>>> 813dc269
         $token->expects($this->any())->method('isAuthenticated')->will($this->returnValue(true));
 
         $this->mockSecurityContext->expects($this->any())->method('getAuthenticationTokens')->will($this->returnValue([$token]));
 
-        $this->mockSession->expects($this->never())->method('destroy');
+        $this->mockSession->expects($this->once())->method('destroy');
 
         $this->authenticationProviderManager->logout();
     }
@@ -425,24 +313,35 @@
     /**
      * @test
      */
-    public function logoutEmitsLoggedOutSignalBeforeDestroyingSession()
-    {
-<<<<<<< HEAD
-        $this->authenticationProviderManager = $this->getAccessibleMock(\TYPO3\Flow\Security\Authentication\AuthenticationProviderManager::class, array('emitLoggedOut'), array(), '', false);
-=======
+    public function logoutDoesNotDestroySessionIfNotStarted()
+    {
         $this->authenticationProviderManager = $this->getAccessibleMock(AuthenticationProviderManager::class, ['emitLoggedOut'], [], '', false);
->>>>>>> 813dc269
         $this->inject($this->authenticationProviderManager, 'securityContext', $this->mockSecurityContext);
         $this->inject($this->authenticationProviderManager, 'session', $this->mockSession);
 
+        $token = $this->getMockBuilder(TokenInterface::class)->disableOriginalConstructor()->getMock();
+        $token->expects($this->any())->method('isAuthenticated')->will($this->returnValue(true));
+
+        $this->mockSecurityContext->expects($this->any())->method('getAuthenticationTokens')->will($this->returnValue([$token]));
+
+        $this->mockSession->expects($this->never())->method('destroy');
+
+        $this->authenticationProviderManager->logout();
+    }
+
+    /**
+     * @test
+     */
+    public function logoutEmitsLoggedOutSignalBeforeDestroyingSession()
+    {
+        $this->authenticationProviderManager = $this->getAccessibleMock(AuthenticationProviderManager::class, ['emitLoggedOut'], [], '', false);
+        $this->inject($this->authenticationProviderManager, 'securityContext', $this->mockSecurityContext);
+        $this->inject($this->authenticationProviderManager, 'session', $this->mockSession);
+
         $this->mockSession->expects($this->any())->method('canBeResumed')->will($this->returnValue(true));
         $this->mockSession->expects($this->any())->method('isStarted')->will($this->returnValue(true));
 
-<<<<<<< HEAD
-        $token = $this->createMock(\TYPO3\Flow\Security\Authentication\TokenInterface::class);
-=======
         $token = $this->getMockBuilder(TokenInterface::class)->disableOriginalConstructor()->getMock();
->>>>>>> 813dc269
         $token->expects($this->any())->method('isAuthenticated')->will($this->returnValue(true));
 
         $this->mockSecurityContext->expects($this->any())->method('getAuthenticationTokens')->will($this->returnValue([$token]));
@@ -465,22 +364,14 @@
      */
     public function logoutRefreshesTokensInSecurityContext()
     {
-<<<<<<< HEAD
-        $this->authenticationProviderManager = $this->getAccessibleMock(\TYPO3\Flow\Security\Authentication\AuthenticationProviderManager::class, array('emitLoggedOut'), array(), '', false);
-=======
         $this->authenticationProviderManager = $this->getAccessibleMock(AuthenticationProviderManager::class, ['emitLoggedOut'], [], '', false);
->>>>>>> 813dc269
         $this->inject($this->authenticationProviderManager, 'securityContext', $this->mockSecurityContext);
         $this->inject($this->authenticationProviderManager, 'session', $this->mockSession);
 
         $this->mockSession->expects($this->any())->method('canBeResumed')->will($this->returnValue(true));
         $this->mockSession->expects($this->any())->method('isStarted')->will($this->returnValue(true));
 
-<<<<<<< HEAD
-        $token = $this->createMock(\TYPO3\Flow\Security\Authentication\TokenInterface::class);
-=======
         $token = $this->getMockBuilder(TokenInterface::class)->disableOriginalConstructor()->getMock();
->>>>>>> 813dc269
         $token->expects($this->any())->method('isAuthenticated')->will($this->returnValue(true));
 
         $this->mockSecurityContext->expects($this->any())->method('getAuthenticationTokens')->will($this->returnValue([$token]));
@@ -516,17 +407,10 @@
             ],
         ];
 
-<<<<<<< HEAD
-        $mockProviderResolver = $this->getMockBuilder(\TYPO3\Flow\Security\Authentication\AuthenticationProviderResolver::class)->disableOriginalConstructor()->getMock();
-        $mockRequestPatternResolver = $this->getMockBuilder(\TYPO3\Flow\Security\RequestPatternResolver::class)->disableOriginalConstructor()->getMock();
-
-        $this->authenticationProviderManager = $this->getAccessibleMock(\TYPO3\Flow\Security\Authentication\AuthenticationProviderManager::class, array('authenticate'), array($mockProviderResolver, $mockRequestPatternResolver));
-=======
         $mockProviderResolver = $this->getMockBuilder(AuthenticationProviderResolver::class)->disableOriginalConstructor()->getMock();
         $mockRequestPatternResolver = $this->getMockBuilder(RequestPatternResolver::class)->disableOriginalConstructor()->getMock();
 
         $this->authenticationProviderManager = $this->getAccessibleMock(AuthenticationProviderManager::class, ['authenticate'], [$mockProviderResolver, $mockRequestPatternResolver]);
->>>>>>> 813dc269
         $this->authenticationProviderManager->_call('buildProvidersAndTokensFromConfiguration', $providerConfiguration);
     }
 }