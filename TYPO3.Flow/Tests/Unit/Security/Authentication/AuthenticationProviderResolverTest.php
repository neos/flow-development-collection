--- conflicted
+++ resolved
@@ -23,11 +23,7 @@
      */
     public function resolveProviderObjectNameThrowsAnExceptionIfNoProviderIsAvailable()
     {
-<<<<<<< HEAD
-        $mockObjectManager = $this->getMock(\TYPO3\Flow\Object\ObjectManager::class, array(), array(), '', false);
-=======
-        $mockObjectManager = $this->getMockBuilder('TYPO3\Flow\Object\ObjectManager')->disableOriginalConstructor()->getMock();
->>>>>>> 95ff38e8
+        $mockObjectManager = $this->getMockBuilder(\TYPO3\Flow\Object\ObjectManager::class)->disableOriginalConstructor()->getMock();
         $mockObjectManager->expects($this->any())->method('getCaseSensitiveObjectName')->will($this->returnValue(false));
 
         $providerResolver = new \TYPO3\Flow\Security\Authentication\AuthenticationProviderResolver($mockObjectManager);
@@ -50,11 +46,7 @@
             return false;
         };
 
-<<<<<<< HEAD
-        $mockObjectManager = $this->getMock(\TYPO3\Flow\Object\ObjectManager::class, array(), array(), '', false);
-=======
-        $mockObjectManager = $this->getMockBuilder('TYPO3\Flow\Object\ObjectManager')->disableOriginalConstructor()->getMock();
->>>>>>> 95ff38e8
+        $mockObjectManager = $this->getMockBuilder(\TYPO3\Flow\Object\ObjectManager::class)->disableOriginalConstructor()->getMock();
         $mockObjectManager->expects($this->any())->method('getCaseSensitiveObjectName')->will($this->returnCallback($getCaseSensitiveObjectNameCallback));
 
         $providerResolver = new \TYPO3\Flow\Security\Authentication\AuthenticationProviderResolver($mockObjectManager);
@@ -68,11 +60,7 @@
      */
     public function resolveProviderReturnsTheCorrectProviderForACompleteClassName()
     {
-<<<<<<< HEAD
-        $mockObjectManager = $this->getMock(\TYPO3\Flow\Object\ObjectManager::class, array(), array(), '', false);
-=======
-        $mockObjectManager = $this->getMockBuilder('TYPO3\Flow\Object\ObjectManager')->disableOriginalConstructor()->getMock();
->>>>>>> 95ff38e8
+        $mockObjectManager = $this->getMockBuilder(\TYPO3\Flow\Object\ObjectManager::class)->disableOriginalConstructor()->getMock();
         $mockObjectManager->expects($this->any())->method('getCaseSensitiveObjectName')->with('existingProviderClass')->will($this->returnValue('existingProviderClass'));
 
         $providerResolver = new \TYPO3\Flow\Security\Authentication\AuthenticationProviderResolver($mockObjectManager);
