--- conflicted
+++ resolved
@@ -36,16 +36,12 @@
     protected $mockAccountRepository;
 
     /**
-<<<<<<< HEAD
      * @var \TYPO3\Flow\Persistence\PersistenceManagerInterface
      */
     protected $mockPersistenceManager;
 
     /**
      * @var \TYPO3\Flow\Security\Authentication\Token\UsernamePassword
-=======
-     * @var Security\Authentication\Token\UsernamePassword
->>>>>>> 813dc269
      */
     protected $mockToken;
 
@@ -62,34 +58,19 @@
 
     public function setUp()
     {
-<<<<<<< HEAD
-        $this->mockHashService = $this->createMock(\TYPO3\Flow\Security\Cryptography\HashService::class);
-        $this->mockAccount = $this->getMockBuilder(\TYPO3\Flow\Security\Account::class)->disableOriginalConstructor()->getMock();
-        $this->mockAccountRepository = $this->getMockBuilder(\TYPO3\Flow\Security\AccountRepository::class)->disableOriginalConstructor()->getMock();
-        $this->mockPersistenceManager = $this->createMock(\TYPO3\Flow\Persistence\PersistenceManagerInterface::class);
-        $this->mockToken = $this->getMockBuilder(\TYPO3\Flow\Security\Authentication\Token\UsernamePassword::class)->disableOriginalConstructor()->getMock();
-
-        $this->mockSecurityContext = $this->createMock(\TYPO3\Flow\Security\Context::class);
-=======
         $this->mockHashService = $this->createMock(Security\Cryptography\HashService::class);
         $this->mockAccount = $this->getMockBuilder(Security\Account::class)->disableOriginalConstructor()->getMock();
         $this->mockAccountRepository = $this->getMockBuilder(Security\AccountRepository::class)->disableOriginalConstructor()->getMock();
         $this->mockToken = $this->getMockBuilder(Security\Authentication\Token\UsernamePassword::class)->disableOriginalConstructor()->getMock();
 
         $this->mockSecurityContext = $this->createMock(Security\Context::class);
->>>>>>> 813dc269
         $this->mockSecurityContext->expects($this->any())->method('withoutAuthorizationChecks')->will($this->returnCallback(function ($callback) {
             return $callback->__invoke();
         }));
 
-<<<<<<< HEAD
-        $this->persistedUsernamePasswordProvider = $this->getAccessibleMock(\TYPO3\Flow\Security\Authentication\Provider\PersistedUsernamePasswordProvider::class, array('dummy'), array('myProvider', array()));
-=======
         $this->persistedUsernamePasswordProvider = $this->getAccessibleMock(Security\Authentication\Provider\PersistedUsernamePasswordProvider::class, ['dummy'], ['myProvider', []]);
->>>>>>> 813dc269
         $this->persistedUsernamePasswordProvider->_set('hashService', $this->mockHashService);
         $this->persistedUsernamePasswordProvider->_set('accountRepository', $this->mockAccountRepository);
-        $this->persistedUsernamePasswordProvider->_set('persistenceManager', $this->mockPersistenceManager);
         $this->persistedUsernamePasswordProvider->_set('securityContext', $this->mockSecurityContext);
     }
 
@@ -144,11 +125,7 @@
      */
     public function authenticatingAnUnsupportedTokenThrowsAnException()
     {
-<<<<<<< HEAD
-        $someNiceToken = $this->createMock(\TYPO3\Flow\Security\Authentication\TokenInterface::class);
-=======
         $someNiceToken = $this->createMock(Security\Authentication\TokenInterface::class);
->>>>>>> 813dc269
 
         $usernamePasswordProvider = new Security\Authentication\Provider\PersistedUsernamePasswordProvider('myProvider', []);
 
@@ -160,15 +137,9 @@
      */
     public function canAuthenticateReturnsTrueOnlyForAnTokenThatHasTheCorrectProviderNameSet()
     {
-<<<<<<< HEAD
-        $mockToken1 = $this->createMock(\TYPO3\Flow\Security\Authentication\TokenInterface::class);
-        $mockToken1->expects($this->once())->method('getAuthenticationProviderName')->will($this->returnValue('myProvider'));
-        $mockToken2 = $this->createMock(\TYPO3\Flow\Security\Authentication\TokenInterface::class);
-=======
         $mockToken1 = $this->createMock(Security\Authentication\TokenInterface::class);
         $mockToken1->expects($this->once())->method('getAuthenticationProviderName')->will($this->returnValue('myProvider'));
         $mockToken2 = $this->createMock(Security\Authentication\TokenInterface::class);
->>>>>>> 813dc269
         $mockToken2->expects($this->once())->method('getAuthenticationProviderName')->will($this->returnValue('someOtherProvider'));
 
         $usernamePasswordProvider = new Security\Authentication\Provider\PersistedUsernamePasswordProvider('myProvider', []);
