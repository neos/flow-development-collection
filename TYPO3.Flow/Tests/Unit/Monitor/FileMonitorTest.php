--- conflicted
+++ resolved
@@ -94,17 +94,10 @@
      */
     public function detectChangesDetectsChangesInMonitoredFiles()
     {
-<<<<<<< HEAD
-        $mockSystemLogger = $this->createMock(\TYPO3\Flow\Log\SystemLoggerInterface::class);
-
-        $mockMonitor = $this->getMockBuilder(\TYPO3\Flow\Monitor\FileMonitor::class)->setMethods(array('loadDetectedDirectoriesAndFiles', 'detectChangedFiles'))->setConstructorArgs(array('Flow_Test'))->getMock();
-        $mockMonitor->expects($this->once())->method('detectChangedFiles')->with(array($this->unixStylePathAndFilename))->will($this->returnValue(array()));
-=======
         $mockSystemLogger = $this->createMock(SystemLoggerInterface::class);
 
         $mockMonitor = $this->getMockBuilder(FileMonitor::class)->setMethods(['loadDetectedDirectoriesAndFiles', 'detectChangedFiles'])->setConstructorArgs(['Flow_Test'])->getMock();
         $mockMonitor->expects($this->once())->method('detectChangedFiles')->with([$this->unixStylePathAndFilename])->will($this->returnValue([]));
->>>>>>> 813dc269
 
         $mockMonitor->injectSystemLogger($mockSystemLogger);
         $mockMonitor->monitorFile(__FILE__);
@@ -117,11 +110,7 @@
      */
     public function detectChangesEmitsFilesHaveChangedSignalIfFilesHaveChanged()
     {
-<<<<<<< HEAD
-        $mockSystemLogger = $this->createMock(\TYPO3\Flow\Log\SystemLoggerInterface::class);
-=======
         $mockSystemLogger = $this->createMock(SystemLoggerInterface::class);
->>>>>>> 813dc269
 
         $monitoredFiles = [__FILE__ . '1', __FILE__ . '2', __FILE__ . '3'];
 
@@ -129,14 +118,11 @@
         $expectedChangedFiles[$this->unixStylePathAndFilename . '1'] = ChangeDetectionStrategyInterface::STATUS_CREATED;
         $expectedChangedFiles[$this->unixStylePathAndFilename . '3'] = ChangeDetectionStrategyInterface::STATUS_DELETED;
 
-<<<<<<< HEAD
-        $mockMonitor = $this->getAccessibleMock(\TYPO3\Flow\Monitor\FileMonitor::class, array('loadDetectedDirectoriesAndFiles', 'detectChangedFiles', 'emitFilesHaveChanged'), array('Flow_Test'), '', true, true);
-=======
         $mockMonitor = $this->getAccessibleMock(FileMonitor::class, ['loadDetectedDirectoriesAndFiles', 'detectChangedFiles', 'emitFilesHaveChanged'], ['Flow_Test'], '', true, true);
->>>>>>> 813dc269
         $mockMonitor->expects($this->once())->method('detectChangedFiles')->with($monitoredFiles)->will($this->returnValue($expectedChangedFiles));
         $mockMonitor->expects($this->once())->method('emitFilesHaveChanged')->with('Flow_Test', $expectedChangedFiles);
 
+
         $mockMonitor->injectSystemLogger($mockSystemLogger);
         $mockMonitor->_set('monitoredFiles', $monitoredFiles);
 
@@ -148,14 +134,10 @@
      */
     public function detectChangedFilesFetchesTheStatusOfGivenFilesAndReturnsAListOfChangeFilesAndTheirStatus()
     {
-        $mockStrategy = $this->createMock(\TYPO3\Flow\Monitor\ChangeDetectionStrategy\ChangeDetectionStrategyInterface::class);
+        $mockStrategy = $this->createMock('TYPO3\Flow\Monitor\ChangeDetectionStrategy\ChangeDetectionStrategyInterface');
         $mockStrategy->expects($this->exactly(2))->method('getFileStatus')->will($this->onConsecutiveCalls(ChangeDetectionStrategyInterface::STATUS_CREATED, ChangeDetectionStrategyInterface::STATUS_UNCHANGED));
 
-<<<<<<< HEAD
-        $mockMonitor = $this->getAccessibleMock(\TYPO3\Flow\Monitor\FileMonitor::class, array('dummy'), array('Flow_Test'), '', true, true);
-=======
         $mockMonitor = $this->getAccessibleMock(FileMonitor::class, ['dummy'], ['Flow_Test'], '', true, true);
->>>>>>> 813dc269
         $mockMonitor->injectChangeDetectionStrategy($mockStrategy);
         $result = $mockMonitor->_call('detectChangedFiles', [__FILE__ . '1', __FILE__ . '2']);
 
@@ -299,11 +281,7 @@
      */
     protected function setUpFileMonitorForDetection(array $changeDetectionResult, array $expectedEmittedChanges, array $knownDirectoriesAndFiles)
     {
-<<<<<<< HEAD
-        $mockChangeDetectionStrategy = $this->createMock(\TYPO3\Flow\Monitor\ChangeDetectionStrategy\ChangeDetectionStrategyInterface::class);
-=======
         $mockChangeDetectionStrategy = $this->createMock(ChangeDetectionStrategyInterface::class);
->>>>>>> 813dc269
         $mockChangeDetectionStrategy->expects($this->any())->method('getFileStatus')->will($this->returnCallback(function ($pathAndFilename) use ($changeDetectionResult) {
             if (isset($changeDetectionResult[$pathAndFilename])) {
                 return $changeDetectionResult[$pathAndFilename];
@@ -312,16 +290,6 @@
             }
         }));
 
-<<<<<<< HEAD
-        $fileMonitor = $this->getAccessibleMock(\TYPO3\Flow\Monitor\FileMonitor::class, array('emitFilesHaveChanged', 'emitDirectoriesHaveChanged'), array('Flow_Test'), '', true, true);
-        $this->inject($fileMonitor, 'changeDetectionStrategy', $mockChangeDetectionStrategy);
-        $fileMonitor->expects($this->once())->method('emitFilesHaveChanged')->with('Flow_Test', $expectedEmittedChanges);
-
-        $mockSystemLogger = $this->createMock(\TYPO3\Flow\Log\SystemLoggerInterface::class);
-        $fileMonitor->injectSystemLogger($mockSystemLogger);
-
-        $mockCache = $this->getMockBuilder(\TYPO3\Flow\Cache\Frontend\StringFrontend::class)->disableOriginalConstructor()->getMock();
-=======
         $fileMonitor = $this->getAccessibleMock(FileMonitor::class, ['emitFilesHaveChanged', 'emitDirectoriesHaveChanged'], ['Flow_Test'], '', true, true);
         $this->inject($fileMonitor, 'changeDetectionStrategy', $mockChangeDetectionStrategy);
         $fileMonitor->expects($this->once())->method('emitFilesHaveChanged')->with('Flow_Test', $expectedEmittedChanges);
@@ -330,7 +298,6 @@
         $fileMonitor->injectSystemLogger($mockSystemLogger);
 
         $mockCache = $this->getMockBuilder(Cache\Frontend\StringFrontend::class)->disableOriginalConstructor()->getMock();
->>>>>>> 813dc269
         $mockCache->expects($this->once())->method('get')->will($this->returnValue(json_encode($knownDirectoriesAndFiles)));
         $fileMonitor->injectCache($mockCache);
 
