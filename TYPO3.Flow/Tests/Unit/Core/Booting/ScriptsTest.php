<?php
namespace TYPO3\Flow\Tests\Unit\Core\Booting;

/*
 * This file is part of the TYPO3.Flow package.
 *
 * (c) Contributors of the Neos Project - www.neos.io
 *
 * This package is Open Source Software. For the full copyright and license
 * information, please view the LICENSE file which was distributed with this
 * source code.
 */

use TYPO3\Flow\Core\Booting\Scripts;
use TYPO3\Flow\Tests\UnitTestCase;

/**
 * Testcase for the initialization scripts
 */
class ScriptsTest extends UnitTestCase
{
    /**
     * @var Scripts|\PHPUnit_Framework_MockObject_MockObject
     */
    protected $scriptsMock;

    /**
     */
    protected function setUp()
    {
        parent::setUp();
<<<<<<< HEAD
        $this->scriptsMock = $this->getAccessibleMock(\TYPO3\Flow\Core\Booting\Scripts::class, array('dummy'));
=======
        $this->scriptsMock = $this->getAccessibleMock(Scripts::class, ['dummy']);
>>>>>>> 813dc269
    }

    /**
     * @test
     */
    public function subProcessCommandEvaluatesIniFileUsageSettingCorrectly()
    {
        $settings = ['core' => [
            'context' => 'Testing',
            'phpBinaryPathAndFilename' => '/foo/var/php'
        ]];

        $message = 'The command must contain the current ini because it is not explicitly set in settings.';
        $actual = $this->scriptsMock->_call('buildSubprocessCommand', 'flow:foo:identifier', $settings);
        $this->assertContains(sprintf(' -c %s ', escapeshellarg(php_ini_loaded_file())), $actual, $message);

        $settings['core']['subRequestPhpIniPathAndFilename'] = null;
        $message = 'The command must contain the current ini because it is explicitly set, but NULL, in settings.';
        $actual = $this->scriptsMock->_call('buildSubprocessCommand', 'flow:foo:identifier', $settings);
        $this->assertContains(sprintf(' -c %s ', escapeshellarg(php_ini_loaded_file())), $actual, $message);

        $settings['core']['subRequestPhpIniPathAndFilename'] = '/foo/ini/path';
        $message = 'The command must contain a specified ini file path because it is set in settings.';
        $actual = $this->scriptsMock->_call('buildSubprocessCommand', 'flow:foo:identifier', $settings);
        $this->assertContains(sprintf(' -c %s ', escapeshellarg('/foo/ini/path')), $actual, $message);

        $settings['core']['subRequestPhpIniPathAndFilename'] = false;
        $message = 'The command must not contain an ini file path because it is set to FALSE in settings.';
        $actual = $this->scriptsMock->_call('buildSubprocessCommand', 'flow:foo:identifier', $settings);
        $this->assertNotContains(' -c ', $actual, $message);
    }

    /**
     * @test
     */
    public function subProcessCommandEvaluatesSubRequestIniEntriesCorrectly()
    {
        $settings = ['core' => [
            'context' => 'Testing',
            'phpBinaryPathAndFilename' => '/must/be/set/according/to/schema',
            'subRequestIniEntries' => ['someSetting' => 'withValue', 'someFlagSettingWithoutValue' => '']
        ]];
        $actual = $this->scriptsMock->_call('buildSubprocessCommand', 'flow:foo:identifier', $settings);

        $this->assertContains(sprintf(' -d %s=%s ', escapeshellarg('someSetting'), escapeshellarg('withValue')), $actual);
        $this->assertContains(sprintf(' -d %s ', escapeshellarg('someFlagSettingWithoutValue')), $actual);
    }
}<|MERGE_RESOLUTION|>--- conflicted
+++ resolved
@@ -29,11 +29,7 @@
     protected function setUp()
     {
         parent::setUp();
-<<<<<<< HEAD
-        $this->scriptsMock = $this->getAccessibleMock(\TYPO3\Flow\Core\Booting\Scripts::class, array('dummy'));
-=======
         $this->scriptsMock = $this->getAccessibleMock(Scripts::class, ['dummy']);
->>>>>>> 813dc269
     }
 
     /**
