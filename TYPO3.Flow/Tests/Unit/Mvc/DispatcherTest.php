<?php
namespace TYPO3\Flow\Tests\Unit\Mvc;

/*
 * This file is part of the TYPO3.Flow package.
 *
 * (c) Contributors of the Neos Project - www.neos.io
 *
 * This package is Open Source Software. For the full copyright and license
 * information, please view the LICENSE file which was distributed with this
 * source code.
 */

use TYPO3\Flow\Cli\Request;
use TYPO3\Flow\Http\Response as HttpResponse;
use TYPO3\Flow\Http\Request as HttpRequest;
use TYPO3\Flow\Log\SecurityLoggerInterface;
use TYPO3\Flow\Mvc\ActionRequest;
use TYPO3\Flow\Mvc\Controller\ControllerInterface;
use TYPO3\Flow\Mvc\Dispatcher;
use TYPO3\Flow\Mvc\Exception\ForwardException;
use TYPO3\Flow\Mvc\Exception\StopActionException;
use TYPO3\Flow\Object\ObjectManagerInterface;
use TYPO3\Flow\Security\Authentication\EntryPointInterface;
use TYPO3\Flow\Security\Authentication\TokenInterface;
use TYPO3\Flow\Security\Authorization\FirewallInterface;
use TYPO3\Flow\Security\Context;
use TYPO3\Flow\Security\Exception\AccessDeniedException;
use TYPO3\Flow\Security\Exception\AuthenticationRequiredException;
use TYPO3\Flow\Tests\UnitTestCase;

/**
 * Testcase for the MVC Dispatcher
 */
class DispatcherTest extends UnitTestCase
{
    /**
     * @var Dispatcher
     */
    protected $dispatcher;

    /**
     * @var ActionRequest|\PHPUnit_Framework_MockObject_MockObject
     */
    protected $mockParentRequest;

    /**
     * @var ActionRequest|\PHPUnit_Framework_MockObject_MockObject
     */
    protected $mockActionRequest;

    /**
     * @var ActionRequest|\PHPUnit_Framework_MockObject_MockObject
     */
    protected $mockMainRequest;

    /**
     * @var HttpRequest|\PHPUnit_Framework_MockObject_MockObject
     */
    protected $mockHttpRequest;

    /**
     * @var HttpResponse|\PHPUnit_Framework_MockObject_MockObject
     */
    protected $mockHttpResponse;

    /**
     * @var ControllerInterface|\PHPUnit_Framework_MockObject_MockObject
     */
    protected $mockController;

    /**
     * @var ObjectManagerInterface|\PHPUnit_Framework_MockObject_MockObject
     */
    protected $mockObjectManager;

    /**
     * @var Context|\PHPUnit_Framework_MockObject_MockObject
     */
    protected $mockSecurityContext;

    /**
     * @var FirewallInterface|\PHPUnit_Framework_MockObject_MockObject
     */
    protected $mockFirewall;

    /**
     * @var SecurityLoggerInterface|\PHPUnit_Framework_MockObject_MockObject
     */
    protected $mockSecurityLogger;

    /**
     * Sets up this test case
     */
    public function setUp()
    {
<<<<<<< HEAD
        $this->dispatcher = $this->getMockBuilder(\TYPO3\Flow\Mvc\Dispatcher::class)->disableOriginalConstructor()->setMethods(array('resolveController'))->getMock();

        $this->mockActionRequest = $this->getMockBuilder(\TYPO3\Flow\Mvc\ActionRequest::class)->disableOriginalConstructor()->getMock();
        $this->mockActionRequest->expects($this->any())->method('isMainRequest')->will($this->returnValue(false));

        $this->mockParentRequest = $this->getMockBuilder(\TYPO3\Flow\Mvc\ActionRequest::class)->disableOriginalConstructor()->getMock();
        $this->mockActionRequest->expects($this->any())->method('getParentRequest')->will($this->returnValue($this->mockParentRequest));

        $this->mockMainRequest = $this->getMockBuilder(\TYPO3\Flow\Mvc\ActionRequest::class)->disableOriginalConstructor()->getMock();
        $this->mockActionRequest->expects($this->any())->method('getMainRequest')->will($this->returnValue($this->mockMainRequest));

        $this->mockHttpRequest = $this->getMockBuilder(\TYPO3\Flow\Http\Request::class)->disableOriginalConstructor()->getMock();
        $this->mockActionRequest->expects($this->any())->method('getHttpRequest')->will($this->returnValue($this->mockHttpRequest));

        $this->mockHttpResponse = $this->getMockBuilder(\TYPO3\Flow\Http\Response::class)->disableOriginalConstructor()->getMock();

        $this->mockController = $this->getMockBuilder(\TYPO3\Flow\Mvc\Controller\ControllerInterface::class)->setMethods(array('processRequest'))->getMock();
        $this->dispatcher->expects($this->any())->method('resolveController')->will($this->returnValue($this->mockController));

        $this->mockSecurityContext = $this->getMockBuilder(\TYPO3\Flow\Security\Context::class)->disableOriginalConstructor()->getMock();

        $this->mockFirewall = $this->createMock(\TYPO3\Flow\Security\Authorization\FirewallInterface::class);

        $this->mockSecurityLogger = $this->createMock(\TYPO3\Flow\Log\SecurityLoggerInterface::class);

        $this->mockObjectManager = $this->createMock(\TYPO3\Flow\Object\ObjectManagerInterface::class);
        $this->mockObjectManager->expects($this->any())->method('get')->will($this->returnCallback(function ($className) {
            if ($className === \TYPO3\Flow\Security\Context::class) {
                return $this->mockSecurityContext;
            } elseif ($className === \TYPO3\Flow\Security\Authorization\FirewallInterface::class) {
                return $this->mockFirewall;
            } elseif ($className === \TYPO3\Flow\Log\SecurityLoggerInterface::class) {
=======
        $this->dispatcher = $this->getMockBuilder(Dispatcher::class)->disableOriginalConstructor()->setMethods(['resolveController'])->getMock();

        $this->mockActionRequest = $this->getMockBuilder(ActionRequest::class)->disableOriginalConstructor()->getMock();
        $this->mockActionRequest->expects($this->any())->method('isMainRequest')->will($this->returnValue(false));

        $this->mockParentRequest = $this->getMockBuilder(ActionRequest::class)->disableOriginalConstructor()->getMock();
        $this->mockActionRequest->expects($this->any())->method('getParentRequest')->will($this->returnValue($this->mockParentRequest));

        $this->mockMainRequest = $this->getMockBuilder(ActionRequest::class)->disableOriginalConstructor()->getMock();
        $this->mockActionRequest->expects($this->any())->method('getMainRequest')->will($this->returnValue($this->mockMainRequest));

        $this->mockHttpRequest = $this->getMockBuilder(HttpRequest::class)->disableOriginalConstructor()->getMock();
        $this->mockActionRequest->expects($this->any())->method('getHttpRequest')->will($this->returnValue($this->mockHttpRequest));

        $this->mockHttpResponse = $this->getMockBuilder(HttpResponse::class)->disableOriginalConstructor()->getMock();

        $this->mockController = $this->getMockBuilder(ControllerInterface::class)->setMethods(['processRequest'])->getMock();
        $this->dispatcher->expects($this->any())->method('resolveController')->will($this->returnValue($this->mockController));

        $this->mockSecurityContext = $this->getMockBuilder(Context::class)->disableOriginalConstructor()->getMock();

        $this->mockFirewall = $this->getMockBuilder(FirewallInterface::class)->getMock();

        $this->mockSecurityLogger = $this->getMockBuilder(SecurityLoggerInterface::class)->getMock();

        $this->mockObjectManager = $this->getMockBuilder(ObjectManagerInterface::class)->getMock();
        $this->mockObjectManager->expects($this->any())->method('get')->will($this->returnCallback(function ($className) {
            if ($className === Context::class) {
                return $this->mockSecurityContext;
            } elseif ($className === FirewallInterface::class) {
                return $this->mockFirewall;
            } elseif ($className === SecurityLoggerInterface::class) {
>>>>>>> 813dc269
                return $this->mockSecurityLogger;
            }
            return null;
        }));
        $this->inject($this->dispatcher, 'objectManager', $this->mockObjectManager);
    }

    /**
     * @test
     */
    public function dispatchCallsTheControllersProcessRequestMethodUntilTheIsDispatchedFlagInTheRequestObjectIsSet()
    {
        $this->mockActionRequest->expects($this->at(0))->method('isDispatched')->will($this->returnValue(false));
        $this->mockActionRequest->expects($this->at(1))->method('isDispatched')->will($this->returnValue(false));
        $this->mockActionRequest->expects($this->at(2))->method('isDispatched')->will($this->returnValue(true));

        $this->mockController->expects($this->exactly(2))->method('processRequest')->with($this->mockActionRequest, $this->mockHttpResponse);

        $this->dispatcher->dispatch($this->mockActionRequest, $this->mockHttpResponse);
    }

    /**
     * @test
     */
    public function dispatchIgnoresStopExceptionsForFirstLevelActionRequests()
    {
        $this->mockParentRequest->expects($this->at(0))->method('isDispatched')->will($this->returnValue(false));
        $this->mockParentRequest->expects($this->at(2))->method('isDispatched')->will($this->returnValue(true));
        $this->mockParentRequest->expects($this->atLeastOnce())->method('isMainRequest')->will($this->returnValue(true));

        $this->mockController->expects($this->atLeastOnce())->method('processRequest')->will($this->throwException(new StopActionException()));

        $this->dispatcher->dispatch($this->mockParentRequest, $this->mockHttpResponse);
    }

    /**
     * @test
     */
    public function dispatchCatchesStopExceptionOfActionRequestsAndRollsBackToTheParentRequest()
    {
        $this->mockActionRequest->expects($this->atLeastOnce())->method('isDispatched')->will($this->returnValue(false));
        $this->mockParentRequest->expects($this->atLeastOnce())->method('isDispatched')->will($this->returnValue(true));

        $this->mockController->expects($this->atLeastOnce())->method('processRequest')->will($this->throwException(new StopActionException()));

        $this->dispatcher->dispatch($this->mockActionRequest, $this->mockHttpResponse);
    }

    /**
     * @test
     */
    public function dispatchContinuesWithNextRequestFoundInAForwardException()
    {
        /** @var ActionRequest|\PHPUnit_Framework_MockObject_MockObject $nextRequest */
<<<<<<< HEAD
        $nextRequest = $this->getMockBuilder(\TYPO3\Flow\Mvc\ActionRequest::class)->disableOriginalConstructor()->getMock();
=======
        $nextRequest = $this->getMockBuilder(ActionRequest::class)->disableOriginalConstructor()->getMock();
>>>>>>> 813dc269
        $nextRequest->expects($this->atLeastOnce())->method('isDispatched')->will($this->returnValue(true));

        $this->mockParentRequest->expects($this->atLeastOnce())->method('isDispatched')->will($this->returnValue(false));

        $this->mockController->expects($this->at(0))->method('processRequest')->with($this->mockActionRequest)->will($this->throwException(new StopActionException()));

        $forwardException = new ForwardException();
        $forwardException->setNextRequest($nextRequest);
        $this->mockController->expects($this->at(1))->method('processRequest')->with($this->mockParentRequest)->will($this->throwException($forwardException));

        $this->dispatcher->dispatch($this->mockActionRequest, $this->mockHttpResponse);
    }

    /**
     * @test
     * @expectedException \TYPO3\Flow\Mvc\Exception\InfiniteLoopException
     */
    public function dispatchThrowsAnInfiniteLoopExceptionIfTheRequestCouldNotBeDispachedAfter99Iterations()
    {
        $requestCallCounter = 0;
        $requestCallBack = function () use (&$requestCallCounter) {
            return ($requestCallCounter++ < 101) ? false : true;
        };
        $this->mockParentRequest->expects($this->any())->method('isDispatched')->will($this->returnCallBack($requestCallBack, '__invoke'));

        $this->dispatcher->dispatch($this->mockParentRequest, $this->mockHttpResponse);
    }

    /**
     * @test
     */
    public function dispatchDoesNotBlockCliRequests()
    {
<<<<<<< HEAD
        /** @var \TYPO3\Flow\Cli\Request|\PHPUnit_Framework_MockObject_MockObject $mockCliRequest */
        $mockCliRequest = $this->getMockBuilder(\TYPO3\Flow\Cli\Request::class)->disableOriginalConstructor()->getMock();
=======
        /** @var Request|\PHPUnit_Framework_MockObject_MockObject $mockCliRequest */
        $mockCliRequest = $this->getMockBuilder(Request::class)->disableOriginalConstructor()->getMock();
>>>>>>> 813dc269
        $mockCliRequest->expects($this->any())->method('isDispatched')->will($this->returnValue(true));

        $this->mockSecurityContext->expects($this->never())->method('areAuthorizationChecksDisabled')->will($this->returnValue(true));
        $this->mockFirewall->expects($this->never())->method('blockIllegalRequests');

        $this->dispatcher->dispatch($mockCliRequest, $this->mockHttpResponse);
    }

    /**
     * @test
     */
    public function dispatchDoesNotBlockRequestsIfAuthorizationChecksAreDisabled()
    {
        $this->mockActionRequest->expects($this->any())->method('isDispatched')->will($this->returnValue(true));

        $this->mockSecurityContext->expects($this->any())->method('areAuthorizationChecksDisabled')->will($this->returnValue(true));
        $this->mockFirewall->expects($this->never())->method('blockIllegalRequests');

        $this->dispatcher->dispatch($this->mockActionRequest, $this->mockHttpResponse);
    }

    /**
     * @test
     */
    public function dispatchInterceptsActionRequestsByDefault()
    {
        $this->mockActionRequest->expects($this->any())->method('isDispatched')->will($this->returnValue(true));

        $this->mockFirewall->expects($this->once())->method('blockIllegalRequests')->with($this->mockActionRequest);

        $this->dispatcher->dispatch($this->mockActionRequest, $this->mockHttpResponse);
    }

    /**
     * @test
     * @expectedException \TYPO3\Flow\Security\Exception\AuthenticationRequiredException
     */
    public function dispatchRethrowsAuthenticationRequiredExceptionIfSecurityContextDoesNotContainAnyAuthenticationToken()
    {
        $this->mockActionRequest->expects($this->any())->method('isDispatched')->will($this->returnValue(true));

        $this->mockSecurityContext->expects($this->atLeastOnce())->method('getAuthenticationTokens')->will($this->returnValue([]));

        $this->mockFirewall->expects($this->once())->method('blockIllegalRequests')->will($this->throwException(new AuthenticationRequiredException()));

        $this->dispatcher->dispatch($this->mockActionRequest, $this->mockHttpResponse);
    }

    /**
     * @test
     */
    public function dispatchDoesNotSetInterceptedRequestIfAuthenticationTokensContainNoEntryPoint()
    {
        $this->mockActionRequest->expects($this->any())->method('isDispatched')->will($this->returnValue(true));

<<<<<<< HEAD
        $mockAuthenticationToken = $this->createMock(\TYPO3\Flow\Security\Authentication\TokenInterface::class);
=======
        $mockAuthenticationToken = $this->getMockBuilder(TokenInterface::class)->getMock();
>>>>>>> 813dc269
        $mockAuthenticationToken->expects($this->any())->method('getAuthenticationEntryPoint')->will($this->returnValue(null));
        $this->mockSecurityContext->expects($this->atLeastOnce())->method('getAuthenticationTokens')->will($this->returnValue([$mockAuthenticationToken]));

        $this->mockSecurityContext->expects($this->never())->method('setInterceptedRequest')->with($this->mockMainRequest);

        $this->mockFirewall->expects($this->once())->method('blockIllegalRequests')->will($this->throwException(new AuthenticationRequiredException()));

        try {
            $this->dispatcher->dispatch($this->mockActionRequest, $this->mockHttpResponse);
        } catch (AuthenticationRequiredException $exception) {
        }
    }

    /**
     * @test
     */
    public function dispatchSetsInterceptedRequestIfSecurityContextContainsAuthenticationTokensWithEntryPoints()
    {
        $this->mockActionRequest->expects($this->any())->method('isDispatched')->will($this->returnValue(true));

<<<<<<< HEAD
        $mockEntryPoint = $this->createMock(\TYPO3\Flow\Security\Authentication\EntryPointInterface::class);

        $mockAuthenticationToken = $this->createMock(\TYPO3\Flow\Security\Authentication\TokenInterface::class);
=======
        $mockEntryPoint = $this->getMockBuilder(EntryPointInterface::class)->getMock();

        $mockAuthenticationToken = $this->getMockBuilder(TokenInterface::class)->getMock();
>>>>>>> 813dc269
        $mockAuthenticationToken->expects($this->any())->method('getAuthenticationEntryPoint')->will($this->returnValue($mockEntryPoint));
        $this->mockSecurityContext->expects($this->atLeastOnce())->method('getAuthenticationTokens')->will($this->returnValue([$mockAuthenticationToken]));

        $this->mockSecurityContext->expects($this->atLeastOnce())->method('setInterceptedRequest')->with($this->mockMainRequest);

        $this->mockFirewall->expects($this->once())->method('blockIllegalRequests')->will($this->throwException(new AuthenticationRequiredException()));

        try {
            $this->dispatcher->dispatch($this->mockActionRequest, $this->mockHttpResponse);
        } catch (AuthenticationRequiredException $exception) {
        }
    }

    /**
     * @test
     */
    public function dispatchCallsStartAuthenticationOnAllActiveEntryPoints()
    {
        $this->mockActionRequest->expects($this->any())->method('isDispatched')->will($this->returnValue(true));

<<<<<<< HEAD
        $mockAuthenticationToken1 = $this->createMock(\TYPO3\Flow\Security\Authentication\TokenInterface::class);
        $mockEntryPoint1 = $this->createMock(\TYPO3\Flow\Security\Authentication\EntryPointInterface::class);
        $mockAuthenticationToken1->expects($this->any())->method('getAuthenticationEntryPoint')->will($this->returnValue($mockEntryPoint1));

        $mockAuthenticationToken2 = $this->createMock(\TYPO3\Flow\Security\Authentication\TokenInterface::class);
        $mockEntryPoint2 = $this->createMock(\TYPO3\Flow\Security\Authentication\EntryPointInterface::class);
=======
        $mockAuthenticationToken1 = $this->getMockBuilder(TokenInterface::class)->getMock();
        $mockEntryPoint1 = $this->getMockBuilder(EntryPointInterface::class)->getMock();
        $mockAuthenticationToken1->expects($this->any())->method('getAuthenticationEntryPoint')->will($this->returnValue($mockEntryPoint1));

        $mockAuthenticationToken2 = $this->getMockBuilder(TokenInterface::class)->getMock();
        $mockEntryPoint2 = $this->getMockBuilder(EntryPointInterface::class)->getMock();
>>>>>>> 813dc269
        $mockAuthenticationToken2->expects($this->any())->method('getAuthenticationEntryPoint')->will($this->returnValue($mockEntryPoint2));

        $this->mockSecurityContext->expects($this->atLeastOnce())->method('getAuthenticationTokens')->will($this->returnValue([$mockAuthenticationToken1, $mockAuthenticationToken2]));

        $this->mockFirewall->expects($this->once())->method('blockIllegalRequests')->will($this->throwException(new AuthenticationRequiredException()));

        $mockEntryPoint1->expects($this->once())->method('startAuthentication')->with($this->mockHttpRequest, $this->mockHttpResponse);
        $mockEntryPoint2->expects($this->once())->method('startAuthentication')->with($this->mockHttpRequest, $this->mockHttpResponse);

        try {
            $this->dispatcher->dispatch($this->mockActionRequest, $this->mockHttpResponse);
        } catch (AuthenticationRequiredException $exception) {
        }
    }

    /**
     * @test
     * @expectedException \TYPO3\Flow\Security\Exception\AccessDeniedException
     */
    public function dispatchRethrowsAccessDeniedException()
    {
        $this->mockActionRequest->expects($this->any())->method('isDispatched')->will($this->returnValue(true));

        $this->mockFirewall->expects($this->once())->method('blockIllegalRequests')->will($this->throwException(new AccessDeniedException()));

        $this->dispatcher->dispatch($this->mockActionRequest, $this->mockHttpResponse);
    }

    /**
     * @test
     */
    public function resolveControllerReturnsTheControllerSpecifiedInTheRequest()
    {
<<<<<<< HEAD
        $mockController = $this->createMock(\TYPO3\Flow\Mvc\Controller\ControllerInterface::class);

        /** @var ObjectManagerInterface|\PHPUnit_Framework_MockObject_MockObject $mockObjectManager */
        $mockObjectManager = $this->createMock(\TYPO3\Flow\Object\ObjectManagerInterface::class);
        $mockObjectManager->expects($this->once())->method('get')->with($this->equalTo(\TYPO3\TestPackage\SomeController::class))->will($this->returnValue($mockController));

        $mockRequest = $this->getMockBuilder(\TYPO3\Flow\Mvc\ActionRequest::class)->disableOriginalConstructor()->setMethods(array('getControllerPackageKey', 'getControllerObjectName'))->getMock();
        $mockRequest->expects($this->any())->method('getControllerObjectName')->will($this->returnValue(\TYPO3\TestPackage\SomeController::class));

        /** @var Dispatcher|\PHPUnit_Framework_MockObject_MockObject $dispatcher */
        $dispatcher = $this->getAccessibleMock(\TYPO3\Flow\Mvc\Dispatcher::class, null);
=======
        $mockController = $this->createMock(ControllerInterface::class);

        /** @var ObjectManagerInterface|\PHPUnit_Framework_MockObject_MockObject $mockObjectManager */
        $mockObjectManager = $this->createMock(ObjectManagerInterface::class);
        $mockObjectManager->expects($this->once())->method('get')->with($this->equalTo('Flow\TestPackage\SomeController'))->will($this->returnValue($mockController));

        $mockRequest = $this->getMockBuilder(ActionRequest::class)->disableOriginalConstructor()->setMethods(['getControllerPackageKey', 'getControllerObjectName'])->getMock();
        $mockRequest->expects($this->any())->method('getControllerObjectName')->will($this->returnValue('Flow\TestPackage\SomeController'));

        /** @var Dispatcher|\PHPUnit_Framework_MockObject_MockObject $dispatcher */
        $dispatcher = $this->getAccessibleMock(Dispatcher::class, null);
>>>>>>> 813dc269
        $dispatcher->injectObjectManager($mockObjectManager);

        $this->assertEquals($mockController, $dispatcher->_call('resolveController', $mockRequest));
    }

    /**
     * @test
     * @expectedException \TYPO3\Flow\Mvc\Controller\Exception\InvalidControllerException
     */
    public function resolveControllerThrowsAnInvalidControllerExceptionIfTheResolvedControllerDoesNotImplementTheControllerInterface()
    {
        $mockController = $this->createMock('stdClass');

        /** @var ObjectManagerInterface|\PHPUnit_Framework_MockObject_MockObject $mockObjectManager */
<<<<<<< HEAD
        $mockObjectManager = $this->createMock(\TYPO3\Flow\Object\ObjectManagerInterface::class);
        $mockObjectManager->expects($this->once())->method('get')->with($this->equalTo(\TYPO3\TestPackage\SomeController::class))->will($this->returnValue($mockController));

        $mockRequest = $this->getMockBuilder(\TYPO3\Flow\Mvc\ActionRequest::class)->disableOriginalConstructor()->setMethods(array('getControllerPackageKey', 'getControllerObjectName'))->getMock();
        $mockRequest->expects($this->any())->method('getControllerObjectName')->will($this->returnValue(\TYPO3\TestPackage\SomeController::class));

        /** @var Dispatcher|\PHPUnit_Framework_MockObject_MockObject $dispatcher */
        $dispatcher = $this->getAccessibleMock(\TYPO3\Flow\Mvc\Dispatcher::class, array('dummy'));
=======
        $mockObjectManager = $this->createMock(ObjectManagerInterface::class);
        $mockObjectManager->expects($this->once())->method('get')->with($this->equalTo('Flow\TestPackage\SomeController'))->will($this->returnValue($mockController));

        $mockRequest = $this->getMockBuilder(ActionRequest::class)->disableOriginalConstructor()->setMethods(['getControllerPackageKey', 'getControllerObjectName'])->getMock();
        $mockRequest->expects($this->any())->method('getControllerObjectName')->will($this->returnValue('Flow\TestPackage\SomeController'));

        /** @var Dispatcher|\PHPUnit_Framework_MockObject_MockObject $dispatcher */
        $dispatcher = $this->getAccessibleMock(Dispatcher::class, ['dummy']);
>>>>>>> 813dc269
        $dispatcher->injectObjectManager($mockObjectManager);

        $this->assertEquals($mockController, $dispatcher->_call('resolveController', $mockRequest));
    }

    /**
     * @test
     * @expectedException \TYPO3\Flow\Mvc\Controller\Exception\InvalidControllerException
     */
    public function resolveControllerThrowsAnInvalidControllerExceptionIfTheResolvedControllerDoesNotExist()
    {
<<<<<<< HEAD
        $mockHttpRequest = $this->getMockBuilder(\TYPO3\Flow\Http\Request::class)->disableOriginalConstructor()->getMock();
        $mockRequest = $this->getMockBuilder(\TYPO3\Flow\Mvc\ActionRequest::class)->disableOriginalConstructor()->setMethods(array('getControllerObjectName', 'getHttpRequest'))->getMock();
        $mockRequest->expects($this->any())->method('getControllerObjectName')->will($this->returnValue(''));
        $mockRequest->expects($this->any())->method('getHttpRequest')->will($this->returnValue($mockHttpRequest));

        $dispatcher = $this->getAccessibleMock(\TYPO3\Flow\Mvc\Dispatcher::class, array('dummy'));
=======
        $mockHttpRequest = $this->getMockBuilder(HttpRequest::class)->disableOriginalConstructor()->getMock();
        $mockRequest = $this->getMockBuilder(ActionRequest::class)->disableOriginalConstructor()->setMethods(['getControllerObjectName', 'getHttpRequest'])->getMock();
        $mockRequest->expects($this->any())->method('getControllerObjectName')->will($this->returnValue(''));
        $mockRequest->expects($this->any())->method('getHttpRequest')->will($this->returnValue($mockHttpRequest));

        $dispatcher = $this->getAccessibleMock(Dispatcher::class, ['dummy']);
>>>>>>> 813dc269

        $dispatcher->_call('resolveController', $mockRequest);
    }
}<|MERGE_RESOLUTION|>--- conflicted
+++ resolved
@@ -94,40 +94,6 @@
      */
     public function setUp()
     {
-<<<<<<< HEAD
-        $this->dispatcher = $this->getMockBuilder(\TYPO3\Flow\Mvc\Dispatcher::class)->disableOriginalConstructor()->setMethods(array('resolveController'))->getMock();
-
-        $this->mockActionRequest = $this->getMockBuilder(\TYPO3\Flow\Mvc\ActionRequest::class)->disableOriginalConstructor()->getMock();
-        $this->mockActionRequest->expects($this->any())->method('isMainRequest')->will($this->returnValue(false));
-
-        $this->mockParentRequest = $this->getMockBuilder(\TYPO3\Flow\Mvc\ActionRequest::class)->disableOriginalConstructor()->getMock();
-        $this->mockActionRequest->expects($this->any())->method('getParentRequest')->will($this->returnValue($this->mockParentRequest));
-
-        $this->mockMainRequest = $this->getMockBuilder(\TYPO3\Flow\Mvc\ActionRequest::class)->disableOriginalConstructor()->getMock();
-        $this->mockActionRequest->expects($this->any())->method('getMainRequest')->will($this->returnValue($this->mockMainRequest));
-
-        $this->mockHttpRequest = $this->getMockBuilder(\TYPO3\Flow\Http\Request::class)->disableOriginalConstructor()->getMock();
-        $this->mockActionRequest->expects($this->any())->method('getHttpRequest')->will($this->returnValue($this->mockHttpRequest));
-
-        $this->mockHttpResponse = $this->getMockBuilder(\TYPO3\Flow\Http\Response::class)->disableOriginalConstructor()->getMock();
-
-        $this->mockController = $this->getMockBuilder(\TYPO3\Flow\Mvc\Controller\ControllerInterface::class)->setMethods(array('processRequest'))->getMock();
-        $this->dispatcher->expects($this->any())->method('resolveController')->will($this->returnValue($this->mockController));
-
-        $this->mockSecurityContext = $this->getMockBuilder(\TYPO3\Flow\Security\Context::class)->disableOriginalConstructor()->getMock();
-
-        $this->mockFirewall = $this->createMock(\TYPO3\Flow\Security\Authorization\FirewallInterface::class);
-
-        $this->mockSecurityLogger = $this->createMock(\TYPO3\Flow\Log\SecurityLoggerInterface::class);
-
-        $this->mockObjectManager = $this->createMock(\TYPO3\Flow\Object\ObjectManagerInterface::class);
-        $this->mockObjectManager->expects($this->any())->method('get')->will($this->returnCallback(function ($className) {
-            if ($className === \TYPO3\Flow\Security\Context::class) {
-                return $this->mockSecurityContext;
-            } elseif ($className === \TYPO3\Flow\Security\Authorization\FirewallInterface::class) {
-                return $this->mockFirewall;
-            } elseif ($className === \TYPO3\Flow\Log\SecurityLoggerInterface::class) {
-=======
         $this->dispatcher = $this->getMockBuilder(Dispatcher::class)->disableOriginalConstructor()->setMethods(['resolveController'])->getMock();
 
         $this->mockActionRequest = $this->getMockBuilder(ActionRequest::class)->disableOriginalConstructor()->getMock();
@@ -160,7 +126,6 @@
             } elseif ($className === FirewallInterface::class) {
                 return $this->mockFirewall;
             } elseif ($className === SecurityLoggerInterface::class) {
->>>>>>> 813dc269
                 return $this->mockSecurityLogger;
             }
             return null;
@@ -215,11 +180,7 @@
     public function dispatchContinuesWithNextRequestFoundInAForwardException()
     {
         /** @var ActionRequest|\PHPUnit_Framework_MockObject_MockObject $nextRequest */
-<<<<<<< HEAD
-        $nextRequest = $this->getMockBuilder(\TYPO3\Flow\Mvc\ActionRequest::class)->disableOriginalConstructor()->getMock();
-=======
         $nextRequest = $this->getMockBuilder(ActionRequest::class)->disableOriginalConstructor()->getMock();
->>>>>>> 813dc269
         $nextRequest->expects($this->atLeastOnce())->method('isDispatched')->will($this->returnValue(true));
 
         $this->mockParentRequest->expects($this->atLeastOnce())->method('isDispatched')->will($this->returnValue(false));
@@ -253,13 +214,8 @@
      */
     public function dispatchDoesNotBlockCliRequests()
     {
-<<<<<<< HEAD
-        /** @var \TYPO3\Flow\Cli\Request|\PHPUnit_Framework_MockObject_MockObject $mockCliRequest */
-        $mockCliRequest = $this->getMockBuilder(\TYPO3\Flow\Cli\Request::class)->disableOriginalConstructor()->getMock();
-=======
         /** @var Request|\PHPUnit_Framework_MockObject_MockObject $mockCliRequest */
         $mockCliRequest = $this->getMockBuilder(Request::class)->disableOriginalConstructor()->getMock();
->>>>>>> 813dc269
         $mockCliRequest->expects($this->any())->method('isDispatched')->will($this->returnValue(true));
 
         $this->mockSecurityContext->expects($this->never())->method('areAuthorizationChecksDisabled')->will($this->returnValue(true));
@@ -315,11 +271,7 @@
     {
         $this->mockActionRequest->expects($this->any())->method('isDispatched')->will($this->returnValue(true));
 
-<<<<<<< HEAD
-        $mockAuthenticationToken = $this->createMock(\TYPO3\Flow\Security\Authentication\TokenInterface::class);
-=======
         $mockAuthenticationToken = $this->getMockBuilder(TokenInterface::class)->getMock();
->>>>>>> 813dc269
         $mockAuthenticationToken->expects($this->any())->method('getAuthenticationEntryPoint')->will($this->returnValue(null));
         $this->mockSecurityContext->expects($this->atLeastOnce())->method('getAuthenticationTokens')->will($this->returnValue([$mockAuthenticationToken]));
 
@@ -340,15 +292,9 @@
     {
         $this->mockActionRequest->expects($this->any())->method('isDispatched')->will($this->returnValue(true));
 
-<<<<<<< HEAD
-        $mockEntryPoint = $this->createMock(\TYPO3\Flow\Security\Authentication\EntryPointInterface::class);
-
-        $mockAuthenticationToken = $this->createMock(\TYPO3\Flow\Security\Authentication\TokenInterface::class);
-=======
         $mockEntryPoint = $this->getMockBuilder(EntryPointInterface::class)->getMock();
 
         $mockAuthenticationToken = $this->getMockBuilder(TokenInterface::class)->getMock();
->>>>>>> 813dc269
         $mockAuthenticationToken->expects($this->any())->method('getAuthenticationEntryPoint')->will($this->returnValue($mockEntryPoint));
         $this->mockSecurityContext->expects($this->atLeastOnce())->method('getAuthenticationTokens')->will($this->returnValue([$mockAuthenticationToken]));
 
@@ -369,21 +315,12 @@
     {
         $this->mockActionRequest->expects($this->any())->method('isDispatched')->will($this->returnValue(true));
 
-<<<<<<< HEAD
-        $mockAuthenticationToken1 = $this->createMock(\TYPO3\Flow\Security\Authentication\TokenInterface::class);
-        $mockEntryPoint1 = $this->createMock(\TYPO3\Flow\Security\Authentication\EntryPointInterface::class);
-        $mockAuthenticationToken1->expects($this->any())->method('getAuthenticationEntryPoint')->will($this->returnValue($mockEntryPoint1));
-
-        $mockAuthenticationToken2 = $this->createMock(\TYPO3\Flow\Security\Authentication\TokenInterface::class);
-        $mockEntryPoint2 = $this->createMock(\TYPO3\Flow\Security\Authentication\EntryPointInterface::class);
-=======
         $mockAuthenticationToken1 = $this->getMockBuilder(TokenInterface::class)->getMock();
         $mockEntryPoint1 = $this->getMockBuilder(EntryPointInterface::class)->getMock();
         $mockAuthenticationToken1->expects($this->any())->method('getAuthenticationEntryPoint')->will($this->returnValue($mockEntryPoint1));
 
         $mockAuthenticationToken2 = $this->getMockBuilder(TokenInterface::class)->getMock();
         $mockEntryPoint2 = $this->getMockBuilder(EntryPointInterface::class)->getMock();
->>>>>>> 813dc269
         $mockAuthenticationToken2->expects($this->any())->method('getAuthenticationEntryPoint')->will($this->returnValue($mockEntryPoint2));
 
         $this->mockSecurityContext->expects($this->atLeastOnce())->method('getAuthenticationTokens')->will($this->returnValue([$mockAuthenticationToken1, $mockAuthenticationToken2]));
@@ -417,19 +354,6 @@
      */
     public function resolveControllerReturnsTheControllerSpecifiedInTheRequest()
     {
-<<<<<<< HEAD
-        $mockController = $this->createMock(\TYPO3\Flow\Mvc\Controller\ControllerInterface::class);
-
-        /** @var ObjectManagerInterface|\PHPUnit_Framework_MockObject_MockObject $mockObjectManager */
-        $mockObjectManager = $this->createMock(\TYPO3\Flow\Object\ObjectManagerInterface::class);
-        $mockObjectManager->expects($this->once())->method('get')->with($this->equalTo(\TYPO3\TestPackage\SomeController::class))->will($this->returnValue($mockController));
-
-        $mockRequest = $this->getMockBuilder(\TYPO3\Flow\Mvc\ActionRequest::class)->disableOriginalConstructor()->setMethods(array('getControllerPackageKey', 'getControllerObjectName'))->getMock();
-        $mockRequest->expects($this->any())->method('getControllerObjectName')->will($this->returnValue(\TYPO3\TestPackage\SomeController::class));
-
-        /** @var Dispatcher|\PHPUnit_Framework_MockObject_MockObject $dispatcher */
-        $dispatcher = $this->getAccessibleMock(\TYPO3\Flow\Mvc\Dispatcher::class, null);
-=======
         $mockController = $this->createMock(ControllerInterface::class);
 
         /** @var ObjectManagerInterface|\PHPUnit_Framework_MockObject_MockObject $mockObjectManager */
@@ -441,7 +365,6 @@
 
         /** @var Dispatcher|\PHPUnit_Framework_MockObject_MockObject $dispatcher */
         $dispatcher = $this->getAccessibleMock(Dispatcher::class, null);
->>>>>>> 813dc269
         $dispatcher->injectObjectManager($mockObjectManager);
 
         $this->assertEquals($mockController, $dispatcher->_call('resolveController', $mockRequest));
@@ -456,16 +379,6 @@
         $mockController = $this->createMock('stdClass');
 
         /** @var ObjectManagerInterface|\PHPUnit_Framework_MockObject_MockObject $mockObjectManager */
-<<<<<<< HEAD
-        $mockObjectManager = $this->createMock(\TYPO3\Flow\Object\ObjectManagerInterface::class);
-        $mockObjectManager->expects($this->once())->method('get')->with($this->equalTo(\TYPO3\TestPackage\SomeController::class))->will($this->returnValue($mockController));
-
-        $mockRequest = $this->getMockBuilder(\TYPO3\Flow\Mvc\ActionRequest::class)->disableOriginalConstructor()->setMethods(array('getControllerPackageKey', 'getControllerObjectName'))->getMock();
-        $mockRequest->expects($this->any())->method('getControllerObjectName')->will($this->returnValue(\TYPO3\TestPackage\SomeController::class));
-
-        /** @var Dispatcher|\PHPUnit_Framework_MockObject_MockObject $dispatcher */
-        $dispatcher = $this->getAccessibleMock(\TYPO3\Flow\Mvc\Dispatcher::class, array('dummy'));
-=======
         $mockObjectManager = $this->createMock(ObjectManagerInterface::class);
         $mockObjectManager->expects($this->once())->method('get')->with($this->equalTo('Flow\TestPackage\SomeController'))->will($this->returnValue($mockController));
 
@@ -474,7 +387,6 @@
 
         /** @var Dispatcher|\PHPUnit_Framework_MockObject_MockObject $dispatcher */
         $dispatcher = $this->getAccessibleMock(Dispatcher::class, ['dummy']);
->>>>>>> 813dc269
         $dispatcher->injectObjectManager($mockObjectManager);
 
         $this->assertEquals($mockController, $dispatcher->_call('resolveController', $mockRequest));
@@ -486,21 +398,12 @@
      */
     public function resolveControllerThrowsAnInvalidControllerExceptionIfTheResolvedControllerDoesNotExist()
     {
-<<<<<<< HEAD
-        $mockHttpRequest = $this->getMockBuilder(\TYPO3\Flow\Http\Request::class)->disableOriginalConstructor()->getMock();
-        $mockRequest = $this->getMockBuilder(\TYPO3\Flow\Mvc\ActionRequest::class)->disableOriginalConstructor()->setMethods(array('getControllerObjectName', 'getHttpRequest'))->getMock();
-        $mockRequest->expects($this->any())->method('getControllerObjectName')->will($this->returnValue(''));
-        $mockRequest->expects($this->any())->method('getHttpRequest')->will($this->returnValue($mockHttpRequest));
-
-        $dispatcher = $this->getAccessibleMock(\TYPO3\Flow\Mvc\Dispatcher::class, array('dummy'));
-=======
         $mockHttpRequest = $this->getMockBuilder(HttpRequest::class)->disableOriginalConstructor()->getMock();
         $mockRequest = $this->getMockBuilder(ActionRequest::class)->disableOriginalConstructor()->setMethods(['getControllerObjectName', 'getHttpRequest'])->getMock();
         $mockRequest->expects($this->any())->method('getControllerObjectName')->will($this->returnValue(''));
         $mockRequest->expects($this->any())->method('getHttpRequest')->will($this->returnValue($mockHttpRequest));
 
         $dispatcher = $this->getAccessibleMock(Dispatcher::class, ['dummy']);
->>>>>>> 813dc269
 
         $dispatcher->_call('resolveController', $mockRequest);
     }
