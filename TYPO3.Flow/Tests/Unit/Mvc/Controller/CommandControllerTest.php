<?php
namespace TYPO3\Flow\Tests\Unit\Mvc\Controller;

/*
 * This file is part of the TYPO3.Flow package.
 *
 * (c) Contributors of the Neos Project - www.neos.io
 *
 * This package is Open Source Software. For the full copyright and license
 * information, please view the LICENSE file which was distributed with this
 * source code.
 */

use TYPO3\Flow\Cli\CommandController;
use TYPO3\Flow\Cli\ConsoleOutput;
use TYPO3\Flow\Cli\Request;
use TYPO3\Flow\Mvc\Controller\Arguments;
use TYPO3\Flow\Reflection\ReflectionService;
use TYPO3\Flow\Tests\UnitTestCase;
use TYPO3\Flow\Mvc;

/**
 * Testcase for the Command Controller
 */
class CommandControllerTest extends UnitTestCase
{
    /**
     * @var CommandController
     */
    protected $commandController;

    /**
     * @var ReflectionService|\PHPUnit_Framework_MockObject_MockObject
     */
    protected $mockReflectionService;

    /**
     * @var ConsoleOutput|\PHPUnit_Framework_MockObject_MockObject
     */
    protected $mockConsoleOutput;

    public function setUp()
    {
<<<<<<< HEAD
        $this->commandController = $this->getAccessibleMock(\TYPO3\Flow\Cli\CommandController::class, array('resolveCommandMethodName', 'callCommandMethod'));

        $this->mockReflectionService = $this->getMockBuilder(\TYPO3\Flow\Reflection\ReflectionService::class)->disableOriginalConstructor()->getMock();
        $this->mockReflectionService->expects($this->any())->method('getMethodParameters')->will($this->returnValue(array()));
        $this->inject($this->commandController, 'reflectionService', $this->mockReflectionService);

        $this->mockConsoleOutput = $this->getMockBuilder(\TYPO3\Flow\Cli\ConsoleOutput::class)->disableOriginalConstructor()->getMock();
=======
        $this->commandController = $this->getAccessibleMock(CommandController::class, ['resolveCommandMethodName', 'callCommandMethod']);

        $this->mockReflectionService = $this->getMockBuilder(ReflectionService::class)->disableOriginalConstructor()->getMock();
        $this->mockReflectionService->expects($this->any())->method('getMethodParameters')->will($this->returnValue([]));
        $this->inject($this->commandController, 'reflectionService', $this->mockReflectionService);

        $this->mockConsoleOutput = $this->getMockBuilder(ConsoleOutput::class)->disableOriginalConstructor()->getMock();
>>>>>>> 813dc269
        $this->inject($this->commandController, 'output', $this->mockConsoleOutput);
    }


    /**
     * @test
     * @expectedException \TYPO3\Flow\Mvc\Exception\UnsupportedRequestTypeException
     */
    public function processRequestThrowsExceptionIfGivenRequestIsNoCliRequest()
    {
<<<<<<< HEAD
        $mockRequest = $this->createMock(\TYPO3\Flow\Mvc\RequestInterface::class);
        $mockResponse = $this->createMock(\TYPO3\Flow\Mvc\ResponseInterface::class);
=======
        $mockRequest = $this->getMockBuilder(Mvc\RequestInterface::class)->getMock();
        $mockResponse = $this->getMockBuilder(Mvc\ResponseInterface::class)->getMock();
>>>>>>> 813dc269

        $this->commandController->processRequest($mockRequest, $mockResponse);
    }

    /**
     * @test
     */
    public function processRequestMarksRequestDispatched()
    {
<<<<<<< HEAD
        $mockRequest = $this->getMockBuilder(\TYPO3\Flow\Cli\Request::class)->disableOriginalConstructor()->getMock();
        $mockResponse = $this->createMock(\TYPO3\Flow\Mvc\ResponseInterface::class);
=======
        $mockRequest = $this->getMockBuilder(Request::class)->disableOriginalConstructor()->getMock();
        $mockResponse = $this->getMockBuilder(Mvc\ResponseInterface::class)->getMock();
>>>>>>> 813dc269

        $mockRequest->expects($this->once())->method('setDispatched')->with(true);

        $this->commandController->processRequest($mockRequest, $mockResponse);
    }

    /**
     * @test
     */
    public function processRequestResetsCommandMethodArguments()
    {
<<<<<<< HEAD
        $mockRequest = $this->getMockBuilder(\TYPO3\Flow\Cli\Request::class)->disableOriginalConstructor()->getMock();
        $mockResponse = $this->createMock(\TYPO3\Flow\Mvc\ResponseInterface::class);
=======
        $mockRequest = $this->getMockBuilder(Request::class)->disableOriginalConstructor()->getMock();
        $mockResponse = $this->getMockBuilder(Mvc\ResponseInterface::class)->getMock();
>>>>>>> 813dc269

        $mockArguments = new Arguments();
        $mockArguments->addNewArgument('foo');
        $this->inject($this->commandController, 'arguments', $mockArguments);

        $this->assertCount(1, $this->commandController->_get('arguments'));
        $this->commandController->processRequest($mockRequest, $mockResponse);
        $this->assertCount(0, $this->commandController->_get('arguments'));
    }

    /**
     * @test
     */
    public function outputWritesGivenStringToTheConsoleOutput()
    {
        $this->mockConsoleOutput->expects($this->once())->method('output')->with('some text');
        $this->commandController->_call('output', 'some text');
    }

    /**
     * @test
     */
    public function outputReplacesArgumentsInGivenString()
    {
        $this->mockConsoleOutput->expects($this->once())->method('output')->with('%2$s %1$s', ['text', 'some']);
        $this->commandController->_call('output', '%2$s %1$s', ['text', 'some']);
    }
}<|MERGE_RESOLUTION|>--- conflicted
+++ resolved
@@ -41,15 +41,6 @@
 
     public function setUp()
     {
-<<<<<<< HEAD
-        $this->commandController = $this->getAccessibleMock(\TYPO3\Flow\Cli\CommandController::class, array('resolveCommandMethodName', 'callCommandMethod'));
-
-        $this->mockReflectionService = $this->getMockBuilder(\TYPO3\Flow\Reflection\ReflectionService::class)->disableOriginalConstructor()->getMock();
-        $this->mockReflectionService->expects($this->any())->method('getMethodParameters')->will($this->returnValue(array()));
-        $this->inject($this->commandController, 'reflectionService', $this->mockReflectionService);
-
-        $this->mockConsoleOutput = $this->getMockBuilder(\TYPO3\Flow\Cli\ConsoleOutput::class)->disableOriginalConstructor()->getMock();
-=======
         $this->commandController = $this->getAccessibleMock(CommandController::class, ['resolveCommandMethodName', 'callCommandMethod']);
 
         $this->mockReflectionService = $this->getMockBuilder(ReflectionService::class)->disableOriginalConstructor()->getMock();
@@ -57,7 +48,6 @@
         $this->inject($this->commandController, 'reflectionService', $this->mockReflectionService);
 
         $this->mockConsoleOutput = $this->getMockBuilder(ConsoleOutput::class)->disableOriginalConstructor()->getMock();
->>>>>>> 813dc269
         $this->inject($this->commandController, 'output', $this->mockConsoleOutput);
     }
 
@@ -68,13 +58,8 @@
      */
     public function processRequestThrowsExceptionIfGivenRequestIsNoCliRequest()
     {
-<<<<<<< HEAD
-        $mockRequest = $this->createMock(\TYPO3\Flow\Mvc\RequestInterface::class);
-        $mockResponse = $this->createMock(\TYPO3\Flow\Mvc\ResponseInterface::class);
-=======
         $mockRequest = $this->getMockBuilder(Mvc\RequestInterface::class)->getMock();
         $mockResponse = $this->getMockBuilder(Mvc\ResponseInterface::class)->getMock();
->>>>>>> 813dc269
 
         $this->commandController->processRequest($mockRequest, $mockResponse);
     }
@@ -84,13 +69,8 @@
      */
     public function processRequestMarksRequestDispatched()
     {
-<<<<<<< HEAD
-        $mockRequest = $this->getMockBuilder(\TYPO3\Flow\Cli\Request::class)->disableOriginalConstructor()->getMock();
-        $mockResponse = $this->createMock(\TYPO3\Flow\Mvc\ResponseInterface::class);
-=======
         $mockRequest = $this->getMockBuilder(Request::class)->disableOriginalConstructor()->getMock();
         $mockResponse = $this->getMockBuilder(Mvc\ResponseInterface::class)->getMock();
->>>>>>> 813dc269
 
         $mockRequest->expects($this->once())->method('setDispatched')->with(true);
 
@@ -102,13 +82,8 @@
      */
     public function processRequestResetsCommandMethodArguments()
     {
-<<<<<<< HEAD
-        $mockRequest = $this->getMockBuilder(\TYPO3\Flow\Cli\Request::class)->disableOriginalConstructor()->getMock();
-        $mockResponse = $this->createMock(\TYPO3\Flow\Mvc\ResponseInterface::class);
-=======
         $mockRequest = $this->getMockBuilder(Request::class)->disableOriginalConstructor()->getMock();
         $mockResponse = $this->getMockBuilder(Mvc\ResponseInterface::class)->getMock();
->>>>>>> 813dc269
 
         $mockArguments = new Arguments();
         $mockArguments->addNewArgument('foo');
