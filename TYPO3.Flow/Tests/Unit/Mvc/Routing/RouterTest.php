<?php
namespace TYPO3\Flow\Tests\Unit\Mvc\Routing;

/*
 * This file is part of the TYPO3.Flow package.
 *
 * (c) Contributors of the Neos Project - www.neos.io
 *
 * This package is Open Source Software. For the full copyright and license
 * information, please view the LICENSE file which was distributed with this
 * source code.
 */

use TYPO3\Flow\Configuration\ConfigurationManager;
use TYPO3\Flow\Http\Request;
use TYPO3\Flow\Log\SystemLoggerInterface;
use TYPO3\Flow\Mvc\Routing\Route;
use TYPO3\Flow\Mvc\Routing\Router;
use TYPO3\Flow\Mvc\Routing\RouterCachingService;
use TYPO3\Flow\Mvc\ActionRequest;
use TYPO3\Flow\Tests\UnitTestCase;

/**
 * Testcase for the MVC Web Router
 *
 */
class RouterTest extends UnitTestCase
{
    /**
     * @var Router
     */
    protected $router;

    /**
     * @var SystemLoggerInterface|\PHPUnit_Framework_MockObject_MockObject
     */
    protected $mockSystemLogger;

    /**
     * @var RouterCachingService|\PHPUnit_Framework_MockObject_MockObject
     */
    protected $mockRouterCachingService;

    /**
     * @var Request|\PHPUnit_Framework_MockObject_MockObject
     */
    protected $mockHttpRequest;

    /**
     * @var ActionRequest|\PHPUnit_Framework_MockObject_MockObject
     */
    protected $mockActionRequest;

    /**
     * @return void
     */
    public function setUp()
    {
<<<<<<< HEAD
        $this->router = $this->getAccessibleMock(\TYPO3\Flow\Mvc\Routing\Router::class, array('dummy'));

        $this->mockSystemLogger = $this->createMock(\TYPO3\Flow\Log\SystemLoggerInterface::class);
        $this->inject($this->router, 'systemLogger', $this->mockSystemLogger);

        $this->mockRouterCachingService = $this->getMockBuilder(\TYPO3\Flow\Mvc\Routing\RouterCachingService::class)->getMock();
=======
        $this->router = $this->getAccessibleMock(Router::class, ['dummy']);

        $this->mockSystemLogger = $this->getMockBuilder(SystemLoggerInterface::class)->getMock();
        $this->inject($this->router, 'systemLogger', $this->mockSystemLogger);

        $this->mockRouterCachingService = $this->getMockBuilder(RouterCachingService::class)->getMock();
>>>>>>> 813dc269
        $this->mockRouterCachingService->expects($this->any())->method('getCachedResolvedUriPath')->will($this->returnValue(false));
        $this->mockRouterCachingService->expects($this->any())->method('getCachedMatchResults')->will($this->returnValue(false));
        $this->inject($this->router, 'routerCachingService', $this->mockRouterCachingService);

<<<<<<< HEAD
        $this->mockHttpRequest = $this->getMockBuilder(\TYPO3\Flow\Http\Request::class)->disableOriginalConstructor()->getMock();

        $this->mockActionRequest = $this->getMockBuilder(\TYPO3\Flow\Mvc\ActionRequest::class)->disableOriginalConstructor()->getMock();
=======
        $this->mockHttpRequest = $this->getMockBuilder(Request::class)->disableOriginalConstructor()->getMock();

        $this->mockActionRequest = $this->getMockBuilder(ActionRequest::class)->disableOriginalConstructor()->getMock();
>>>>>>> 813dc269
    }

    /**
     * @test
     */
    public function resolveCallsCreateRoutesFromConfiguration()
    {
        /** @var Router|\PHPUnit_Framework_MockObject_MockObject $router */
<<<<<<< HEAD
        $router = $this->getAccessibleMock(\TYPO3\Flow\Mvc\Routing\Router::class, array('createRoutesFromConfiguration'));
=======
        $router = $this->getAccessibleMock(Router::class, ['createRoutesFromConfiguration']);
>>>>>>> 813dc269
        $this->inject($router, 'routerCachingService', $this->mockRouterCachingService);
        $this->inject($router, 'systemLogger', $this->mockSystemLogger);

        // not saying anything, but seems better than to expect the exception we'd get otherwise
        /** @var Route|\PHPUnit_Framework_MockObject_MockObject $mockRoute */
<<<<<<< HEAD
        $mockRoute = $this->createMock(\TYPO3\Flow\Mvc\Routing\Route::class);
=======
        $mockRoute = $this->createMock(Route::class);
>>>>>>> 813dc269
        $mockRoute->expects($this->once())->method('resolves')->will($this->returnValue(true));
        $mockRoute->expects($this->atLeastOnce())->method('getResolvedUriPath')->will($this->returnValue('foobar'));

        $this->inject($router, 'routes', [$mockRoute]);

        // this we actually want to know
        $router->expects($this->once())->method('createRoutesFromConfiguration');
        $router->resolve([]);
    }

    /**
     * @test
     */
    public function createRoutesFromConfigurationParsesTheGivenConfigurationAndBuildsRouteObjectsFromIt()
    {
        $routesConfiguration = [];
        $routesConfiguration['route1']['uriPattern'] = 'number1';
        $routesConfiguration['route2']['uriPattern'] = 'number2';
        $routesConfiguration['route3'] = [
            'name' => 'route3',
            'defaults' => ['foodefault'],
            'routeParts' => ['fooroutepart'],
            'uriPattern' => 'number3',
            'toLowerCase' => false,
            'appendExceedingArguments' => true,
            'httpMethods' => ['POST', 'PUT']
        ];

        $this->router->setRoutesConfiguration($routesConfiguration);
        $this->router->_call('createRoutesFromConfiguration');

        $createdRoutes = $this->router->_get('routes');

        $this->assertEquals('number1', $createdRoutes[0]->getUriPattern());
        $this->assertTrue($createdRoutes[0]->isLowerCase());
        $this->assertFalse($createdRoutes[0]->getAppendExceedingArguments());
        $this->assertEquals('number2', $createdRoutes[1]->getUriPattern());
        $this->assertFalse($createdRoutes[1]->hasHttpMethodConstraints());
        $this->assertEquals([], $createdRoutes[1]->getHttpMethods());
        $this->assertEquals('route3', $createdRoutes[2]->getName());
        $this->assertEquals(['foodefault'], $createdRoutes[2]->getDefaults());
        $this->assertEquals(['fooroutepart'], $createdRoutes[2]->getRoutePartsConfiguration());
        $this->assertEquals('number3', $createdRoutes[2]->getUriPattern());
        $this->assertFalse($createdRoutes[2]->isLowerCase());
        $this->assertTrue($createdRoutes[2]->getAppendExceedingArguments());
        $this->assertTrue($createdRoutes[2]->hasHttpMethodConstraints());
        $this->assertEquals(['POST', 'PUT'], $createdRoutes[2]->getHttpMethods());
    }

    /**
     * @test
     * @expectedException \TYPO3\Flow\Mvc\Exception\InvalidRouteSetupException
     */
    public function createRoutesFromConfigurationThrowsExceptionIfOnlySomeRoutesWithTheSameUriPatternHaveHttpMethodConstraints()
    {
        $routesConfiguration = [
            [
                'uriPattern' => 'somePattern'
            ],
            [
                'uriPattern' => 'somePattern',
                'httpMethods' => ['POST', 'PUT']
            ],
        ];
        shuffle($routesConfiguration);
        $this->router->setRoutesConfiguration($routesConfiguration);
        $this->router->_call('createRoutesFromConfiguration');
    }

    /**
     * @test
     */
    public function resolveIteratesOverTheRegisteredRoutesAndReturnsTheResolvedUriPathIfAny()
    {
<<<<<<< HEAD
        $router = $this->getAccessibleMock(\TYPO3\Flow\Mvc\Routing\Router::class, array('createRoutesFromConfiguration'));
=======
        $router = $this->getAccessibleMock(Router::class, ['createRoutesFromConfiguration']);
>>>>>>> 813dc269
        $this->inject($router, 'routerCachingService', $this->mockRouterCachingService);
        $this->inject($router, 'systemLogger', $this->mockSystemLogger);
        $routeValues = ['foo' => 'bar'];

<<<<<<< HEAD
        $route1 = $this->getMockBuilder(\TYPO3\Flow\Mvc\Routing\Route::class)->disableOriginalConstructor()->setMethods(array('resolves'))->getMock();
        $route1->expects($this->once())->method('resolves')->with($routeValues)->will($this->returnValue(false));

        $route2 = $this->getMockBuilder(\TYPO3\Flow\Mvc\Routing\Route::class)->disableOriginalConstructor()->setMethods(array('resolves', 'getResolvedUriPath'))->getMock();
        $route2->expects($this->once())->method('resolves')->with($routeValues)->will($this->returnValue(true));
        $route2->expects($this->atLeastOnce())->method('getResolvedUriPath')->will($this->returnValue('route2'));

        $route3 = $this->getMockBuilder(\TYPO3\Flow\Mvc\Routing\Route::class)->disableOriginalConstructor()->setMethods(array('resolves'))->getMock();
=======
        $route1 = $this->getMockBuilder(Route::class)->disableOriginalConstructor()->setMethods(['resolves'])->getMock();
        $route1->expects($this->once())->method('resolves')->with($routeValues)->will($this->returnValue(false));

        $route2 = $this->getMockBuilder(Route::class)->disableOriginalConstructor()->setMethods(['resolves', 'getResolvedUriPath'])->getMock();
        $route2->expects($this->once())->method('resolves')->with($routeValues)->will($this->returnValue(true));
        $route2->expects($this->atLeastOnce())->method('getResolvedUriPath')->will($this->returnValue('route2'));

        $route3 = $this->getMockBuilder(Route::class)->disableOriginalConstructor()->setMethods(['resolves'])->getMock();
>>>>>>> 813dc269

        $mockRoutes = [$route1, $route2, $route3];

        $router->expects($this->once())->method('createRoutesFromConfiguration');
        $router->_set('routes', $mockRoutes);

        $matchingRequestPath = $router->resolve($routeValues);
        $this->assertSame('route2', $matchingRequestPath);
    }

    /**
     * @test
     * @expectedException \TYPO3\Flow\Mvc\Exception\NoMatchingRouteException
     */
    public function resolveThrowsExceptionIfNoMatchingRouteWasFound()
    {
<<<<<<< HEAD
        $router = $this->getAccessibleMock(\TYPO3\Flow\Mvc\Routing\Router::class, array('createRoutesFromConfiguration'));
        $this->inject($router, 'routerCachingService', $this->mockRouterCachingService);
        $this->inject($router, 'systemLogger', $this->mockSystemLogger);

        $route1 = $this->createMock(\TYPO3\Flow\Mvc\Routing\Route::class);
        $route1->expects($this->once())->method('resolves')->will($this->returnValue(false));

        $route2 = $this->createMock(\TYPO3\Flow\Mvc\Routing\Route::class);
=======
        $router = $this->getAccessibleMock(Router::class, ['createRoutesFromConfiguration']);
        $this->inject($router, 'routerCachingService', $this->mockRouterCachingService);
        $this->inject($router, 'systemLogger', $this->mockSystemLogger);

        $route1 = $this->createMock(Route::class);
        $route1->expects($this->once())->method('resolves')->will($this->returnValue(false));

        $route2 = $this->createMock(Route::class);
>>>>>>> 813dc269
        $route2->expects($this->once())->method('resolves')->will($this->returnValue(false));

        $mockRoutes = [$route1, $route2];

        $router->_set('routes', $mockRoutes);

        $router->resolve([]);
    }

    /**
     * @test
     */
    public function getLastResolvedRouteReturnsNullByDefault()
    {
        $this->assertNull($this->router->getLastResolvedRoute());
    }

    /**
     * @test
     */
    public function resolveSetsLastResolvedRoute()
    {
<<<<<<< HEAD
        $router = $this->getAccessibleMock(\TYPO3\Flow\Mvc\Routing\Router::class, array('createRoutesFromConfiguration'));
        $this->inject($router, 'routerCachingService', $this->mockRouterCachingService);
        $this->inject($router, 'systemLogger', $this->mockSystemLogger);

        $routeValues = array('some' => 'route values');
        $mockRoute1 = $this->getMockBuilder(\TYPO3\Flow\Mvc\Routing\Route::class)->getMock();
        $mockRoute1->expects($this->once())->method('resolves')->with($routeValues)->will($this->returnValue(false));
        $mockRoute2 = $this->getMockBuilder(\TYPO3\Flow\Mvc\Routing\Route::class)->getMock();
=======
        $router = $this->getAccessibleMock(Router::class, ['createRoutesFromConfiguration']);
        $this->inject($router, 'routerCachingService', $this->mockRouterCachingService);
        $this->inject($router, 'systemLogger', $this->mockSystemLogger);

        $routeValues = ['some' => 'route values'];
        $mockRoute1 = $this->getMockBuilder(Route::class)->getMock();
        $mockRoute1->expects($this->once())->method('resolves')->with($routeValues)->will($this->returnValue(false));
        $mockRoute2 = $this->getMockBuilder(Route::class)->getMock();
>>>>>>> 813dc269
        $mockRoute2->expects($this->once())->method('resolves')->with($routeValues)->will($this->returnValue(true));

        $router->_set('routes', [$mockRoute1, $mockRoute2]);

        $router->resolve($routeValues);

        $this->assertSame($mockRoute2, $router->getLastResolvedRoute());
    }

    /**
     * @test
     */
    public function resolveReturnsCachedResolvedUriPathIfFoundInCache()
    {
<<<<<<< HEAD
        $router = $this->getAccessibleMock(\TYPO3\Flow\Mvc\Routing\Router::class, array('createRoutesFromConfiguration'));
=======
        $router = $this->getAccessibleMock(Router::class, ['createRoutesFromConfiguration']);
>>>>>>> 813dc269
        $this->inject($router, 'routerCachingService', $this->mockRouterCachingService);
        $this->inject($router, 'systemLogger', $this->mockSystemLogger);

        $routeValues = ['some' => 'route values'];
        $cachedResolvedUriPath = 'some/cached/Request/Path';

<<<<<<< HEAD
        $mockRouterCachingService = $this->getMockBuilder(\TYPO3\Flow\Mvc\Routing\RouterCachingService::class)->getMock();
=======
        $mockRouterCachingService = $this->getMockBuilder(RouterCachingService::class)->getMock();
>>>>>>> 813dc269
        $mockRouterCachingService->expects($this->any())->method('getCachedResolvedUriPath')->with($routeValues)->will($this->returnValue($cachedResolvedUriPath));
        $router->_set('routerCachingService', $mockRouterCachingService);

        $router->expects($this->never())->method('createRoutesFromConfiguration');
        $this->assertSame($cachedResolvedUriPath, $router->resolve($routeValues));
    }

    /**
     * @test
     */
    public function resolveStoresResolvedUriPathInCacheIfNotFoundInCache()
    {
<<<<<<< HEAD
        $router = $this->getAccessibleMock(\TYPO3\Flow\Mvc\Routing\Router::class, array('createRoutesFromConfiguration'));
=======
        $router = $this->getAccessibleMock(Router::class, ['createRoutesFromConfiguration']);
>>>>>>> 813dc269
        $this->inject($router, 'routerCachingService', $this->mockRouterCachingService);
        $this->inject($router, 'systemLogger', $this->mockSystemLogger);

        $routeValues = ['some' => 'route values'];
        $resolvedUriPath = 'some/resolved/Request/Path';

<<<<<<< HEAD
        $mockRoute1 = $this->getMockBuilder(\TYPO3\Flow\Mvc\Routing\Route::class)->getMock();
        $mockRoute1->expects($this->once())->method('resolves')->with($routeValues)->will($this->returnValue(false));
        $mockRoute2 = $this->getMockBuilder(\TYPO3\Flow\Mvc\Routing\Route::class)->getMock();
=======
        $mockRoute1 = $this->getMockBuilder(Route::class)->getMock();
        $mockRoute1->expects($this->once())->method('resolves')->with($routeValues)->will($this->returnValue(false));
        $mockRoute2 = $this->getMockBuilder(Route::class)->getMock();
>>>>>>> 813dc269
        $mockRoute2->expects($this->once())->method('resolves')->with($routeValues)->will($this->returnValue(true));
        $mockRoute2->expects($this->atLeastOnce())->method('getResolvedUriPath')->will($this->returnValue($resolvedUriPath));
        $router->_set('routes', [$mockRoute1, $mockRoute2]);

        $this->mockRouterCachingService->expects($this->once())->method('storeResolvedUriPath')->with($resolvedUriPath, $routeValues);

        $this->assertSame($resolvedUriPath, $router->resolve($routeValues));
    }

    /**
     * @test
     */
    public function resolveDoesNotStoreResolvedUriPathInCacheIfItsNull()
    {
<<<<<<< HEAD
        $router = $this->getAccessibleMock(\TYPO3\Flow\Mvc\Routing\Router::class, array('createRoutesFromConfiguration'));
=======
        $router = $this->getAccessibleMock(Router::class, ['createRoutesFromConfiguration']);
>>>>>>> 813dc269
        $this->inject($router, 'routerCachingService', $this->mockRouterCachingService);
        $this->inject($router, 'systemLogger', $this->mockSystemLogger);

        $routeValues = ['some' => 'route values'];
        $resolvedUriPath = null;

<<<<<<< HEAD
        $mockRoute1 = $this->getMockBuilder(\TYPO3\Flow\Mvc\Routing\Route::class)->getMock();
        $mockRoute1->expects($this->once())->method('resolves')->with($routeValues)->will($this->returnValue(false));
        $mockRoute2 = $this->getMockBuilder(\TYPO3\Flow\Mvc\Routing\Route::class)->getMock();
=======
        $mockRoute1 = $this->getMockBuilder(Route::class)->getMock();
        $mockRoute1->expects($this->once())->method('resolves')->with($routeValues)->will($this->returnValue(false));
        $mockRoute2 = $this->getMockBuilder(Route::class)->getMock();
>>>>>>> 813dc269
        $mockRoute2->expects($this->once())->method('resolves')->with($routeValues)->will($this->returnValue(true));
        $mockRoute2->expects($this->atLeastOnce())->method('getResolvedUriPath')->will($this->returnValue($resolvedUriPath));
        $router->_set('routes', [$mockRoute1, $mockRoute2]);

        $this->mockRouterCachingService->expects($this->never())->method('storeResolvedUriPath');

        $this->assertSame($resolvedUriPath, $router->resolve($routeValues));
    }

    /**
     * @test
     */
    public function routeReturnsCachedMatchResultsIfFoundInCache()
    {
<<<<<<< HEAD
        $router = $this->getAccessibleMock(\TYPO3\Flow\Mvc\Routing\Router::class, array('createRoutesFromConfiguration'));
=======
        $router = $this->getAccessibleMock(Router::class, ['createRoutesFromConfiguration']);
>>>>>>> 813dc269
        $this->inject($router, 'systemLogger', $this->mockSystemLogger);

        $cachedMatchResults = ['some' => 'cached results'];

<<<<<<< HEAD
        $mockHttpRequest = $this->getMockBuilder(\TYPO3\Flow\Http\Request::class)->disableOriginalConstructor()->getMock();

        $mockRouterCachingService = $this->getMockBuilder(\TYPO3\Flow\Mvc\Routing\RouterCachingService::class)->getMock();
=======
        $mockHttpRequest = $this->getMockBuilder(Request::class)->disableOriginalConstructor()->getMock();

        $mockRouterCachingService = $this->getMockBuilder(RouterCachingService::class)->getMock();
>>>>>>> 813dc269
        $mockRouterCachingService->expects($this->once())->method('getCachedMatchResults')->with($mockHttpRequest)->will($this->returnValue($cachedMatchResults));
        $this->inject($router, 'routerCachingService', $mockRouterCachingService);

        $router->expects($this->never())->method('createRoutesFromConfiguration');

        $this->assertSame($cachedMatchResults, $router->route($mockHttpRequest));
    }

    /**
     * @test
     */
    public function routeStoresMatchResultsInCacheIfNotFoundInCache()
    {
<<<<<<< HEAD
        $router = $this->getAccessibleMock(\TYPO3\Flow\Mvc\Routing\Router::class, array('createRoutesFromConfiguration'));
=======
        $router = $this->getAccessibleMock(Router::class, ['createRoutesFromConfiguration']);
>>>>>>> 813dc269
        $this->inject($router, 'routerCachingService', $this->mockRouterCachingService);
        $this->inject($router, 'systemLogger', $this->mockSystemLogger);

        $matchResults = ['some' => 'match results'];

<<<<<<< HEAD
        $mockHttpRequest = $this->getMockBuilder(\TYPO3\Flow\Http\Request::class)->disableOriginalConstructor()->getMock();

        $mockRoute1 = $this->getMockBuilder(\TYPO3\Flow\Mvc\Routing\Route::class)->getMock();
        $mockRoute1->expects($this->once())->method('matches')->with($mockHttpRequest)->will($this->returnValue(false));
        $mockRoute2 = $this->getMockBuilder(\TYPO3\Flow\Mvc\Routing\Route::class)->getMock();
=======
        $mockHttpRequest = $this->getMockBuilder(Request::class)->disableOriginalConstructor()->getMock();

        $mockRoute1 = $this->getMockBuilder(Route::class)->getMock();
        $mockRoute1->expects($this->once())->method('matches')->with($mockHttpRequest)->will($this->returnValue(false));
        $mockRoute2 = $this->getMockBuilder(Route::class)->getMock();
>>>>>>> 813dc269
        $mockRoute2->expects($this->once())->method('matches')->with($mockHttpRequest)->will($this->returnValue(true));
        $mockRoute2->expects($this->once())->method('getMatchResults')->will($this->returnValue($matchResults));

        $router->_set('routes', [$mockRoute1, $mockRoute2]);

        $this->mockRouterCachingService->expects($this->once())->method('storeMatchResults')->with($mockHttpRequest, $matchResults);

        $this->assertSame($matchResults, $router->route($mockHttpRequest));
    }

    /**
     * @test
     */
    public function routeDoesNotStoreMatchResultsInCacheIfTheyAreNull()
    {
<<<<<<< HEAD
        $router = $this->getAccessibleMock(\TYPO3\Flow\Mvc\Routing\Router::class, array('createRoutesFromConfiguration'));
=======
        $router = $this->getAccessibleMock(Router::class, ['createRoutesFromConfiguration']);
>>>>>>> 813dc269
        $this->inject($router, 'routerCachingService', $this->mockRouterCachingService);
        $this->inject($router, 'systemLogger', $this->mockSystemLogger);

        $matchResults = null;

<<<<<<< HEAD
        $mockHttpRequest = $this->getMockBuilder(\TYPO3\Flow\Http\Request::class)->disableOriginalConstructor()->getMock();

        $mockRoute1 = $this->getMockBuilder(\TYPO3\Flow\Mvc\Routing\Route::class)->getMock();
        $mockRoute1->expects($this->once())->method('matches')->with($mockHttpRequest)->will($this->returnValue(false));
        $mockRoute2 = $this->getMockBuilder(\TYPO3\Flow\Mvc\Routing\Route::class)->getMock();
=======
        $mockHttpRequest = $this->getMockBuilder(Request::class)->disableOriginalConstructor()->getMock();

        $mockRoute1 = $this->getMockBuilder(Route::class)->getMock();
        $mockRoute1->expects($this->once())->method('matches')->with($mockHttpRequest)->will($this->returnValue(false));
        $mockRoute2 = $this->getMockBuilder(Route::class)->getMock();
>>>>>>> 813dc269
        $mockRoute2->expects($this->once())->method('matches')->with($mockHttpRequest)->will($this->returnValue(true));
        $mockRoute2->expects($this->once())->method('getMatchResults')->will($this->returnValue($matchResults));

        $router->_set('routes', [$mockRoute1, $mockRoute2]);

<<<<<<< HEAD
        $mockRouterCachingService = $this->getMockBuilder(\TYPO3\Flow\Mvc\Routing\RouterCachingService::class)->getMock();
=======
        $mockRouterCachingService = $this->getMockBuilder(RouterCachingService::class)->getMock();
>>>>>>> 813dc269
        $mockRouterCachingService->expects($this->once())->method('getCachedMatchResults')->with($mockHttpRequest)->will($this->returnValue(false));
        $mockRouterCachingService->expects($this->never())->method('storeMatchResults');
        $router->_set('routerCachingService', $mockRouterCachingService);

        $router->route($mockHttpRequest);
    }

    /**
     * @test
     */
    public function getLastMatchedRouteReturnsNullByDefault()
    {
        $this->assertNull($this->router->getLastMatchedRoute());
    }

    /**
     * @test
     */
    public function routeSetsLastMatchedRoute()
    {
<<<<<<< HEAD
        $router = $this->getAccessibleMock(\TYPO3\Flow\Mvc\Routing\Router::class, array('createRoutesFromConfiguration'));
        $this->inject($router, 'routerCachingService', $this->mockRouterCachingService);
        $this->inject($router, 'systemLogger', $this->mockSystemLogger);

        $mockHttpRequest = $this->getMockBuilder(\TYPO3\Flow\Http\Request::class)->disableOriginalConstructor()->getMock();

        $mockRoute1 = $this->getMockBuilder(\TYPO3\Flow\Mvc\Routing\Route::class)->getMock();
        $mockRoute1->expects($this->once())->method('matches')->with($mockHttpRequest)->will($this->returnValue(false));
        $mockRoute2 = $this->getMockBuilder(\TYPO3\Flow\Mvc\Routing\Route::class)->getMock();
=======
        $router = $this->getAccessibleMock(Router::class, ['createRoutesFromConfiguration']);
        $this->inject($router, 'routerCachingService', $this->mockRouterCachingService);
        $this->inject($router, 'systemLogger', $this->mockSystemLogger);

        $mockHttpRequest = $this->getMockBuilder(Request::class)->disableOriginalConstructor()->getMock();

        $mockRoute1 = $this->getMockBuilder(Route::class)->getMock();
        $mockRoute1->expects($this->once())->method('matches')->with($mockHttpRequest)->will($this->returnValue(false));
        $mockRoute2 = $this->getMockBuilder(Route::class)->getMock();
>>>>>>> 813dc269
        $mockRoute2->expects($this->once())->method('matches')->with($mockHttpRequest)->will($this->returnValue(true));

        $router->_set('routes', [$mockRoute1, $mockRoute2]);

        $router->route($mockHttpRequest);

        $this->assertSame($mockRoute2, $router->getLastMatchedRoute());
    }

    /**
     * @test
     */
    public function routeLoadsRoutesConfigurationFromConfigurationManagerIfNotSetExplicitly()
    {
        /** @var Router|\PHPUnit_Framework_MockObject_MockObject $router */
<<<<<<< HEAD
        $router = $this->getAccessibleMock(\TYPO3\Flow\Mvc\Routing\Router::class, array('dummy'));
=======
        $router = $this->getAccessibleMock(Router::class, ['dummy']);
>>>>>>> 813dc269
        $this->inject($router, 'routerCachingService', $this->mockRouterCachingService);
        $this->inject($router, 'systemLogger', $this->mockSystemLogger);

        $routesConfiguration = [
            [
                'uriPattern' => 'some/uri/pattern',
            ],
            [
                'uriPattern' => 'some/other/uri/pattern',
            ],
        ];

        /** @var ConfigurationManager|\PHPUnit_Framework_MockObject_MockObject $mockConfigurationManager */
<<<<<<< HEAD
        $mockConfigurationManager = $this->getMockBuilder(\TYPO3\Flow\Configuration\ConfigurationManager::class)->disableOriginalConstructor()->getMock();
=======
        $mockConfigurationManager = $this->getMockBuilder(ConfigurationManager::class)->disableOriginalConstructor()->getMock();
>>>>>>> 813dc269
        $mockConfigurationManager->expects($this->once())->method('getConfiguration')->with(ConfigurationManager::CONFIGURATION_TYPE_ROUTES)->will($this->returnValue($routesConfiguration));
        $this->inject($router, 'configurationManager', $mockConfigurationManager);

        /** @var Request|\PHPUnit_Framework_MockObject_MockObject $mockHttpRequest */
<<<<<<< HEAD
        $mockHttpRequest = $this->getMockBuilder(\TYPO3\Flow\Http\Request::class)->disableOriginalConstructor()->getMock();
=======
        $mockHttpRequest = $this->getMockBuilder(Request::class)->disableOriginalConstructor()->getMock();
>>>>>>> 813dc269

        $router->route($mockHttpRequest);

        $routes = $router->getRoutes();
        $firstRoute = reset($routes);
        $this->assertSame('some/uri/pattern', $firstRoute->getUriPattern());
    }

    /**
     * @test
     */
    public function routeDoesNotLoadRoutesConfigurationFromConfigurationManagerIfItsSetExplicitly()
    {
        /** @var Router|\PHPUnit_Framework_MockObject_MockObject $router */
<<<<<<< HEAD
        $router = $this->getAccessibleMock(\TYPO3\Flow\Mvc\Routing\Router::class, array('dummy'));
=======
        $router = $this->getAccessibleMock(Router::class, ['dummy']);
>>>>>>> 813dc269
        $this->inject($router, 'routerCachingService', $this->mockRouterCachingService);
        $this->inject($router, 'systemLogger', $this->mockSystemLogger);

        $routesConfiguration = [
            [
                'uriPattern' => 'some/uri/pattern',
            ],
            [
                'uriPattern' => 'some/other/uri/pattern',
            ],
        ];

        /** @var ConfigurationManager|\PHPUnit_Framework_MockObject_MockObject $mockConfigurationManager */
<<<<<<< HEAD
        $mockConfigurationManager = $this->getMockBuilder(\TYPO3\Flow\Configuration\ConfigurationManager::class)->disableOriginalConstructor()->getMock();
=======
        $mockConfigurationManager = $this->getMockBuilder(ConfigurationManager::class)->disableOriginalConstructor()->getMock();
>>>>>>> 813dc269
        $mockConfigurationManager->expects($this->never())->method('getConfiguration');
        $this->inject($router, 'configurationManager', $mockConfigurationManager);

        /** @var Request|\PHPUnit_Framework_MockObject_MockObject $mockHttpRequest */
<<<<<<< HEAD
        $mockHttpRequest = $this->getMockBuilder(\TYPO3\Flow\Http\Request::class)->disableOriginalConstructor()->getMock();
=======
        $mockHttpRequest = $this->getMockBuilder(Request::class)->disableOriginalConstructor()->getMock();
>>>>>>> 813dc269

        $router->setRoutesConfiguration($routesConfiguration);
        $router->route($mockHttpRequest);

        $routes = $router->getRoutes();
        $firstRoute = reset($routes);
        $this->assertSame('some/uri/pattern', $firstRoute->getUriPattern());
    }
}<|MERGE_RESOLUTION|>--- conflicted
+++ resolved
@@ -56,34 +56,19 @@
      */
     public function setUp()
     {
-<<<<<<< HEAD
-        $this->router = $this->getAccessibleMock(\TYPO3\Flow\Mvc\Routing\Router::class, array('dummy'));
+        $this->router = $this->getAccessibleMock(Router::class, ['dummy']);
 
         $this->mockSystemLogger = $this->createMock(\TYPO3\Flow\Log\SystemLoggerInterface::class);
         $this->inject($this->router, 'systemLogger', $this->mockSystemLogger);
 
-        $this->mockRouterCachingService = $this->getMockBuilder(\TYPO3\Flow\Mvc\Routing\RouterCachingService::class)->getMock();
-=======
-        $this->router = $this->getAccessibleMock(Router::class, ['dummy']);
-
-        $this->mockSystemLogger = $this->getMockBuilder(SystemLoggerInterface::class)->getMock();
-        $this->inject($this->router, 'systemLogger', $this->mockSystemLogger);
-
         $this->mockRouterCachingService = $this->getMockBuilder(RouterCachingService::class)->getMock();
->>>>>>> 813dc269
         $this->mockRouterCachingService->expects($this->any())->method('getCachedResolvedUriPath')->will($this->returnValue(false));
         $this->mockRouterCachingService->expects($this->any())->method('getCachedMatchResults')->will($this->returnValue(false));
         $this->inject($this->router, 'routerCachingService', $this->mockRouterCachingService);
 
-<<<<<<< HEAD
-        $this->mockHttpRequest = $this->getMockBuilder(\TYPO3\Flow\Http\Request::class)->disableOriginalConstructor()->getMock();
-
-        $this->mockActionRequest = $this->getMockBuilder(\TYPO3\Flow\Mvc\ActionRequest::class)->disableOriginalConstructor()->getMock();
-=======
         $this->mockHttpRequest = $this->getMockBuilder(Request::class)->disableOriginalConstructor()->getMock();
 
         $this->mockActionRequest = $this->getMockBuilder(ActionRequest::class)->disableOriginalConstructor()->getMock();
->>>>>>> 813dc269
     }
 
     /**
@@ -92,21 +77,13 @@
     public function resolveCallsCreateRoutesFromConfiguration()
     {
         /** @var Router|\PHPUnit_Framework_MockObject_MockObject $router */
-<<<<<<< HEAD
-        $router = $this->getAccessibleMock(\TYPO3\Flow\Mvc\Routing\Router::class, array('createRoutesFromConfiguration'));
-=======
-        $router = $this->getAccessibleMock(Router::class, ['createRoutesFromConfiguration']);
->>>>>>> 813dc269
+        $router = $this->getAccessibleMock(Router::class, ['createRoutesFromConfiguration']);
         $this->inject($router, 'routerCachingService', $this->mockRouterCachingService);
         $this->inject($router, 'systemLogger', $this->mockSystemLogger);
 
         // not saying anything, but seems better than to expect the exception we'd get otherwise
         /** @var Route|\PHPUnit_Framework_MockObject_MockObject $mockRoute */
-<<<<<<< HEAD
-        $mockRoute = $this->createMock(\TYPO3\Flow\Mvc\Routing\Route::class);
-=======
         $mockRoute = $this->createMock(Route::class);
->>>>>>> 813dc269
         $mockRoute->expects($this->once())->method('resolves')->will($this->returnValue(true));
         $mockRoute->expects($this->atLeastOnce())->method('getResolvedUriPath')->will($this->returnValue('foobar'));
 
@@ -181,25 +158,11 @@
      */
     public function resolveIteratesOverTheRegisteredRoutesAndReturnsTheResolvedUriPathIfAny()
     {
-<<<<<<< HEAD
-        $router = $this->getAccessibleMock(\TYPO3\Flow\Mvc\Routing\Router::class, array('createRoutesFromConfiguration'));
-=======
-        $router = $this->getAccessibleMock(Router::class, ['createRoutesFromConfiguration']);
->>>>>>> 813dc269
+        $router = $this->getAccessibleMock(Router::class, ['createRoutesFromConfiguration']);
         $this->inject($router, 'routerCachingService', $this->mockRouterCachingService);
         $this->inject($router, 'systemLogger', $this->mockSystemLogger);
         $routeValues = ['foo' => 'bar'];
 
-<<<<<<< HEAD
-        $route1 = $this->getMockBuilder(\TYPO3\Flow\Mvc\Routing\Route::class)->disableOriginalConstructor()->setMethods(array('resolves'))->getMock();
-        $route1->expects($this->once())->method('resolves')->with($routeValues)->will($this->returnValue(false));
-
-        $route2 = $this->getMockBuilder(\TYPO3\Flow\Mvc\Routing\Route::class)->disableOriginalConstructor()->setMethods(array('resolves', 'getResolvedUriPath'))->getMock();
-        $route2->expects($this->once())->method('resolves')->with($routeValues)->will($this->returnValue(true));
-        $route2->expects($this->atLeastOnce())->method('getResolvedUriPath')->will($this->returnValue('route2'));
-
-        $route3 = $this->getMockBuilder(\TYPO3\Flow\Mvc\Routing\Route::class)->disableOriginalConstructor()->setMethods(array('resolves'))->getMock();
-=======
         $route1 = $this->getMockBuilder(Route::class)->disableOriginalConstructor()->setMethods(['resolves'])->getMock();
         $route1->expects($this->once())->method('resolves')->with($routeValues)->will($this->returnValue(false));
 
@@ -208,7 +171,6 @@
         $route2->expects($this->atLeastOnce())->method('getResolvedUriPath')->will($this->returnValue('route2'));
 
         $route3 = $this->getMockBuilder(Route::class)->disableOriginalConstructor()->setMethods(['resolves'])->getMock();
->>>>>>> 813dc269
 
         $mockRoutes = [$route1, $route2, $route3];
 
@@ -225,16 +187,6 @@
      */
     public function resolveThrowsExceptionIfNoMatchingRouteWasFound()
     {
-<<<<<<< HEAD
-        $router = $this->getAccessibleMock(\TYPO3\Flow\Mvc\Routing\Router::class, array('createRoutesFromConfiguration'));
-        $this->inject($router, 'routerCachingService', $this->mockRouterCachingService);
-        $this->inject($router, 'systemLogger', $this->mockSystemLogger);
-
-        $route1 = $this->createMock(\TYPO3\Flow\Mvc\Routing\Route::class);
-        $route1->expects($this->once())->method('resolves')->will($this->returnValue(false));
-
-        $route2 = $this->createMock(\TYPO3\Flow\Mvc\Routing\Route::class);
-=======
         $router = $this->getAccessibleMock(Router::class, ['createRoutesFromConfiguration']);
         $this->inject($router, 'routerCachingService', $this->mockRouterCachingService);
         $this->inject($router, 'systemLogger', $this->mockSystemLogger);
@@ -243,7 +195,6 @@
         $route1->expects($this->once())->method('resolves')->will($this->returnValue(false));
 
         $route2 = $this->createMock(Route::class);
->>>>>>> 813dc269
         $route2->expects($this->once())->method('resolves')->will($this->returnValue(false));
 
         $mockRoutes = [$route1, $route2];
@@ -266,25 +217,14 @@
      */
     public function resolveSetsLastResolvedRoute()
     {
-<<<<<<< HEAD
-        $router = $this->getAccessibleMock(\TYPO3\Flow\Mvc\Routing\Router::class, array('createRoutesFromConfiguration'));
-        $this->inject($router, 'routerCachingService', $this->mockRouterCachingService);
-        $this->inject($router, 'systemLogger', $this->mockSystemLogger);
-
-        $routeValues = array('some' => 'route values');
-        $mockRoute1 = $this->getMockBuilder(\TYPO3\Flow\Mvc\Routing\Route::class)->getMock();
+        $router = $this->getAccessibleMock(Router::class, ['createRoutesFromConfiguration']);
+        $this->inject($router, 'routerCachingService', $this->mockRouterCachingService);
+        $this->inject($router, 'systemLogger', $this->mockSystemLogger);
+
+        $routeValues = ['some' => 'route values'];
+        $mockRoute1 = $this->getMockBuilder(Route::class)->getMock();
         $mockRoute1->expects($this->once())->method('resolves')->with($routeValues)->will($this->returnValue(false));
-        $mockRoute2 = $this->getMockBuilder(\TYPO3\Flow\Mvc\Routing\Route::class)->getMock();
-=======
-        $router = $this->getAccessibleMock(Router::class, ['createRoutesFromConfiguration']);
-        $this->inject($router, 'routerCachingService', $this->mockRouterCachingService);
-        $this->inject($router, 'systemLogger', $this->mockSystemLogger);
-
-        $routeValues = ['some' => 'route values'];
-        $mockRoute1 = $this->getMockBuilder(Route::class)->getMock();
-        $mockRoute1->expects($this->once())->method('resolves')->with($routeValues)->will($this->returnValue(false));
-        $mockRoute2 = $this->getMockBuilder(Route::class)->getMock();
->>>>>>> 813dc269
+        $mockRoute2 = $this->getMockBuilder(Route::class)->getMock();
         $mockRoute2->expects($this->once())->method('resolves')->with($routeValues)->will($this->returnValue(true));
 
         $router->_set('routes', [$mockRoute1, $mockRoute2]);
@@ -299,22 +239,14 @@
      */
     public function resolveReturnsCachedResolvedUriPathIfFoundInCache()
     {
-<<<<<<< HEAD
-        $router = $this->getAccessibleMock(\TYPO3\Flow\Mvc\Routing\Router::class, array('createRoutesFromConfiguration'));
-=======
-        $router = $this->getAccessibleMock(Router::class, ['createRoutesFromConfiguration']);
->>>>>>> 813dc269
+        $router = $this->getAccessibleMock(Router::class, ['createRoutesFromConfiguration']);
         $this->inject($router, 'routerCachingService', $this->mockRouterCachingService);
         $this->inject($router, 'systemLogger', $this->mockSystemLogger);
 
         $routeValues = ['some' => 'route values'];
         $cachedResolvedUriPath = 'some/cached/Request/Path';
 
-<<<<<<< HEAD
-        $mockRouterCachingService = $this->getMockBuilder(\TYPO3\Flow\Mvc\Routing\RouterCachingService::class)->getMock();
-=======
         $mockRouterCachingService = $this->getMockBuilder(RouterCachingService::class)->getMock();
->>>>>>> 813dc269
         $mockRouterCachingService->expects($this->any())->method('getCachedResolvedUriPath')->with($routeValues)->will($this->returnValue($cachedResolvedUriPath));
         $router->_set('routerCachingService', $mockRouterCachingService);
 
@@ -327,26 +259,16 @@
      */
     public function resolveStoresResolvedUriPathInCacheIfNotFoundInCache()
     {
-<<<<<<< HEAD
-        $router = $this->getAccessibleMock(\TYPO3\Flow\Mvc\Routing\Router::class, array('createRoutesFromConfiguration'));
-=======
-        $router = $this->getAccessibleMock(Router::class, ['createRoutesFromConfiguration']);
->>>>>>> 813dc269
+        $router = $this->getAccessibleMock(Router::class, ['createRoutesFromConfiguration']);
         $this->inject($router, 'routerCachingService', $this->mockRouterCachingService);
         $this->inject($router, 'systemLogger', $this->mockSystemLogger);
 
         $routeValues = ['some' => 'route values'];
         $resolvedUriPath = 'some/resolved/Request/Path';
 
-<<<<<<< HEAD
-        $mockRoute1 = $this->getMockBuilder(\TYPO3\Flow\Mvc\Routing\Route::class)->getMock();
+        $mockRoute1 = $this->getMockBuilder(Route::class)->getMock();
         $mockRoute1->expects($this->once())->method('resolves')->with($routeValues)->will($this->returnValue(false));
-        $mockRoute2 = $this->getMockBuilder(\TYPO3\Flow\Mvc\Routing\Route::class)->getMock();
-=======
-        $mockRoute1 = $this->getMockBuilder(Route::class)->getMock();
-        $mockRoute1->expects($this->once())->method('resolves')->with($routeValues)->will($this->returnValue(false));
-        $mockRoute2 = $this->getMockBuilder(Route::class)->getMock();
->>>>>>> 813dc269
+        $mockRoute2 = $this->getMockBuilder(Route::class)->getMock();
         $mockRoute2->expects($this->once())->method('resolves')->with($routeValues)->will($this->returnValue(true));
         $mockRoute2->expects($this->atLeastOnce())->method('getResolvedUriPath')->will($this->returnValue($resolvedUriPath));
         $router->_set('routes', [$mockRoute1, $mockRoute2]);
@@ -361,26 +283,16 @@
      */
     public function resolveDoesNotStoreResolvedUriPathInCacheIfItsNull()
     {
-<<<<<<< HEAD
-        $router = $this->getAccessibleMock(\TYPO3\Flow\Mvc\Routing\Router::class, array('createRoutesFromConfiguration'));
-=======
-        $router = $this->getAccessibleMock(Router::class, ['createRoutesFromConfiguration']);
->>>>>>> 813dc269
+        $router = $this->getAccessibleMock(Router::class, ['createRoutesFromConfiguration']);
         $this->inject($router, 'routerCachingService', $this->mockRouterCachingService);
         $this->inject($router, 'systemLogger', $this->mockSystemLogger);
 
         $routeValues = ['some' => 'route values'];
         $resolvedUriPath = null;
 
-<<<<<<< HEAD
-        $mockRoute1 = $this->getMockBuilder(\TYPO3\Flow\Mvc\Routing\Route::class)->getMock();
+        $mockRoute1 = $this->getMockBuilder(Route::class)->getMock();
         $mockRoute1->expects($this->once())->method('resolves')->with($routeValues)->will($this->returnValue(false));
-        $mockRoute2 = $this->getMockBuilder(\TYPO3\Flow\Mvc\Routing\Route::class)->getMock();
-=======
-        $mockRoute1 = $this->getMockBuilder(Route::class)->getMock();
-        $mockRoute1->expects($this->once())->method('resolves')->with($routeValues)->will($this->returnValue(false));
-        $mockRoute2 = $this->getMockBuilder(Route::class)->getMock();
->>>>>>> 813dc269
+        $mockRoute2 = $this->getMockBuilder(Route::class)->getMock();
         $mockRoute2->expects($this->once())->method('resolves')->with($routeValues)->will($this->returnValue(true));
         $mockRoute2->expects($this->atLeastOnce())->method('getResolvedUriPath')->will($this->returnValue($resolvedUriPath));
         $router->_set('routes', [$mockRoute1, $mockRoute2]);
@@ -395,24 +307,14 @@
      */
     public function routeReturnsCachedMatchResultsIfFoundInCache()
     {
-<<<<<<< HEAD
-        $router = $this->getAccessibleMock(\TYPO3\Flow\Mvc\Routing\Router::class, array('createRoutesFromConfiguration'));
-=======
-        $router = $this->getAccessibleMock(Router::class, ['createRoutesFromConfiguration']);
->>>>>>> 813dc269
+        $router = $this->getAccessibleMock(Router::class, ['createRoutesFromConfiguration']);
         $this->inject($router, 'systemLogger', $this->mockSystemLogger);
 
         $cachedMatchResults = ['some' => 'cached results'];
 
-<<<<<<< HEAD
-        $mockHttpRequest = $this->getMockBuilder(\TYPO3\Flow\Http\Request::class)->disableOriginalConstructor()->getMock();
-
-        $mockRouterCachingService = $this->getMockBuilder(\TYPO3\Flow\Mvc\Routing\RouterCachingService::class)->getMock();
-=======
         $mockHttpRequest = $this->getMockBuilder(Request::class)->disableOriginalConstructor()->getMock();
 
         $mockRouterCachingService = $this->getMockBuilder(RouterCachingService::class)->getMock();
->>>>>>> 813dc269
         $mockRouterCachingService->expects($this->once())->method('getCachedMatchResults')->with($mockHttpRequest)->will($this->returnValue($cachedMatchResults));
         $this->inject($router, 'routerCachingService', $mockRouterCachingService);
 
@@ -426,29 +328,17 @@
      */
     public function routeStoresMatchResultsInCacheIfNotFoundInCache()
     {
-<<<<<<< HEAD
-        $router = $this->getAccessibleMock(\TYPO3\Flow\Mvc\Routing\Router::class, array('createRoutesFromConfiguration'));
-=======
-        $router = $this->getAccessibleMock(Router::class, ['createRoutesFromConfiguration']);
->>>>>>> 813dc269
+        $router = $this->getAccessibleMock(Router::class, ['createRoutesFromConfiguration']);
         $this->inject($router, 'routerCachingService', $this->mockRouterCachingService);
         $this->inject($router, 'systemLogger', $this->mockSystemLogger);
 
         $matchResults = ['some' => 'match results'];
 
-<<<<<<< HEAD
-        $mockHttpRequest = $this->getMockBuilder(\TYPO3\Flow\Http\Request::class)->disableOriginalConstructor()->getMock();
-
-        $mockRoute1 = $this->getMockBuilder(\TYPO3\Flow\Mvc\Routing\Route::class)->getMock();
+        $mockHttpRequest = $this->getMockBuilder(Request::class)->disableOriginalConstructor()->getMock();
+
+        $mockRoute1 = $this->getMockBuilder(Route::class)->getMock();
         $mockRoute1->expects($this->once())->method('matches')->with($mockHttpRequest)->will($this->returnValue(false));
-        $mockRoute2 = $this->getMockBuilder(\TYPO3\Flow\Mvc\Routing\Route::class)->getMock();
-=======
-        $mockHttpRequest = $this->getMockBuilder(Request::class)->disableOriginalConstructor()->getMock();
-
-        $mockRoute1 = $this->getMockBuilder(Route::class)->getMock();
-        $mockRoute1->expects($this->once())->method('matches')->with($mockHttpRequest)->will($this->returnValue(false));
-        $mockRoute2 = $this->getMockBuilder(Route::class)->getMock();
->>>>>>> 813dc269
+        $mockRoute2 = $this->getMockBuilder(Route::class)->getMock();
         $mockRoute2->expects($this->once())->method('matches')->with($mockHttpRequest)->will($this->returnValue(true));
         $mockRoute2->expects($this->once())->method('getMatchResults')->will($this->returnValue($matchResults));
 
@@ -464,39 +354,23 @@
      */
     public function routeDoesNotStoreMatchResultsInCacheIfTheyAreNull()
     {
-<<<<<<< HEAD
-        $router = $this->getAccessibleMock(\TYPO3\Flow\Mvc\Routing\Router::class, array('createRoutesFromConfiguration'));
-=======
-        $router = $this->getAccessibleMock(Router::class, ['createRoutesFromConfiguration']);
->>>>>>> 813dc269
+        $router = $this->getAccessibleMock(Router::class, ['createRoutesFromConfiguration']);
         $this->inject($router, 'routerCachingService', $this->mockRouterCachingService);
         $this->inject($router, 'systemLogger', $this->mockSystemLogger);
 
         $matchResults = null;
 
-<<<<<<< HEAD
-        $mockHttpRequest = $this->getMockBuilder(\TYPO3\Flow\Http\Request::class)->disableOriginalConstructor()->getMock();
-
-        $mockRoute1 = $this->getMockBuilder(\TYPO3\Flow\Mvc\Routing\Route::class)->getMock();
+        $mockHttpRequest = $this->getMockBuilder(Request::class)->disableOriginalConstructor()->getMock();
+
+        $mockRoute1 = $this->getMockBuilder(Route::class)->getMock();
         $mockRoute1->expects($this->once())->method('matches')->with($mockHttpRequest)->will($this->returnValue(false));
-        $mockRoute2 = $this->getMockBuilder(\TYPO3\Flow\Mvc\Routing\Route::class)->getMock();
-=======
-        $mockHttpRequest = $this->getMockBuilder(Request::class)->disableOriginalConstructor()->getMock();
-
-        $mockRoute1 = $this->getMockBuilder(Route::class)->getMock();
-        $mockRoute1->expects($this->once())->method('matches')->with($mockHttpRequest)->will($this->returnValue(false));
-        $mockRoute2 = $this->getMockBuilder(Route::class)->getMock();
->>>>>>> 813dc269
+        $mockRoute2 = $this->getMockBuilder(Route::class)->getMock();
         $mockRoute2->expects($this->once())->method('matches')->with($mockHttpRequest)->will($this->returnValue(true));
         $mockRoute2->expects($this->once())->method('getMatchResults')->will($this->returnValue($matchResults));
 
         $router->_set('routes', [$mockRoute1, $mockRoute2]);
 
-<<<<<<< HEAD
-        $mockRouterCachingService = $this->getMockBuilder(\TYPO3\Flow\Mvc\Routing\RouterCachingService::class)->getMock();
-=======
         $mockRouterCachingService = $this->getMockBuilder(RouterCachingService::class)->getMock();
->>>>>>> 813dc269
         $mockRouterCachingService->expects($this->once())->method('getCachedMatchResults')->with($mockHttpRequest)->will($this->returnValue(false));
         $mockRouterCachingService->expects($this->never())->method('storeMatchResults');
         $router->_set('routerCachingService', $mockRouterCachingService);
@@ -517,27 +391,15 @@
      */
     public function routeSetsLastMatchedRoute()
     {
-<<<<<<< HEAD
-        $router = $this->getAccessibleMock(\TYPO3\Flow\Mvc\Routing\Router::class, array('createRoutesFromConfiguration'));
-        $this->inject($router, 'routerCachingService', $this->mockRouterCachingService);
-        $this->inject($router, 'systemLogger', $this->mockSystemLogger);
-
-        $mockHttpRequest = $this->getMockBuilder(\TYPO3\Flow\Http\Request::class)->disableOriginalConstructor()->getMock();
-
-        $mockRoute1 = $this->getMockBuilder(\TYPO3\Flow\Mvc\Routing\Route::class)->getMock();
+        $router = $this->getAccessibleMock(Router::class, ['createRoutesFromConfiguration']);
+        $this->inject($router, 'routerCachingService', $this->mockRouterCachingService);
+        $this->inject($router, 'systemLogger', $this->mockSystemLogger);
+
+        $mockHttpRequest = $this->getMockBuilder(Request::class)->disableOriginalConstructor()->getMock();
+
+        $mockRoute1 = $this->getMockBuilder(Route::class)->getMock();
         $mockRoute1->expects($this->once())->method('matches')->with($mockHttpRequest)->will($this->returnValue(false));
-        $mockRoute2 = $this->getMockBuilder(\TYPO3\Flow\Mvc\Routing\Route::class)->getMock();
-=======
-        $router = $this->getAccessibleMock(Router::class, ['createRoutesFromConfiguration']);
-        $this->inject($router, 'routerCachingService', $this->mockRouterCachingService);
-        $this->inject($router, 'systemLogger', $this->mockSystemLogger);
-
-        $mockHttpRequest = $this->getMockBuilder(Request::class)->disableOriginalConstructor()->getMock();
-
-        $mockRoute1 = $this->getMockBuilder(Route::class)->getMock();
-        $mockRoute1->expects($this->once())->method('matches')->with($mockHttpRequest)->will($this->returnValue(false));
-        $mockRoute2 = $this->getMockBuilder(Route::class)->getMock();
->>>>>>> 813dc269
+        $mockRoute2 = $this->getMockBuilder(Route::class)->getMock();
         $mockRoute2->expects($this->once())->method('matches')->with($mockHttpRequest)->will($this->returnValue(true));
 
         $router->_set('routes', [$mockRoute1, $mockRoute2]);
@@ -553,11 +415,7 @@
     public function routeLoadsRoutesConfigurationFromConfigurationManagerIfNotSetExplicitly()
     {
         /** @var Router|\PHPUnit_Framework_MockObject_MockObject $router */
-<<<<<<< HEAD
-        $router = $this->getAccessibleMock(\TYPO3\Flow\Mvc\Routing\Router::class, array('dummy'));
-=======
         $router = $this->getAccessibleMock(Router::class, ['dummy']);
->>>>>>> 813dc269
         $this->inject($router, 'routerCachingService', $this->mockRouterCachingService);
         $this->inject($router, 'systemLogger', $this->mockSystemLogger);
 
@@ -571,20 +429,12 @@
         ];
 
         /** @var ConfigurationManager|\PHPUnit_Framework_MockObject_MockObject $mockConfigurationManager */
-<<<<<<< HEAD
-        $mockConfigurationManager = $this->getMockBuilder(\TYPO3\Flow\Configuration\ConfigurationManager::class)->disableOriginalConstructor()->getMock();
-=======
         $mockConfigurationManager = $this->getMockBuilder(ConfigurationManager::class)->disableOriginalConstructor()->getMock();
->>>>>>> 813dc269
         $mockConfigurationManager->expects($this->once())->method('getConfiguration')->with(ConfigurationManager::CONFIGURATION_TYPE_ROUTES)->will($this->returnValue($routesConfiguration));
         $this->inject($router, 'configurationManager', $mockConfigurationManager);
 
         /** @var Request|\PHPUnit_Framework_MockObject_MockObject $mockHttpRequest */
-<<<<<<< HEAD
-        $mockHttpRequest = $this->getMockBuilder(\TYPO3\Flow\Http\Request::class)->disableOriginalConstructor()->getMock();
-=======
-        $mockHttpRequest = $this->getMockBuilder(Request::class)->disableOriginalConstructor()->getMock();
->>>>>>> 813dc269
+        $mockHttpRequest = $this->getMockBuilder(Request::class)->disableOriginalConstructor()->getMock();
 
         $router->route($mockHttpRequest);
 
@@ -599,11 +449,7 @@
     public function routeDoesNotLoadRoutesConfigurationFromConfigurationManagerIfItsSetExplicitly()
     {
         /** @var Router|\PHPUnit_Framework_MockObject_MockObject $router */
-<<<<<<< HEAD
-        $router = $this->getAccessibleMock(\TYPO3\Flow\Mvc\Routing\Router::class, array('dummy'));
-=======
         $router = $this->getAccessibleMock(Router::class, ['dummy']);
->>>>>>> 813dc269
         $this->inject($router, 'routerCachingService', $this->mockRouterCachingService);
         $this->inject($router, 'systemLogger', $this->mockSystemLogger);
 
@@ -617,20 +463,12 @@
         ];
 
         /** @var ConfigurationManager|\PHPUnit_Framework_MockObject_MockObject $mockConfigurationManager */
-<<<<<<< HEAD
-        $mockConfigurationManager = $this->getMockBuilder(\TYPO3\Flow\Configuration\ConfigurationManager::class)->disableOriginalConstructor()->getMock();
-=======
         $mockConfigurationManager = $this->getMockBuilder(ConfigurationManager::class)->disableOriginalConstructor()->getMock();
->>>>>>> 813dc269
         $mockConfigurationManager->expects($this->never())->method('getConfiguration');
         $this->inject($router, 'configurationManager', $mockConfigurationManager);
 
         /** @var Request|\PHPUnit_Framework_MockObject_MockObject $mockHttpRequest */
-<<<<<<< HEAD
-        $mockHttpRequest = $this->getMockBuilder(\TYPO3\Flow\Http\Request::class)->disableOriginalConstructor()->getMock();
-=======
-        $mockHttpRequest = $this->getMockBuilder(Request::class)->disableOriginalConstructor()->getMock();
->>>>>>> 813dc269
+        $mockHttpRequest = $this->getMockBuilder(Request::class)->disableOriginalConstructor()->getMock();
 
         $router->setRoutesConfiguration($routesConfiguration);
         $router->route($mockHttpRequest);
