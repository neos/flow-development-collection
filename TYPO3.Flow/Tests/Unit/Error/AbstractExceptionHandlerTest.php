--- conflicted
+++ resolved
@@ -36,17 +36,10 @@
 
         $exception = new \Exception('The Message', 12345);
 
-<<<<<<< HEAD
-        $mockSystemLogger = $this->createMock(\TYPO3\Flow\Log\SystemLoggerInterface::class);
-        $mockSystemLogger->expects($this->once())->method('logException')->with($exception);
-
-        $exceptionHandler = $this->getMockForAbstractClass(\TYPO3\Flow\Error\AbstractExceptionHandler::class, array(), '', false, true, true, array('echoExceptionCli'));
-=======
         $mockSystemLogger = $this->createMock(SystemLoggerInterface::class);
         $mockSystemLogger->expects($this->once())->method('logException')->with($exception);
 
         $exceptionHandler = $this->getMockForAbstractClass(AbstractExceptionHandler::class, [], '', false, true, true, ['echoExceptionCli']);
->>>>>>> 813dc269
         /** @var AbstractExceptionHandler $exceptionHandler */
         $exceptionHandler->setOptions($options);
         $exceptionHandler->injectSystemLogger($mockSystemLogger);
@@ -82,17 +75,10 @@
         $exception = new NoMatchingRouteException();
 
         /** @var SystemLoggerInterface|\PHPUnit_Framework_MockObject_MockObject $mockSystemLogger */
-<<<<<<< HEAD
-        $mockSystemLogger = $this->createMock(\TYPO3\Flow\Log\SystemLoggerInterface::class);
-        $mockSystemLogger->expects($this->never())->method('logException');
-
-        $exceptionHandler = $this->getMockForAbstractClass(\TYPO3\Flow\Error\AbstractExceptionHandler::class, array(), '', false, true, true, array('echoExceptionCli'));
-=======
         $mockSystemLogger = $this->getMockBuilder(SystemLoggerInterface::class)->getMock();
         $mockSystemLogger->expects($this->never())->method('logException');
 
         $exceptionHandler = $this->getMockForAbstractClass(AbstractExceptionHandler::class, [], '', false, true, true, ['echoExceptionCli']);
->>>>>>> 813dc269
         /** @var AbstractExceptionHandler $exceptionHandler */
         $exceptionHandler->setOptions($options);
         $exceptionHandler->injectSystemLogger($mockSystemLogger);
