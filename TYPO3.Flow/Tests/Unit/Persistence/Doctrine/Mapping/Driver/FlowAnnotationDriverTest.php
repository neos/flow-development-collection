--- conflicted
+++ resolved
@@ -28,14 +28,6 @@
      */
     public function classNameToTableNameMappings()
     {
-<<<<<<< HEAD
-        return array(
-            array('SomePackage\Domain\Model\Blob', 'somepackage_domain_model_blob'),
-            array(\TYPO3\Flow\Security\Policy\Role::class, 'typo3_flow_security_policy_role'),
-            array(\TYPO3\Flow\Security\Account::class, 'typo3_flow_security_account'),
-            array(\TYPO3\Flow\Security\Authorization\Resource\SecurityPublishingConfiguration::class, 'typo3_flow_security_authorization_resource_securitypublish_861cb')
-        );
-=======
         return [
             [Model\Person::class, 'typo3_party_domain_model_person'],
             ['SomePackage\Domain\Model\Blob', 'somepackage_domain_model_blob'],
@@ -43,7 +35,6 @@
             [Security\Account::class, 'typo3_flow_security_account'],
             ['TYPO3\Flow\Security\Authorization\Resource\SecurityPublishingConfiguration', 'typo3_flow_security_authorization_resource_securitypublish_861cb']
         ];
->>>>>>> 813dc269
     }
 
     /**
@@ -52,11 +43,7 @@
      */
     public function testInferTableNameFromClassName($className, $tableName)
     {
-<<<<<<< HEAD
-        $driver = $this->getAccessibleMock(\TYPO3\Flow\Persistence\Doctrine\Mapping\Driver\FlowAnnotationDriver::class, array('getMaxIdentifierLength'));
-=======
         $driver = $this->getAccessibleMock(FlowAnnotationDriver::class, ['getMaxIdentifierLength']);
->>>>>>> 813dc269
         $driver->expects($this->any())->method('getMaxIdentifierLength')->will($this->returnValue(64));
         $this->assertEquals($tableName, $driver->inferTableNameFromClassName($className));
     }
@@ -68,17 +55,6 @@
      */
     public function classAndPropertyNameToJoinTableNameMappings()
     {
-<<<<<<< HEAD
-        return array(
-            array(64, \TYPO3\Party\Domain\Model\Person::class, 'propertyName', 'typo3_party_domain_model_person_propertyname_join'),
-            array(64, 'SomePackage\Domain\Model\Blob', 'propertyName', 'somepackage_domain_model_blob_propertyname_join'),
-            array(64, \TYPO3\Flow\Security\Policy\Role::class, 'propertyName', 'typo3_flow_security_policy_role_propertyname_join'),
-            array(64, \TYPO3\Flow\Security\Account::class, 'propertyName', 'typo3_flow_security_account_propertyname_join'),
-            array(64, \TYPO3\Flow\Security\Authorization\Resource\SecurityPublishingConfiguration::class, 'propertyName', 'typo3_flow_security_authorization_resour_861cb_propertyname_join'),
-            array(30, \TYPO3\Flow\Security\Authorization\Resource\SecurityPublishingConfiguration::class, 'propertyName', 'typo3__861cb_propertyname_join'),
-            array(30, \TYPO3\Flow\Security\Authorization\Resource\SecurityPublishingConfiguration::class, 'somePrettyLongPropertyNameWhichMustBeShortened', 'typo3_flow_security_auth_6aad0')
-        );
-=======
         return [
             [64, Model\Person::class, 'propertyName', 'typo3_party_domain_model_person_propertyname_join'],
             [64, 'SomePackage\Domain\Model\Blob', 'propertyName', 'somepackage_domain_model_blob_propertyname_join'],
@@ -88,7 +64,6 @@
             [30, 'TYPO3\Flow\Security\Authorization\Resource\SecurityPublishingConfiguration', 'propertyName', 'typo3__861cb_propertyname_join'],
             [30, 'TYPO3\Flow\Security\Authorization\Resource\SecurityPublishingConfiguration', 'somePrettyLongPropertyNameWhichMustBeShortened', 'typo3_flow_security_auth_6aad0']
         ];
->>>>>>> 813dc269
     }
 
     /**
@@ -97,11 +72,7 @@
      */
     public function testInferJoinTableNameFromClassAndPropertyName($maxIdentifierLength, $className, $propertyName, $expectedTableName)
     {
-<<<<<<< HEAD
-        $driver = $this->getAccessibleMock(\TYPO3\Flow\Persistence\Doctrine\Mapping\Driver\FlowAnnotationDriver::class, array('getMaxIdentifierLength'));
-=======
         $driver = $this->getAccessibleMock(FlowAnnotationDriver::class, ['getMaxIdentifierLength']);
->>>>>>> 813dc269
         $driver->expects($this->any())->method('getMaxIdentifierLength')->will($this->returnValue($maxIdentifierLength));
 
         $actualTableName = $driver->_call('inferJoinTableNameFromClassAndPropertyName', $className, $propertyName);
@@ -114,22 +85,14 @@
      */
     public function getMaxIdentifierLengthAsksDoctrineForValue()
     {
-<<<<<<< HEAD
-        $mockDatabasePlatform = $this->getMockForAbstractClass(\Doctrine\DBAL\Platforms\AbstractPlatform::class, array(), '', true, true, true, array('getMaxIdentifierLength'));
-=======
         $mockDatabasePlatform = $this->getMockForAbstractClass('Doctrine\DBAL\Platforms\AbstractPlatform', [], '', true, true, true, ['getMaxIdentifierLength']);
->>>>>>> 813dc269
         $mockDatabasePlatform->expects($this->atLeastOnce())->method('getMaxIdentifierLength')->will($this->returnValue(2048));
-        $mockConnection = $this->getMockBuilder(\Doctrine\DBAL\Connection::class)->disableOriginalConstructor()->getMock();
+        $mockConnection = $this->getMockBuilder('Doctrine\DBAL\Connection')->disableOriginalConstructor()->getMock();
         $mockConnection->expects($this->atLeastOnce())->method('getDatabasePlatform')->will($this->returnValue($mockDatabasePlatform));
-        $mockEntityManager = $this->getMockBuilder(\Doctrine\ORM\EntityManager::class)->disableOriginalConstructor()->getMock();
+        $mockEntityManager = $this->getMockBuilder('Doctrine\ORM\EntityManager')->disableOriginalConstructor()->getMock();
         $mockEntityManager->expects($this->atLeastOnce())->method('getConnection')->will($this->returnValue($mockConnection));
 
-<<<<<<< HEAD
-        $driver = $this->getAccessibleMock(\TYPO3\Flow\Persistence\Doctrine\Mapping\Driver\FlowAnnotationDriver::class, array('dummy'));
-=======
         $driver = $this->getAccessibleMock(FlowAnnotationDriver::class, ['dummy']);
->>>>>>> 813dc269
         $driver->_set('entityManager', $mockEntityManager);
         $this->assertEquals(2048, $driver->_call('getMaxIdentifierLength'));
     }
