--- conflicted
+++ resolved
@@ -42,15 +42,9 @@
      */
     public function setUp()
     {
-<<<<<<< HEAD
-        $this->reflectionService = $this->createMock(\TYPO3\Flow\Reflection\ReflectionService::class);
-        $this->objectManager = $this->createMock(\TYPO3\Flow\Object\ObjectManagerInterface::class);
-        $this->query = new \TYPO3\Flow\Persistence\Generic\Query('someType', $this->reflectionService);
-=======
         $this->reflectionService = $this->createMock(ReflectionService::class);
         $this->objectManager = $this->createMock(ObjectManagerInterface::class);
         $this->query = new Persistence\Generic\Query('someType', $this->reflectionService);
->>>>>>> 813dc269
         $this->query->injectObjectManager($this->objectManager);
     }
 
@@ -60,11 +54,7 @@
     public function executeReturnsQueryResultInstance()
     {
         $result = $this->query->execute();
-<<<<<<< HEAD
-        $this->assertInstanceOf(\TYPO3\Flow\Persistence\Generic\QueryResult::class, $result);
-=======
         $this->assertInstanceOf(Persistence\Generic\QueryResult::class, $result);
->>>>>>> 813dc269
     }
 
     /**
