--- conflicted
+++ resolved
@@ -38,13 +38,8 @@
      */
     public function setUp()
     {
-<<<<<<< HEAD
-        $this->reflectionService = $this->getMock(\TYPO3\Flow\Reflection\ReflectionService::class);
-        $this->objectManager = $this->getMock(\TYPO3\Flow\Object\ObjectManagerInterface::class);
-=======
-        $this->reflectionService = $this->createMock('TYPO3\Flow\Reflection\ReflectionService');
-        $this->objectManager = $this->createMock('TYPO3\Flow\Object\ObjectManagerInterface');
->>>>>>> 95ff38e8
+        $this->reflectionService = $this->createMock(\TYPO3\Flow\Reflection\ReflectionService::class);
+        $this->objectManager = $this->createMock(\TYPO3\Flow\Object\ObjectManagerInterface::class);
         $this->query = new \TYPO3\Flow\Persistence\Generic\Query('someType', $this->reflectionService);
         $this->query->injectObjectManager($this->objectManager);
     }
