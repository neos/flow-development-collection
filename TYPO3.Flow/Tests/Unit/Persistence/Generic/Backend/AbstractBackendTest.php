--- conflicted
+++ resolved
@@ -22,11 +22,7 @@
      */
     public function commitDelegatesToPersistObjectsAndProcessDeletedObjects()
     {
-<<<<<<< HEAD
-        $backend = $this->getMock(\TYPO3\Flow\Persistence\Generic\Backend\AbstractBackend::class, array('persistObjects', 'processDeletedObjects', 'getObjectCountByQuery', 'getObjectDataByQuery', 'getObjectDataByIdentifier', 'removeEntity', 'removeValueObject', 'storeObject', 'isConnected'));
-=======
-        $backend = $this->getMockBuilder('TYPO3\Flow\Persistence\Generic\Backend\AbstractBackend')->setMethods(array('persistObjects', 'processDeletedObjects', 'getObjectCountByQuery', 'getObjectDataByQuery', 'getObjectDataByIdentifier', 'removeEntity', 'removeValueObject', 'storeObject', 'isConnected'))->getMock();
->>>>>>> 95ff38e8
+        $backend = $this->getMockBuilder(\TYPO3\Flow\Persistence\Generic\Backend\AbstractBackend::class)->setMethods(array('persistObjects', 'processDeletedObjects', 'getObjectCountByQuery', 'getObjectDataByQuery', 'getObjectDataByIdentifier', 'removeEntity', 'removeValueObject', 'storeObject', 'isConnected'))->getMock();
         $backend->expects($this->once())->method('persistObjects');
         $backend->expects($this->once())->method('processDeletedObjects');
         $backend->commit();
@@ -41,13 +37,8 @@
         $objects->attach(new \stdClass());
         $objects->attach(new \stdClass());
 
-<<<<<<< HEAD
-        $mockPersistenceSession = $this->getMock(\TYPO3\Flow\Persistence\Generic\Session::class);
+        $mockPersistenceSession = $this->createMock(\TYPO3\Flow\Persistence\Generic\Session::class);
         $backend = $this->getAccessibleMock(\TYPO3\Flow\Persistence\Generic\Backend\AbstractBackend::class, array('persistObject', 'getObjectCountByQuery', 'getObjectDataByQuery', 'getObjectDataByIdentifier', 'removeEntity', 'removeValueObject', 'storeObject', 'isConnected'));
-=======
-        $mockPersistenceSession = $this->createMock('TYPO3\Flow\Persistence\Generic\Session');
-        $backend = $this->getAccessibleMock('TYPO3\Flow\Persistence\Generic\Backend\AbstractBackend', array('persistObject', 'getObjectCountByQuery', 'getObjectDataByQuery', 'getObjectDataByIdentifier', 'removeEntity', 'removeValueObject', 'storeObject', 'isConnected'));
->>>>>>> 95ff38e8
 
         $backend->injectPersistenceSession($mockPersistenceSession);
         $backend->expects($this->exactly(2))->method('persistObject');
@@ -64,11 +55,7 @@
         $objects = new \SplObjectStorage();
         $objects->attach($object);
 
-<<<<<<< HEAD
-        $mockSession = $this->getMock(\TYPO3\Flow\Persistence\Generic\Session::class);
-=======
-        $mockSession = $this->createMock('TYPO3\Flow\Persistence\Generic\Session');
->>>>>>> 95ff38e8
+        $mockSession = $this->createMock(\TYPO3\Flow\Persistence\Generic\Session::class);
         $mockSession->expects($this->at(0))->method('hasObject')->with($object)->will($this->returnValue(true));
         $mockSession->expects($this->at(1))->method('unregisterReconstitutedEntity')->with($object);
         $mockSession->expects($this->at(2))->method('unregisterObject')->with($object);
@@ -89,11 +76,7 @@
         $objects = new \SplObjectStorage();
         $objects->attach($object);
 
-<<<<<<< HEAD
-        $mockSession = $this->getMock(\TYPO3\Flow\Persistence\Generic\Session::class);
-=======
-        $mockSession = $this->createMock('TYPO3\Flow\Persistence\Generic\Session');
->>>>>>> 95ff38e8
+        $mockSession = $this->createMock(\TYPO3\Flow\Persistence\Generic\Session::class);
         $mockSession->expects($this->at(0))->method('hasObject')->with($object)->will($this->returnValue(false));
         $mockSession->expects($this->never())->method('unregisterObject');
 
@@ -129,11 +112,7 @@
     {
         $object = new \stdClass();
 
-<<<<<<< HEAD
-        $mockSession = $this->getMock(\TYPO3\Flow\Persistence\Generic\Session::class);
-=======
-        $mockSession = $this->createMock('TYPO3\Flow\Persistence\Generic\Session');
->>>>>>> 95ff38e8
+        $mockSession = $this->createMock(\TYPO3\Flow\Persistence\Generic\Session::class);
 
         $backend = $this->getAccessibleMockForAbstractClass(\TYPO3\Flow\Persistence\Generic\Backend\AbstractBackend::class);
         $backend->injectPersistenceSession($mockSession);
@@ -146,11 +125,7 @@
      */
     public function arrayContainsObjectReturnsFalseForDifferentObject()
     {
-<<<<<<< HEAD
-        $mockSession = $this->getMock(\TYPO3\Flow\Persistence\Generic\Session::class);
-=======
-        $mockSession = $this->createMock('TYPO3\Flow\Persistence\Generic\Session');
->>>>>>> 95ff38e8
+        $mockSession = $this->createMock(\TYPO3\Flow\Persistence\Generic\Session::class);
         $mockSession->expects($this->any())->method('getIdentifierByObject')->will($this->returnValue('uuid2'));
 
         $backend = $this->getAccessibleMockForAbstractClass(\TYPO3\Flow\Persistence\Generic\Backend\AbstractBackend::class);
@@ -167,11 +142,7 @@
         $object = new \stdClass();
         $clone = clone $object;
 
-<<<<<<< HEAD
-        $mockSession = $this->getMock(\TYPO3\Flow\Persistence\Generic\Session::class);
-=======
-        $mockSession = $this->createMock('TYPO3\Flow\Persistence\Generic\Session');
->>>>>>> 95ff38e8
+        $mockSession = $this->createMock(\TYPO3\Flow\Persistence\Generic\Session::class);
         $mockSession->expects($this->any())->method('getIdentifierByObject')->with($object)->will($this->returnValue('fakeUuid'));
 
         $backend = $this->getAccessibleMockForAbstractClass(\TYPO3\Flow\Persistence\Generic\Backend\AbstractBackend::class);
