<?php
namespace TYPO3\Flow\Tests\Unit\Persistence\Generic;

/*
 * This file is part of the TYPO3.Flow package.
 *
 * (c) Contributors of the Neos Project - www.neos.io
 *
 * This package is Open Source Software. For the full copyright and license
 * information, please view the LICENSE file which was distributed with this
 * source code.
 */

/**
 * Testcase for \TYPO3\Flow\Persistence\DataMapper
 *
 */
class DataMapperTest extends \TYPO3\Flow\Tests\UnitTestCase
{
    /**
     * @test
     * @expectedException \TYPO3\Flow\Persistence\Generic\Exception\InvalidObjectDataException
     */
    public function mapToObjectThrowsExceptionOnEmptyInput()
    {
        $objectData = array();

        $dataMapper = $this->getAccessibleMock(\TYPO3\Flow\Persistence\Generic\DataMapper::class, array('dummy'));
        $dataMapper->_call('mapToObject', $objectData);
    }

    /**
     * @test
     */
    public function mapToObjectsMapsArrayToObjectByCallingMapToObject()
    {
        $objectData = array(array('identifier' => '1234'));
        $object = new \stdClass();

<<<<<<< HEAD
        $dataMapper = $this->getMock(\TYPO3\Flow\Persistence\Generic\DataMapper::class, array('mapToObject'));
=======
        $dataMapper = $this->getMockBuilder('TYPO3\Flow\Persistence\Generic\DataMapper')->setMethods(array('mapToObject'))->getMock();
>>>>>>> 95ff38e8
        $dataMapper->expects($this->once())->method('mapToObject')->with($objectData[0])->will($this->returnValue($object));

        $dataMapper->mapToObjects($objectData);
    }

    /**
     * @test
     */
    public function mapToObjectReturnsObjectFromIdentityMapIfAvailable()
    {
        $objectData = array('identifier' => '1234');
        $object = new \stdClass();

<<<<<<< HEAD
        $mockSession = $this->getMock(\TYPO3\Flow\Persistence\Generic\Session::class);
=======
        $mockSession = $this->createMock('TYPO3\Flow\Persistence\Generic\Session');
>>>>>>> 95ff38e8
        $mockSession->expects($this->once())->method('hasIdentifier')->with('1234')->will($this->returnValue(true));
        $mockSession->expects($this->once())->method('getObjectByIdentifier')->with('1234')->will($this->returnValue($object));

        $dataMapper = $this->getAccessibleMock(\TYPO3\Flow\Persistence\Generic\DataMapper::class, array('dummy'));
        $dataMapper->injectPersistenceSession($mockSession);
        $dataMapper->_call('mapToObject', $objectData);
    }

    /**
     * Test that an object is reconstituted, registered with the identity map
     * and memorizes it's clean state.
     *
     * @test
     */
    public function mapToObjectReconstitutesExpectedObjectAndRegistersItWithIdentityMapToObjects()
    {
        $mockEntityClassName = 'Entity' . md5(uniqid(mt_rand(), true));
<<<<<<< HEAD
        $mockEntity = $this->getMock(\TYPO3\Flow\Aop\ProxyInterface::class, array('Flow_Aop_Proxy_invokeJoinPoint', '__wakeup'), array(), $mockEntityClassName);

        $objectData = array('identifier' => '1234', 'classname' => $mockEntityClassName, 'properties' => array('foo'));

        $mockClassSchema = $this->getMock(\TYPO3\Flow\Reflection\ClassSchema::class, array(), array(), '', false);
        $mockClassSchema->expects($this->any())->method('getModelType')->will($this->returnValue(\TYPO3\Flow\Reflection\ClassSchema::MODELTYPE_ENTITY));
        $mockReflectionService = $this->getMock(\TYPO3\Flow\Reflection\ReflectionService::class, array(), array(), '', false);
        $mockReflectionService->expects($this->any())->method('getClassSchema')->with($mockEntityClassName)->will($this->returnValue($mockClassSchema));
        $mockSession = $this->getMock(\TYPO3\Flow\Persistence\Generic\Session::class);
=======
        $mockEntity = $this->createMock('TYPO3\Flow\Aop\ProxyInterface', array('Flow_Aop_Proxy_invokeJoinPoint', '__wakeup'), array(), $mockEntityClassName);

        $objectData = array('identifier' => '1234', 'classname' => $mockEntityClassName, 'properties' => array('foo'));

        $mockClassSchema = $this->getMockBuilder('TYPO3\Flow\Reflection\ClassSchema')->disableOriginalConstructor()->getMock();
        $mockClassSchema->expects($this->any())->method('getModelType')->will($this->returnValue(\TYPO3\Flow\Reflection\ClassSchema::MODELTYPE_ENTITY));
        $mockReflectionService = $this->getMockBuilder('TYPO3\Flow\Reflection\ReflectionService')->disableOriginalConstructor()->getMock();
        $mockReflectionService->expects($this->any())->method('getClassSchema')->with($mockEntityClassName)->will($this->returnValue($mockClassSchema));
        $mockSession = $this->createMock('TYPO3\Flow\Persistence\Generic\Session');
>>>>>>> 95ff38e8
        $mockSession->expects($this->once())->method('registerReconstitutedEntity')->with($mockEntity, $objectData);
        $mockSession->expects($this->once())->method('registerObject')->with($mockEntity, '1234');

        $dataMapper = $this->getAccessibleMock(\TYPO3\Flow\Persistence\Generic\DataMapper::class, array('thawProperties'));
        $dataMapper->expects($this->once())->method('thawProperties')->with($mockEntity, $objectData['identifier'], $objectData);
        $dataMapper->injectPersistenceSession($mockSession);
        $dataMapper->injectReflectionService($mockReflectionService);
        $dataMapper->_call('mapToObject', $objectData);
    }

    /**
     * @test
     */
    public function thawPropertiesSetsPropertyValues()
    {
        $className = 'Class' . md5(uniqid(mt_rand(), true));
        eval('class ' . $className . ' { public $firstProperty; public $secondProperty; public $thirdProperty; public $fourthProperty; }');
        $object = new $className();

        $objectData = array(
            'identifier' => '1234',
            'classname' => 'TYPO3\Post',
            'properties' => array(
                'firstProperty' => array(
                    'type' => 'string',
                    'multivalue' => false,
                    'value' => 'firstValue'
                ),
                'secondProperty' => array(
                    'type' => 'integer',
                    'multivalue' => false,
                    'value' => 1234
                ),
                'thirdProperty' => array(
                    'type' => 'float',
                    'multivalue' => false,
                    'value' => 1.234
                ),
                'fourthProperty' => array(
                    'type' => 'boolean',
                    'multivalue' => false,
                    'value' => false
                )
            )
        );

        $classSchema = new \TYPO3\Flow\Reflection\ClassSchema('TYPO3\Post');
        $classSchema->addProperty('firstProperty', 'string');
        $classSchema->addProperty('secondProperty', 'integer');
        $classSchema->addProperty('thirdProperty', 'float');
        $classSchema->addProperty('fourthProperty', 'boolean');

<<<<<<< HEAD
        $mockReflectionService = $this->getMock(\TYPO3\Flow\Reflection\ReflectionService::class);
=======
        $mockReflectionService = $this->createMock('TYPO3\Flow\Reflection\ReflectionService');
>>>>>>> 95ff38e8
        $mockReflectionService->expects($this->once())->method('getClassSchema')->will($this->returnValue($classSchema));

        $dataMapper = $this->getAccessibleMock(\TYPO3\Flow\Persistence\Generic\DataMapper::class, array('dummy'));
        $dataMapper->injectReflectionService($mockReflectionService);
        $dataMapper->_call('thawProperties', $object, 1234, $objectData);
        $this->assertAttributeEquals('firstValue', 'firstProperty', $object);
        $this->assertAttributeEquals(1234, 'secondProperty', $object);
        $this->assertAttributeEquals(1.234, 'thirdProperty', $object);
        $this->assertAttributeEquals(false, 'fourthProperty', $object);
    }

    /**
     * After thawing the properties, the nodes' uuid will be available in the identifier
     * property of the proxy class.
     *
     * @test
     */
    public function thawPropertiesAssignsTheUuidToTheProxy()
    {
        $className = 'Class' . md5(uniqid(mt_rand(), true));
        eval('class ' . $className . ' { public $Flow_Persistence_Entity_UUID; }');
        $object = new $className();

        $objectData = array(
            'identifier' => 'c254d2e0-825a-11de-8a39-0800200c9a66',
            'classname' => 'TYPO3\Post',
            'properties' => array()
        );

        $classSchema = new \TYPO3\Flow\Reflection\ClassSchema('TYPO3\Post');

<<<<<<< HEAD
        $mockReflectionService = $this->getMock(\TYPO3\Flow\Reflection\ReflectionService::class);
=======
        $mockReflectionService = $this->createMock('TYPO3\Flow\Reflection\ReflectionService');
>>>>>>> 95ff38e8
        $mockReflectionService->expects($this->once())->method('getClassSchema')->will($this->returnValue($classSchema));

        $dataMapper = $this->getAccessibleMock(\TYPO3\Flow\Persistence\Generic\DataMapper::class, array('dummy'));
        $dataMapper->injectReflectionService($mockReflectionService);
        $dataMapper->_call('thawProperties', $object, $objectData['identifier'], $objectData);

        $this->assertAttributeEquals('c254d2e0-825a-11de-8a39-0800200c9a66', 'Persistence_Object_Identifier', $object);
    }

    /**
     * @test
     */
    public function thawPropertiesDelegatesHandlingOfArraysAndObjects()
    {
        $className = 'Class' . md5(uniqid(mt_rand(), true));
        eval('class ' . $className . ' { public $firstProperty; public $secondProperty; public $thirdProperty; public $fourthProperty; }');
        $object = new $className();

        $objectData = array(
            'identifier' => '1234',
            'classname' => 'TYPO3\Post',
            'properties' => array(
                'firstProperty' => array(
                    'type' => 'array',
                    'multivalue' => true,
                    'value' => array(array('type' => 'string', 'index' => 0, 'value' => 'theMappedArray'))
                ),
                'secondProperty' => array(
                    'type' => 'SplObjectStorage',
                    'multivalue' => true,
                    'value' => array(array('type' => 'Some\Object', 'index' => null, 'value' => 'theMappedSplObjectStorage'))
                ),
                'thirdProperty' => array(
                    'type' => 'DateTime',
                    'multivalue' => false,
                    'value' => 'theUnixtime'
                ),
                'fourthProperty' => array(
                    'type' => 'TYPO3\Some\Domain\Model',
                    'multivalue' => false,
                    'value' => array('identifier' => 'theMappedObjectIdentifier')
                )
            )
        );

        $classSchema = new \TYPO3\Flow\Reflection\ClassSchema('TYPO3\Post');
        $classSchema->addProperty('firstProperty', 'array');
        $classSchema->addProperty('secondProperty', 'SplObjectStorage');
        $classSchema->addProperty('thirdProperty', 'DateTime');
        $classSchema->addProperty('fourthProperty', 'TYPO3\Some\Domain\Model');

<<<<<<< HEAD
        $mockReflectionService = $this->getMock(\TYPO3\Flow\Reflection\ReflectionService::class);
=======
        $mockReflectionService = $this->createMock('TYPO3\Flow\Reflection\ReflectionService');
>>>>>>> 95ff38e8
        $mockReflectionService->expects($this->once())->method('getClassSchema')->will($this->returnValue($classSchema));

        $dataMapper = $this->getAccessibleMock(\TYPO3\Flow\Persistence\Generic\DataMapper::class, array('mapDateTime', 'mapArray', 'mapSplObjectStorage', 'mapToObject'));
        $dataMapper->injectReflectionService($mockReflectionService);
        $dataMapper->expects($this->at(0))->method('mapArray')->with($objectData['properties']['firstProperty']['value']);
        $dataMapper->expects($this->at(1))->method('mapSplObjectStorage')->with($objectData['properties']['secondProperty']['value']);
        $dataMapper->expects($this->at(2))->method('mapDateTime')->with($objectData['properties']['thirdProperty']['value']);
        $dataMapper->expects($this->at(3))->method('mapToObject')->with($objectData['properties']['fourthProperty']['value']);
        $dataMapper->_call('thawProperties', $object, $objectData['identifier'], $objectData);
    }

    /**
     * @test
     * @see http://forge.typo3.org/issues/9684
     */
    public function thawPropertiesFollowsOrderOfGivenObjectData()
    {
        $className = 'Class' . md5(uniqid(mt_rand(), true));
        eval('class ' . $className . ' { protected $properties = []; public function __set($name, $value) { $this->properties[] = [$name => $value]; } }');
        $object = new $className();

        $objectData = array(
            'identifier' => '1234',
            'classname' => 'TYPO3\Post',
            'properties' => array(
                'secondProperty' => array(
                    'type' => 'string',
                    'multivalue' => false,
                    'value' => 'secondValue'
                ),
                'firstProperty' => array(
                    'type' => 'string',
                    'multivalue' => false,
                    'value' => 'firstValue'
                ),
                'thirdProperty' => array(
                    'type' => 'string',
                    'multivalue' => false,
                    'value' => 'thirdValue'
                )
            )
        );

        $classSchema = new \TYPO3\Flow\Reflection\ClassSchema('TYPO3\Post');
        $classSchema->addProperty('firstProperty', 'string');
        $classSchema->addProperty('secondProperty', 'string');
        $classSchema->addProperty('thirdProperty', 'string');

<<<<<<< HEAD
        $mockReflectionService = $this->getMock(\TYPO3\Flow\Reflection\ReflectionService::class);
=======
        $mockReflectionService = $this->createMock('TYPO3\Flow\Reflection\ReflectionService');
>>>>>>> 95ff38e8
        $mockReflectionService->expects($this->once())->method('getClassSchema')->will($this->returnValue($classSchema));

        $dataMapper = $this->getAccessibleMock(\TYPO3\Flow\Persistence\Generic\DataMapper::class, array('dummy'));
        $dataMapper->injectReflectionService($mockReflectionService);
        $dataMapper->_call('thawProperties', $object, '1234', $objectData);

        // the order of setting those is important, but cannot be tested for now (static setProperty)
        $expected = [['secondProperty' => 'secondValue'],['firstProperty' => 'firstValue'],['thirdProperty' => 'thirdValue'],['Persistence_Object_Identifier' => '1234']];
        $this->assertAttributeSame($expected, 'properties', $object);
    }

    /**
     * If a property has been removed from a class old data still in the persistence
     * must be skipped when reconstituting.
     *
     * @test
     */
    public function thawPropertiesSkipsPropertiesNoLongerInClassSchema()
    {
        $className = 'Class' . md5(uniqid(mt_rand(), true));
        eval('class ' . $className . ' { public $firstProperty; public $thirdProperty; }');
        $object = new $className();

        $objectData = array(
            'identifier' => '1234',
            'classname' => 'TYPO3\Post',
            'properties' => array(
                'firstProperty' => array(
                    'type' => 'string',
                    'multivalue' => false,
                    'value' => 'firstValue'
                ),
                'secondProperty' => array(
                    'type' => 'string',
                    'multivalue' => false,
                    'value' => 'secondValue'
                ),
                'thirdProperty' => array(
                    'type' => 'string',
                    'multivalue' => false,
                    'value' => 'thirdValue'
                )
            )
        );

        $classSchema = new \TYPO3\Flow\Reflection\ClassSchema('TYPO3\Post');
        $classSchema->addProperty('firstProperty', 'string');
        $classSchema->addProperty('thirdProperty', 'string');

<<<<<<< HEAD
        $mockReflectionService = $this->getMock(\TYPO3\Flow\Reflection\ReflectionService::class);
=======
        $mockReflectionService = $this->createMock('TYPO3\Flow\Reflection\ReflectionService');
>>>>>>> 95ff38e8
        $mockReflectionService->expects($this->once())->method('getClassSchema')->will($this->returnValue($classSchema));

        $dataMapper = $this->getAccessibleMock(\TYPO3\Flow\Persistence\Generic\DataMapper::class, array('dummy'));
        $dataMapper->injectReflectionService($mockReflectionService);
        $dataMapper->_call('thawProperties', $object, 1234, $objectData);

        $this->assertObjectNotHasAttribute('secondProperty', $object);
    }

    /**
     * After thawing the properties, metadata in the object data will be set
     * as a special proxy property.
     *
     * @test
     */
    public function thawPropertiesAssignsMetadataToTheProxyIfItExists()
    {
        $className = 'Class' . md5(uniqid(mt_rand(), true));
        eval('class ' . $className . ' { public $Flow_Persistence_Metadata; }');
        $object = new $className();

        $objectData = array(
            'identifier' => 'c254d2e0-825a-11de-8a39-0800200c9a66',
            'classname' => 'TYPO3\Post',
            'properties' => array(),
            'metadata' => array('My_Metadata' => 'Test')
        );

        $classSchema = new \TYPO3\Flow\Reflection\ClassSchema('TYPO3\Post');

<<<<<<< HEAD
        $mockReflectionService = $this->getMock(\TYPO3\Flow\Reflection\ReflectionService::class);
=======
        $mockReflectionService = $this->createMock('TYPO3\Flow\Reflection\ReflectionService');
>>>>>>> 95ff38e8
        $mockReflectionService->expects($this->once())->method('getClassSchema')->will($this->returnValue($classSchema));

        $dataMapper = $this->getAccessibleMock(\TYPO3\Flow\Persistence\Generic\DataMapper::class, array('dummy'));
        $dataMapper->injectReflectionService($mockReflectionService);
        $dataMapper->_call('thawProperties', $object, $objectData['identifier'], $objectData);

        $this->assertAttributeEquals(array('My_Metadata' => 'Test'), 'Flow_Persistence_Metadata', $object);
    }

    /**
     * @test
     */
    public function mapSplObjectStorageCreatesSplObjectStorage()
    {
        $objectData = array(
            array('value' => array('mappedObject1')),
            array('value' => array('mappedObject2'))
        );

        $classSchema = new \TYPO3\Flow\Reflection\ClassSchema('TYPO3\Post');
        $classSchema->addProperty('firstProperty', 'SplObjectStorage');

        $dataMapper = $this->getAccessibleMock(\TYPO3\Flow\Persistence\Generic\DataMapper::class, array('mapToObject'));
        $dataMapper->expects($this->at(0))->method('mapToObject')->with($objectData[0]['value'])->will($this->returnValue(new \stdClass()));
        $dataMapper->expects($this->at(1))->method('mapToObject')->with($objectData[1]['value'])->will($this->returnValue(new \stdClass()));
        $dataMapper->_call('mapSplObjectStorage', $objectData);
    }

    /**
     * @test
     */
    public function mapDateTimeCreatesDateTimeFromTimestamp()
    {
        $expected = new \DateTime();
        $dataMapper = $this->getAccessibleMock(\TYPO3\Flow\Persistence\Generic\DataMapper::class, array('dummy'));
        $this->assertEquals($dataMapper->_call('mapDateTime', $expected->getTimestamp()), $expected);
    }

    /**
     * @test
     */
    public function mapArrayCreatesExpectedArray()
    {
        $dateTime = new \DateTime();
        $object = new \stdClass();
        $splObjectStorage = new \SplObjectStorage();

        $expected = array(
            'one' => 'onetwothreefour',
            'two' => 1234,
            'three' => 1.234,
            'four' => false,
            'five' => $dateTime,
            'six' => $object,
            'seven' => $splObjectStorage
        );

        $arrayValues = array(
            'one' => array(
                'type' => 'string',
                'index' => 'one',
                'value' => 'onetwothreefour'
            ),
            'two' => array(
                'type' => 'integer',
                'index' => 'two',
                'value' => 1234
            ),
            'three' => array(
                'type' => 'float',
                'index' => 'three',
                'value' =>  1.234
            ),
            'four' => array(
                'type' => 'boolean',
                'index' => 'four',
                'value' => false
            ),
            'five' => array(
                'type' => 'DateTime',
                'index' => 'five',
                'value' => $dateTime->getTimestamp()
            ),
            'six' => array(
                'type' => 'stdClass',
                'index' => 'six',
                'value' => array('mappedObject')
            ),
            'seven' => array(
                'type' => 'SplObjectStorage',
                'index' => 'seven',
                'value' => array('mappedObject')
            )
        );

        $dataMapper = $this->getAccessibleMock(\TYPO3\Flow\Persistence\Generic\DataMapper::class, array('mapDateTime', 'mapToObject', 'mapSplObjectStorage'));
        $dataMapper->expects($this->once())->method('mapDateTime')->with($arrayValues['five']['value'])->will($this->returnValue($dateTime));
        $dataMapper->expects($this->once())->method('mapToObject')->with($arrayValues['six']['value'])->will($this->returnValue($object));
        $dataMapper->expects($this->once())->method('mapSplObjectStorage')->with($arrayValues['seven']['value'])->will($this->returnValue($splObjectStorage));
        $this->assertEquals($dataMapper->_call('mapArray', $arrayValues), $expected);
    }


    /**
     * @test
     */
    public function mapArrayMapsNestedArray()
    {
        $arrayValues = array(
            'one' => array(
                'type' => 'array',
                'index' => 'foo',
                'value' => array(
                    array(
                        'type' => 'string',
                        'index' => 'bar',
                        'value' => 'baz'
                    ),
                    array(
                        'type' => 'integer',
                        'index' => 'quux',
                        'value' => null
                    )
                )
            )
        );

        $expected = array('foo' => array('bar' => 'baz', 'quux' => null));

        $dataMapper = $this->getAccessibleMock(\TYPO3\Flow\Persistence\Generic\DataMapper::class, array('dummy'));
        $this->assertEquals($expected, $dataMapper->_call('mapArray', $arrayValues));
    }
}<|MERGE_RESOLUTION|>--- conflicted
+++ resolved
@@ -37,11 +37,7 @@
         $objectData = array(array('identifier' => '1234'));
         $object = new \stdClass();
 
-<<<<<<< HEAD
-        $dataMapper = $this->getMock(\TYPO3\Flow\Persistence\Generic\DataMapper::class, array('mapToObject'));
-=======
-        $dataMapper = $this->getMockBuilder('TYPO3\Flow\Persistence\Generic\DataMapper')->setMethods(array('mapToObject'))->getMock();
->>>>>>> 95ff38e8
+        $dataMapper = $this->getMockBuilder(\TYPO3\Flow\Persistence\Generic\DataMapper::class)->setMethods(array('mapToObject'))->getMock();
         $dataMapper->expects($this->once())->method('mapToObject')->with($objectData[0])->will($this->returnValue($object));
 
         $dataMapper->mapToObjects($objectData);
@@ -55,11 +51,7 @@
         $objectData = array('identifier' => '1234');
         $object = new \stdClass();
 
-<<<<<<< HEAD
-        $mockSession = $this->getMock(\TYPO3\Flow\Persistence\Generic\Session::class);
-=======
-        $mockSession = $this->createMock('TYPO3\Flow\Persistence\Generic\Session');
->>>>>>> 95ff38e8
+        $mockSession = $this->createMock(\TYPO3\Flow\Persistence\Generic\Session::class);
         $mockSession->expects($this->once())->method('hasIdentifier')->with('1234')->will($this->returnValue(true));
         $mockSession->expects($this->once())->method('getObjectByIdentifier')->with('1234')->will($this->returnValue($object));
 
@@ -77,27 +69,15 @@
     public function mapToObjectReconstitutesExpectedObjectAndRegistersItWithIdentityMapToObjects()
     {
         $mockEntityClassName = 'Entity' . md5(uniqid(mt_rand(), true));
-<<<<<<< HEAD
-        $mockEntity = $this->getMock(\TYPO3\Flow\Aop\ProxyInterface::class, array('Flow_Aop_Proxy_invokeJoinPoint', '__wakeup'), array(), $mockEntityClassName);
+        $mockEntity = $this->createMock(\TYPO3\Flow\Aop\ProxyInterface::class, array('Flow_Aop_Proxy_invokeJoinPoint', '__wakeup'), array(), $mockEntityClassName);
 
         $objectData = array('identifier' => '1234', 'classname' => $mockEntityClassName, 'properties' => array('foo'));
 
-        $mockClassSchema = $this->getMock(\TYPO3\Flow\Reflection\ClassSchema::class, array(), array(), '', false);
+        $mockClassSchema = $this->getMockBuilder(\TYPO3\Flow\Reflection\ClassSchema::class)->disableOriginalConstructor()->getMock();
         $mockClassSchema->expects($this->any())->method('getModelType')->will($this->returnValue(\TYPO3\Flow\Reflection\ClassSchema::MODELTYPE_ENTITY));
-        $mockReflectionService = $this->getMock(\TYPO3\Flow\Reflection\ReflectionService::class, array(), array(), '', false);
+        $mockReflectionService = $this->getMockBuilder(\TYPO3\Flow\Reflection\ReflectionService::class)->disableOriginalConstructor()->getMock();
         $mockReflectionService->expects($this->any())->method('getClassSchema')->with($mockEntityClassName)->will($this->returnValue($mockClassSchema));
-        $mockSession = $this->getMock(\TYPO3\Flow\Persistence\Generic\Session::class);
-=======
-        $mockEntity = $this->createMock('TYPO3\Flow\Aop\ProxyInterface', array('Flow_Aop_Proxy_invokeJoinPoint', '__wakeup'), array(), $mockEntityClassName);
-
-        $objectData = array('identifier' => '1234', 'classname' => $mockEntityClassName, 'properties' => array('foo'));
-
-        $mockClassSchema = $this->getMockBuilder('TYPO3\Flow\Reflection\ClassSchema')->disableOriginalConstructor()->getMock();
-        $mockClassSchema->expects($this->any())->method('getModelType')->will($this->returnValue(\TYPO3\Flow\Reflection\ClassSchema::MODELTYPE_ENTITY));
-        $mockReflectionService = $this->getMockBuilder('TYPO3\Flow\Reflection\ReflectionService')->disableOriginalConstructor()->getMock();
-        $mockReflectionService->expects($this->any())->method('getClassSchema')->with($mockEntityClassName)->will($this->returnValue($mockClassSchema));
-        $mockSession = $this->createMock('TYPO3\Flow\Persistence\Generic\Session');
->>>>>>> 95ff38e8
+        $mockSession = $this->createMock(\TYPO3\Flow\Persistence\Generic\Session::class);
         $mockSession->expects($this->once())->method('registerReconstitutedEntity')->with($mockEntity, $objectData);
         $mockSession->expects($this->once())->method('registerObject')->with($mockEntity, '1234');
 
@@ -119,7 +99,7 @@
 
         $objectData = array(
             'identifier' => '1234',
-            'classname' => 'TYPO3\Post',
+            'classname' => \TYPO3\Post::class,
             'properties' => array(
                 'firstProperty' => array(
                     'type' => 'string',
@@ -144,17 +124,13 @@
             )
         );
 
-        $classSchema = new \TYPO3\Flow\Reflection\ClassSchema('TYPO3\Post');
+        $classSchema = new \TYPO3\Flow\Reflection\ClassSchema(\TYPO3\Post::class);
         $classSchema->addProperty('firstProperty', 'string');
         $classSchema->addProperty('secondProperty', 'integer');
         $classSchema->addProperty('thirdProperty', 'float');
         $classSchema->addProperty('fourthProperty', 'boolean');
 
-<<<<<<< HEAD
-        $mockReflectionService = $this->getMock(\TYPO3\Flow\Reflection\ReflectionService::class);
-=======
-        $mockReflectionService = $this->createMock('TYPO3\Flow\Reflection\ReflectionService');
->>>>>>> 95ff38e8
+        $mockReflectionService = $this->createMock(\TYPO3\Flow\Reflection\ReflectionService::class);
         $mockReflectionService->expects($this->once())->method('getClassSchema')->will($this->returnValue($classSchema));
 
         $dataMapper = $this->getAccessibleMock(\TYPO3\Flow\Persistence\Generic\DataMapper::class, array('dummy'));
@@ -180,17 +156,13 @@
 
         $objectData = array(
             'identifier' => 'c254d2e0-825a-11de-8a39-0800200c9a66',
-            'classname' => 'TYPO3\Post',
+            'classname' => \TYPO3\Post::class,
             'properties' => array()
         );
 
-        $classSchema = new \TYPO3\Flow\Reflection\ClassSchema('TYPO3\Post');
-
-<<<<<<< HEAD
-        $mockReflectionService = $this->getMock(\TYPO3\Flow\Reflection\ReflectionService::class);
-=======
-        $mockReflectionService = $this->createMock('TYPO3\Flow\Reflection\ReflectionService');
->>>>>>> 95ff38e8
+        $classSchema = new \TYPO3\Flow\Reflection\ClassSchema(\TYPO3\Post::class);
+
+        $mockReflectionService = $this->createMock(\TYPO3\Flow\Reflection\ReflectionService::class);
         $mockReflectionService->expects($this->once())->method('getClassSchema')->will($this->returnValue($classSchema));
 
         $dataMapper = $this->getAccessibleMock(\TYPO3\Flow\Persistence\Generic\DataMapper::class, array('dummy'));
@@ -211,7 +183,7 @@
 
         $objectData = array(
             'identifier' => '1234',
-            'classname' => 'TYPO3\Post',
+            'classname' => \TYPO3\Post::class,
             'properties' => array(
                 'firstProperty' => array(
                     'type' => 'array',
@@ -229,24 +201,20 @@
                     'value' => 'theUnixtime'
                 ),
                 'fourthProperty' => array(
-                    'type' => 'TYPO3\Some\Domain\Model',
+                    'type' => \TYPO3\Some\Domain\Model::class,
                     'multivalue' => false,
                     'value' => array('identifier' => 'theMappedObjectIdentifier')
                 )
             )
         );
 
-        $classSchema = new \TYPO3\Flow\Reflection\ClassSchema('TYPO3\Post');
+        $classSchema = new \TYPO3\Flow\Reflection\ClassSchema(\TYPO3\Post::class);
         $classSchema->addProperty('firstProperty', 'array');
         $classSchema->addProperty('secondProperty', 'SplObjectStorage');
         $classSchema->addProperty('thirdProperty', 'DateTime');
-        $classSchema->addProperty('fourthProperty', 'TYPO3\Some\Domain\Model');
-
-<<<<<<< HEAD
-        $mockReflectionService = $this->getMock(\TYPO3\Flow\Reflection\ReflectionService::class);
-=======
-        $mockReflectionService = $this->createMock('TYPO3\Flow\Reflection\ReflectionService');
->>>>>>> 95ff38e8
+        $classSchema->addProperty('fourthProperty', \TYPO3\Some\Domain\Model::class);
+
+        $mockReflectionService = $this->createMock(\TYPO3\Flow\Reflection\ReflectionService::class);
         $mockReflectionService->expects($this->once())->method('getClassSchema')->will($this->returnValue($classSchema));
 
         $dataMapper = $this->getAccessibleMock(\TYPO3\Flow\Persistence\Generic\DataMapper::class, array('mapDateTime', 'mapArray', 'mapSplObjectStorage', 'mapToObject'));
@@ -270,7 +238,7 @@
 
         $objectData = array(
             'identifier' => '1234',
-            'classname' => 'TYPO3\Post',
+            'classname' => \TYPO3\Post::class,
             'properties' => array(
                 'secondProperty' => array(
                     'type' => 'string',
@@ -290,16 +258,12 @@
             )
         );
 
-        $classSchema = new \TYPO3\Flow\Reflection\ClassSchema('TYPO3\Post');
+        $classSchema = new \TYPO3\Flow\Reflection\ClassSchema(\TYPO3\Post::class);
         $classSchema->addProperty('firstProperty', 'string');
         $classSchema->addProperty('secondProperty', 'string');
         $classSchema->addProperty('thirdProperty', 'string');
 
-<<<<<<< HEAD
-        $mockReflectionService = $this->getMock(\TYPO3\Flow\Reflection\ReflectionService::class);
-=======
-        $mockReflectionService = $this->createMock('TYPO3\Flow\Reflection\ReflectionService');
->>>>>>> 95ff38e8
+        $mockReflectionService = $this->createMock(\TYPO3\Flow\Reflection\ReflectionService::class);
         $mockReflectionService->expects($this->once())->method('getClassSchema')->will($this->returnValue($classSchema));
 
         $dataMapper = $this->getAccessibleMock(\TYPO3\Flow\Persistence\Generic\DataMapper::class, array('dummy'));
@@ -325,7 +289,7 @@
 
         $objectData = array(
             'identifier' => '1234',
-            'classname' => 'TYPO3\Post',
+            'classname' => \TYPO3\Post::class,
             'properties' => array(
                 'firstProperty' => array(
                     'type' => 'string',
@@ -345,15 +309,11 @@
             )
         );
 
-        $classSchema = new \TYPO3\Flow\Reflection\ClassSchema('TYPO3\Post');
+        $classSchema = new \TYPO3\Flow\Reflection\ClassSchema(\TYPO3\Post::class);
         $classSchema->addProperty('firstProperty', 'string');
         $classSchema->addProperty('thirdProperty', 'string');
 
-<<<<<<< HEAD
-        $mockReflectionService = $this->getMock(\TYPO3\Flow\Reflection\ReflectionService::class);
-=======
-        $mockReflectionService = $this->createMock('TYPO3\Flow\Reflection\ReflectionService');
->>>>>>> 95ff38e8
+        $mockReflectionService = $this->createMock(\TYPO3\Flow\Reflection\ReflectionService::class);
         $mockReflectionService->expects($this->once())->method('getClassSchema')->will($this->returnValue($classSchema));
 
         $dataMapper = $this->getAccessibleMock(\TYPO3\Flow\Persistence\Generic\DataMapper::class, array('dummy'));
@@ -377,18 +337,14 @@
 
         $objectData = array(
             'identifier' => 'c254d2e0-825a-11de-8a39-0800200c9a66',
-            'classname' => 'TYPO3\Post',
+            'classname' => \TYPO3\Post::class,
             'properties' => array(),
             'metadata' => array('My_Metadata' => 'Test')
         );
 
-        $classSchema = new \TYPO3\Flow\Reflection\ClassSchema('TYPO3\Post');
-
-<<<<<<< HEAD
-        $mockReflectionService = $this->getMock(\TYPO3\Flow\Reflection\ReflectionService::class);
-=======
-        $mockReflectionService = $this->createMock('TYPO3\Flow\Reflection\ReflectionService');
->>>>>>> 95ff38e8
+        $classSchema = new \TYPO3\Flow\Reflection\ClassSchema(\TYPO3\Post::class);
+
+        $mockReflectionService = $this->createMock(\TYPO3\Flow\Reflection\ReflectionService::class);
         $mockReflectionService->expects($this->once())->method('getClassSchema')->will($this->returnValue($classSchema));
 
         $dataMapper = $this->getAccessibleMock(\TYPO3\Flow\Persistence\Generic\DataMapper::class, array('dummy'));
@@ -408,7 +364,7 @@
             array('value' => array('mappedObject2'))
         );
 
-        $classSchema = new \TYPO3\Flow\Reflection\ClassSchema('TYPO3\Post');
+        $classSchema = new \TYPO3\Flow\Reflection\ClassSchema(\TYPO3\Post::class);
         $classSchema->addProperty('firstProperty', 'SplObjectStorage');
 
         $dataMapper = $this->getAccessibleMock(\TYPO3\Flow\Persistence\Generic\DataMapper::class, array('mapToObject'));
