<?php
namespace TYPO3\Flow\Tests\Unit\Package;

/*
 * This file is part of the TYPO3.Flow package.
 *
 * (c) Contributors of the Neos Project - www.neos.io
 *
 * This package is Open Source Software. For the full copyright and license
 * information, please view the LICENSE file which was distributed with this
 * source code.
 */

use org\bovigo\vfs\vfsStream;
use TYPO3\Flow\Package\Package;
use TYPO3\Flow\Package\PackageFactory;
use TYPO3\Flow\Package\PackageManager;
use TYPO3\Flow\Reflection\ObjectAccess;
use TYPO3\Flow\Tests\UnitTestCase;

/**
 * Testcase for the package factory
 */
class PackageFactoryTest extends UnitTestCase
{
    /**
     * @var PackageFactory
     */
    protected $packageFactory;

    /**
     * @var PackageManager|\PHPUnit_Framework_MockObject_MockObject
     */
    protected $mockPackageManager;

    /**
     */
    public function setUp()
    {
        vfsStream::setup('Packages');
<<<<<<< HEAD
        $this->mockPackageManager = $this->getMockBuilder(\TYPO3\Flow\Package\PackageManager::class)->disableOriginalConstructor()->getMock();
        ObjectAccess::setProperty($this->mockPackageManager, 'composerManifestData', array(), true);
=======
        $this->mockPackageManager = $this->getMockBuilder(PackageManager::class)->disableOriginalConstructor()->getMock();
        ObjectAccess::setProperty($this->mockPackageManager, 'composerManifestData', [], true);
>>>>>>> 813dc269

        $this->packageFactory = new PackageFactory($this->mockPackageManager);
    }

    /**
     * @test
     * @expectedException \TYPO3\Flow\Package\Exception\InvalidPackagePathException
     */
    public function createThrowsExceptionWhenSpecifyingANonExistingPackagePath()
    {
        $this->packageFactory->create('vfs://Packages/', 'Some/Non/Existing/Path/Some.Package/', 'Some.Package');
    }

    /**
     * @test
     * @expectedException \TYPO3\Flow\Package\Exception\InvalidPackageKeyException
     */
    public function createThrowsExceptionWhenSpecifyingAnInvalidPackageKey()
    {
        $this->packageFactory->create('vfs://Packages/', 'Some/Path/InvalidPackageKey/', 'InvalidPackageKey');
    }

    /**
     * @test
     * @expectedException \TYPO3\Flow\Package\Exception\InvalidPackageManifestException
     */
    public function createThrowsExceptionWhenSpecifyingAPathWithMissingComposerManifest()
    {
        $packagePath = 'vfs://Packages/Some/Path/Some.Package/';
        mkdir($packagePath, 0777, true);
        $this->packageFactory->create('vfs://Packages/', 'Some/Path/Some.Package/', 'Some.Package');
    }

    /**
     * @test
     * @expectedException \TYPO3\Flow\Package\Exception\CorruptPackageException
     */
    public function createThrowsExceptionIfCustomPackageFileCantBeAnalyzed()
    {
        $packagePath = 'vfs://Packages/Some/Path/Some.Package/';
        $packageFilePath = $packagePath . 'Classes/Some/Package/Package.php';
        mkdir(dirname($packageFilePath), 0777, true);
        file_put_contents($packagePath . 'composer.json', '{"name": "some/package", "type": "flow-test", "autoload": { "psr-0": { "Foo": "bar" }}}');
        file_put_contents($packageFilePath, '<?php // no class');

        $this->packageFactory->create('vfs://Packages/', 'Some/Path/Some.Package/', 'Some.Package');
    }

    /**
     * @test
     * @expectedException \TYPO3\Flow\Package\Exception\CorruptPackageException
     */
    public function createThrowsExceptionIfCustomPackageDoesNotImplementPackageInterface()
    {
        $packagePath = 'vfs://Packages/Some/Path/Some.Package/';
        $packageFilePath = $packagePath . 'Classes/Some/Package/Package.php';
        mkdir(dirname($packageFilePath), 0777, true);
        file_put_contents($packagePath . 'composer.json', '{"name": "some/package", "type": "flow-test", "autoload": { "psr-0": { "Foo": "bar" }}}');
        file_put_contents($packageFilePath, '<?php namespace TYPO3\\Flow\\Fixtures { class CustomPackage1 {}}');

        require($packageFilePath);

        $this->packageFactory->create('vfs://Packages/', 'Some/Path/Some.Package/', 'Some.Package');
    }

    /**
     * @test
     */
    public function createReturnsInstanceOfCustomPackageIfItExists()
    {
        $packagePath = 'vfs://Packages/Some/Path/Some.Package/';
        $packageFilePath = $packagePath . 'Classes/Some/Package/Package.php';
        mkdir(dirname($packageFilePath), 0777, true);
        file_put_contents($packagePath . 'composer.json', '{"name": "some/package", "type": "flow-test", "autoload": { "psr-0": { "Foo": "bar" }}}');
        file_put_contents($packageFilePath, '<?php namespace TYPO3\\Flow\\Fixtures { class CustomPackage2 extends \\TYPO3\\Flow\\Package\\Package {}}');

        require($packageFilePath);

        $package = $this->packageFactory->create('vfs://Packages/', 'Some/Path/Some.Package/', 'Some.Package');
        $this->assertSame('TYPO3\Flow\Fixtures\CustomPackage2', get_class($package));
    }

    /**
     * @test
     */
    public function createTakesAutoloaderTypeIntoAccountWhenLoadingCustomPackage()
    {
        $packagePath = 'vfs://Packages/Some/Path/Some.CustomPackage/';
        $packageFilePath = $packagePath . 'Classes/Package.php';
        mkdir(dirname($packageFilePath), 0777, true);
        file_put_contents($packagePath . 'composer.json', '{"name": "some/custom-package", "type": "flow-test", "autoload": { "psr-4": { "Foo": "bar" }}}');
        file_put_contents($packageFilePath, '<?php namespace TYPO3\\Flow\\Fixtures { class CustomPackage3 extends \\TYPO3\\Flow\\Package\\Package {}}');

        require($packageFilePath);

        $package = $this->packageFactory->create('vfs://Packages/', 'Some/Path/Some.CustomPackage/', 'Some.CustomPackage');
        $this->assertSame('TYPO3\Flow\Fixtures\CustomPackage3', get_class($package));
    }

    /**
     * @test
     */
    public function createReturnsAnInstanceOfTheDefaultPackageIfNoCustomPackageExists()
    {
        $packagePath = 'vfs://Packages/Some/Path/Some.Package/';
        mkdir($packagePath, 0777, true);
        file_put_contents($packagePath . 'composer.json', '{"name": "some/package", "type": "flow-test"}');

        $package = $this->packageFactory->create('vfs://Packages/', 'Some/Path/Some.Package/', 'Some.Package');
<<<<<<< HEAD
        $this->assertSame(\TYPO3\Flow\Package\Package::class, get_class($package));
=======
        $this->assertSame(Package::class, get_class($package));
>>>>>>> 813dc269
    }
}<|MERGE_RESOLUTION|>--- conflicted
+++ resolved
@@ -38,13 +38,8 @@
     public function setUp()
     {
         vfsStream::setup('Packages');
-<<<<<<< HEAD
-        $this->mockPackageManager = $this->getMockBuilder(\TYPO3\Flow\Package\PackageManager::class)->disableOriginalConstructor()->getMock();
-        ObjectAccess::setProperty($this->mockPackageManager, 'composerManifestData', array(), true);
-=======
         $this->mockPackageManager = $this->getMockBuilder(PackageManager::class)->disableOriginalConstructor()->getMock();
         ObjectAccess::setProperty($this->mockPackageManager, 'composerManifestData', [], true);
->>>>>>> 813dc269
 
         $this->packageFactory = new PackageFactory($this->mockPackageManager);
     }
@@ -154,10 +149,6 @@
         file_put_contents($packagePath . 'composer.json', '{"name": "some/package", "type": "flow-test"}');
 
         $package = $this->packageFactory->create('vfs://Packages/', 'Some/Path/Some.Package/', 'Some.Package');
-<<<<<<< HEAD
-        $this->assertSame(\TYPO3\Flow\Package\Package::class, get_class($package));
-=======
         $this->assertSame(Package::class, get_class($package));
->>>>>>> 813dc269
     }
 }