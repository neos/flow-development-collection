<?php
namespace TYPO3\Flow\Tests\Unit\Package;

/*
 * This file is part of the TYPO3.Flow package.
 *
 * (c) Contributors of the Neos Project - www.neos.io
 *
 * This package is Open Source Software. For the full copyright and license
 * information, please view the LICENSE file which was distributed with this
 * source code.
 */

use org\bovigo\vfs\vfsStream;
<<<<<<< HEAD
use TYPO3\Flow\Composer\ComposerUtility;
=======
use TYPO3\Flow\Package\Package;
>>>>>>> 8d963be5
use TYPO3\Flow\Package\PackageFactory;
use TYPO3\Flow\Package\PackageManager;
use TYPO3\Flow\Reflection\ObjectAccess;
use TYPO3\Flow\Tests\UnitTestCase;

/**
 * Testcase for the package factory
 */
class PackageFactoryTest extends UnitTestCase
{
    /**
     * @var PackageFactory
     */
    protected $packageFactory;

    /**
     * @var PackageManager|\PHPUnit_Framework_MockObject_MockObject
     */
    protected $mockPackageManager;

    /**
     */
    public function setUp()
    {
        ComposerUtility::flushCaches();
        vfsStream::setup('Packages');
        $this->mockPackageManager = $this->getMockBuilder(PackageManager::class)->disableOriginalConstructor()->getMock();
        ObjectAccess::setProperty($this->mockPackageManager, 'composerManifestData', [], true);

        $this->packageFactory = new PackageFactory($this->mockPackageManager);
    }

    /**
     * @test
     * @expectedException \TYPO3\Flow\Package\Exception\InvalidPackagePathException
     */
    public function createThrowsExceptionWhenSpecifyingANonExistingPackagePath()
    {
        $this->packageFactory->create('vfs://Packages/', 'Some/Non/Existing/Path/Some.Package/', 'Some.Package', 'some/package');
    }

    /**
     * @test
     * @expectedException \TYPO3\Flow\Package\Exception\CorruptPackageException
     */
    public function createThrowsExceptionIfCustomPackageFileCantBeAnalyzed()
    {
        $packagePath = 'vfs://Packages/Some/Path/Some.Package/';
        $packageFilePath = $packagePath . 'Classes/Some/Package/Package.php';
        mkdir(dirname($packageFilePath), 0777, true);
        file_put_contents($packagePath . 'composer.json', '{"name": "some/package", "type": "neos-test", "autoload": { "psr-0": { "Foo": "bar" }}}');
        file_put_contents($packageFilePath, '<?php // no class');

        $this->packageFactory->create('vfs://Packages/', 'Some/Path/Some.Package/', 'Some.Package', 'some/package');
    }

    /**
     * @test
     * @expectedException \TYPO3\Flow\Package\Exception\CorruptPackageException
     */
    public function createThrowsExceptionIfCustomPackageDoesNotImplementPackageInterface()
    {
        $packagePath = 'vfs://Packages/Some/Path/Some.Package/';
        $packageFilePath = $packagePath . 'Classes/Some/Package/Package.php';
        mkdir(dirname($packageFilePath), 0777, true);
        file_put_contents($packagePath . 'composer.json', '{"name": "some/package", "type": "neos-test", "autoload": { "psr-0": { "Foo": "bar" }}}');
        file_put_contents($packageFilePath, '<?php namespace TYPO3\\Flow\\Fixtures { class CustomPackage1 {}}');

        require($packageFilePath);

        $this->packageFactory->create('vfs://Packages/', 'Some/Path/Some.Package/', 'Some.Package', 'some/package');
    }

    /**
     * @test
     */
    public function createReturnsInstanceOfCustomPackageIfItExists()
    {
        $packagePath = 'vfs://Packages/Some/Path/Some.Package/';
        $packageFilePath = $packagePath . 'Classes/Some/Package/Package.php';
        mkdir(dirname($packageFilePath), 0777, true);
        file_put_contents($packagePath . 'composer.json', '{"name": "some/package", "type": "neos-test", "autoload": { "psr-0": { "Foo": "bar" }}}');
        file_put_contents($packageFilePath, '<?php namespace TYPO3\\Flow\\Fixtures { class CustomPackage2 extends \\TYPO3\\Flow\\Package\\Package {}}');

        require($packageFilePath);

        $package = $this->packageFactory->create('vfs://Packages/', 'Some/Path/Some.Package/', 'Some.Package', 'some/package');
        $this->assertSame('TYPO3\Flow\Fixtures\CustomPackage2', get_class($package));
    }

    /**
     * @test
     */
    public function createTakesAutoloaderTypeIntoAccountWhenLoadingCustomPackage()
    {
        $packagePath = 'vfs://Packages/Some/Path/Some.Package/';
        $packageFilePath = $packagePath . 'Classes/Package.php';
        mkdir(dirname($packageFilePath), 0777, true);
        $rawComposerManifest = '{"name": "some/package", "type": "neos-test", "autoload": { "psr-4": { "Foo": "bar" }}}';
        $composerManifest = json_decode($rawComposerManifest, true);
        file_put_contents($packagePath . 'composer.json', $rawComposerManifest);
        file_put_contents($packageFilePath, '<?php namespace TYPO3\\Flow\\Fixtures { class CustomPackage3 extends \\TYPO3\\Flow\\Package\\Package {}}');

        require($packageFilePath);

        $package = $this->packageFactory->create('vfs://Packages/', 'Some/Path/Some.Package/', 'Some.Package', 'some/package', $composerManifest['autoload']);
        $this->assertSame('TYPO3\Flow\Fixtures\CustomPackage3', get_class($package));
    }

    /**
     * @test
     */
    public function createReturnsAnInstanceOfTheDefaultPackageIfNoCustomPackageExists()
    {
        $packagePath = 'vfs://Packages/Some/Path/Some.Package/';
        mkdir($packagePath, 0777, true);
        file_put_contents($packagePath . 'composer.json', '{"name": "some/package", "type": "neos-test"}');

<<<<<<< HEAD
        $package = $this->packageFactory->create('vfs://Packages/', 'Some/Path/Some.Package/', 'Some.Package', 'some/package');
        $this->assertSame(\TYPO3\Flow\Package\Package::class, get_class($package));
=======
        $package = $this->packageFactory->create('vfs://Packages/', 'Some/Path/Some.Package/', 'Some.Package');
        $this->assertSame(Package::class, get_class($package));
>>>>>>> 8d963be5
    }
}<|MERGE_RESOLUTION|>--- conflicted
+++ resolved
@@ -12,11 +12,8 @@
  */
 
 use org\bovigo\vfs\vfsStream;
-<<<<<<< HEAD
 use TYPO3\Flow\Composer\ComposerUtility;
-=======
 use TYPO3\Flow\Package\Package;
->>>>>>> 8d963be5
 use TYPO3\Flow\Package\PackageFactory;
 use TYPO3\Flow\Package\PackageManager;
 use TYPO3\Flow\Reflection\ObjectAccess;
@@ -99,12 +96,12 @@
         $packageFilePath = $packagePath . 'Classes/Some/Package/Package.php';
         mkdir(dirname($packageFilePath), 0777, true);
         file_put_contents($packagePath . 'composer.json', '{"name": "some/package", "type": "neos-test", "autoload": { "psr-0": { "Foo": "bar" }}}');
-        file_put_contents($packageFilePath, '<?php namespace TYPO3\\Flow\\Fixtures { class CustomPackage2 extends \\TYPO3\\Flow\\Package\\Package {}}');
+        file_put_contents($packageFilePath, '<?php namespace Neos\\Flow\\Fixtures { class CustomPackage2 extends \\TYPO3\\Flow\\Package\\Package {}}');
 
         require($packageFilePath);
 
         $package = $this->packageFactory->create('vfs://Packages/', 'Some/Path/Some.Package/', 'Some.Package', 'some/package');
-        $this->assertSame('TYPO3\Flow\Fixtures\CustomPackage2', get_class($package));
+        $this->assertSame('Neos\Flow\Fixtures\CustomPackage2', get_class($package));
     }
 
     /**
@@ -118,12 +115,12 @@
         $rawComposerManifest = '{"name": "some/package", "type": "neos-test", "autoload": { "psr-4": { "Foo": "bar" }}}';
         $composerManifest = json_decode($rawComposerManifest, true);
         file_put_contents($packagePath . 'composer.json', $rawComposerManifest);
-        file_put_contents($packageFilePath, '<?php namespace TYPO3\\Flow\\Fixtures { class CustomPackage3 extends \\TYPO3\\Flow\\Package\\Package {}}');
+        file_put_contents($packageFilePath, '<?php namespace Neos\\Flow\\Fixtures { class CustomPackage3 extends \\TYPO3\\Flow\\Package\\Package {}}');
 
         require($packageFilePath);
 
         $package = $this->packageFactory->create('vfs://Packages/', 'Some/Path/Some.Package/', 'Some.Package', 'some/package', $composerManifest['autoload']);
-        $this->assertSame('TYPO3\Flow\Fixtures\CustomPackage3', get_class($package));
+        $this->assertSame('Neos\Flow\Fixtures\CustomPackage3', get_class($package));
     }
 
     /**
@@ -135,12 +132,7 @@
         mkdir($packagePath, 0777, true);
         file_put_contents($packagePath . 'composer.json', '{"name": "some/package", "type": "neos-test"}');
 
-<<<<<<< HEAD
         $package = $this->packageFactory->create('vfs://Packages/', 'Some/Path/Some.Package/', 'Some.Package', 'some/package');
-        $this->assertSame(\TYPO3\Flow\Package\Package::class, get_class($package));
-=======
-        $package = $this->packageFactory->create('vfs://Packages/', 'Some/Path/Some.Package/', 'Some.Package');
         $this->assertSame(Package::class, get_class($package));
->>>>>>> 8d963be5
     }
 }