<?php
namespace TYPO3\Flow\Tests\Unit\Package;

/*
 * This file is part of the TYPO3.Flow package.
 *
 * (c) Contributors of the Neos Project - www.neos.io
 *
 * This package is Open Source Software. For the full copyright and license
 * information, please view the LICENSE file which was distributed with this
 * source code.
 */

use TYPO3\Flow\Package\Exception\InvalidPackageStateException;
use TYPO3\Flow\Package\MetaData\PackageConstraint;
use TYPO3\Flow\Package\MetaDataInterface;
use TYPO3\Flow\Package\Package;
use org\bovigo\vfs\vfsStream;
use TYPO3\Flow\Package\PackageManager;
use TYPO3\Flow\Reflection\ObjectAccess;
use TYPO3\Flow\Tests\UnitTestCase;

/**
 * Testcase for the package class
 */
class PackageTest extends UnitTestCase
{
    /**
     * @var PackageManager
     */
    protected $mockPackageManager;

    /**
     */
    public function setUp()
    {
        vfsStream::setup('Packages');
<<<<<<< HEAD
        $this->mockPackageManager = $this->getMockBuilder(\TYPO3\Flow\Package\PackageManager::class)->disableOriginalConstructor()->getMock();
        ObjectAccess::setProperty($this->mockPackageManager, 'composerManifestData', array(), true);
=======
        $this->mockPackageManager = $this->getMockBuilder(PackageManager::class)->disableOriginalConstructor()->getMock();
        ObjectAccess::setProperty($this->mockPackageManager, 'composerManifestData', [], true);
>>>>>>> 813dc269
    }

    /**
     * @test
     * @expectedException \TYPO3\Flow\Package\Exception\InvalidPackageKeyException
     */
    public function constructorThrowsInvalidPackageKeyExceptionIfTheSpecifiedPackageKeyIsNotValid()
    {
        $packagePath = 'vfs://Packages/Vendor.TestPackage';
        mkdir($packagePath, 0777, true);
        new Package($this->mockPackageManager, 'InvalidPackageKey', $packagePath);
    }

    /**
     * @test
     * @expectedException \TYPO3\Flow\Package\Exception\InvalidPackagePathException
     */
    public function constructorThrowsInvalidPackagePathExceptionIfTheSpecifiedPackagePathDoesNotExist()
    {
        new Package($this->mockPackageManager, 'Vendor.TestPackage', './ThisPackageSurelyDoesNotExist');
    }

    /**
     * @test
     * @expectedException \TYPO3\Flow\Package\Exception\InvalidPackagePathException
     */
    public function constructorThrowsInvalidPackagePathExceptionIfTheSpecifiedPackagePathDoesHaveATrailingSlash()
    {
        $packagePath = 'vfs://Packages/Vendor.TestPackage';
        mkdir($packagePath, 0777, true);
        new Package($this->mockPackageManager, 'Vendor.TestPackage', $packagePath);
    }

    /**
     * @test
     * @expectedException \TYPO3\Flow\Package\Exception\InvalidPackagePathException
     */
    public function constructorThrowsInvalidPackagePathExceptionIfTheSpecifiedClassesPathHasALeadingSlash()
    {
        $packagePath = 'vfs://Packages/Vendor.TestPackage/';
        mkdir($packagePath, 0777, true);
        new Package($this->mockPackageManager, 'Vendor.TestPackage', $packagePath, '/tmp');
    }

    /**
     * @test
     * @expectedException \TYPO3\Flow\Package\Exception\InvalidPackageManifestException
     */
    public function constructorThrowsInvalidPackageManifestExceptionIfNoComposerManifestWasFound()
    {
        $packagePath = 'vfs://Packages/Vendor.TestPackage/';
        mkdir($packagePath, 0777, true);
        new Package($this->mockPackageManager, 'Vendor.TestPackage', $packagePath);
    }

    /**
     * @test
     */
    public function constructorSetsTheClassesPathAsSpecifiedIfNoPsrMappingExists()
    {
        $packagePath = 'vfs://Packages/Vendor.TestPackage/';
        mkdir($packagePath, 0777, true);
        file_put_contents($packagePath . 'composer.json', '{"name": "vendor/testpackage", "type": "flow-test"}');

        $package = new Package($this->mockPackageManager, 'Vendor.TestPackage', $packagePath, 'Some/Classes/Path');
        $this->assertSame('vfs://Packages/Vendor.TestPackage/Some/Classes/Path/', $package->getClassesPath());
    }

    /**
     * @test
     */
    public function constructorSetsTheClassesPathAccordingToThePsr0MappingIfItExists()
    {
        $packagePath = 'vfs://Packages/Vendor.TestPsr0Package/';
        mkdir($packagePath, 0777, true);
        file_put_contents($packagePath . 'composer.json', '{"name": "vendor/testpackage", "type": "flow-test", "autoload": { "psr-0": { "Psr0Namespace": "Psr0/Path" }, "psr-4": { "Psr4Namespace": "Psr4/Path" } }}');

        $package = new Package($this->mockPackageManager, 'Vendor.TestPsr0Package', $packagePath, 'Some/Classes/Path');
        $this->assertSame('vfs://Packages/Vendor.TestPsr0Package/Psr0/Path/', $package->getClassesPath());
    }

    /**
     * @test
     */
    public function constructorSetsTheClassesPathAccordingToThePsr4MappingIfItExists()
    {
        $packagePath = 'vfs://Packages/Vendor.TestPsr4Package/';
        mkdir($packagePath, 0777, true);
        file_put_contents($packagePath . 'composer.json', '{"name": "vendor/testpackage", "type": "flow-test", "autoload": { "psr-4": { "Psr4Namespace": "Psr4/Path" } }}');

        $package = new Package($this->mockPackageManager, 'Vendor.TestPsr4Package', $packagePath, 'Some/Classes/Path');
        $this->assertSame('vfs://Packages/Vendor.TestPsr4Package/Psr4/Path/', $package->getClassesPath());
    }

    /**
     * @test
     */
    public function constructorSetsTheClassesPathToFirstConfiguredPsr0Mapping()
    {
        $packagePath = 'vfs://Packages/Vendor.TestMappedPsr0Package/';
        mkdir($packagePath, 0777, true);
        file_put_contents($packagePath . 'composer.json', '{"name": "vendor/testpackage", "type": "flow-test", "autoload": { "psr-0": { "Psr0Namespace": ["Psr0/Path", "Psr0/Foo"] } }}');

        $package = new Package($this->mockPackageManager, 'Vendor.TestMappedPsr0Package', $packagePath, 'Some/Classes/Path');
        $this->assertSame('vfs://Packages/Vendor.TestMappedPsr0Package/Psr0/Path/', $package->getClassesPath());
    }

    /**
     */
    public function validPackageKeys()
    {
        return [
            ['Doctrine.DBAL'],
            ['Neos.Flow'],
            ['RobertLemke.Flow.Twitter'],
            ['Sumphonos.Stem'],
            ['Schalke04.Soccer.MagicTrainer']
        ];
    }

    /**
     * @test
     * @dataProvider validPackageKeys
     */
    public function constructAcceptsValidPackageKeys($packageKey)
    {
        $packagePath = 'vfs://Packages/' . str_replace('\\', '/', $packageKey) . '/';
        mkdir($packagePath, 0777, true);
        file_put_contents($packagePath . 'composer.json', '{"name": "' . $packageKey . '", "type": "flow-test"}');

        $package = new Package($this->mockPackageManager, $packageKey, $packagePath);
        $this->assertEquals($packageKey, $package->getPackageKey());
    }

    /**
     */
    public function invalidPackageKeys()
    {
        return [
            ['Neos..Flow'],
            ['RobertLemke.Flow. Twitter'],
            ['Schalke*4']
        ];
    }

    /**
     * @test
     * @dataProvider invalidPackageKeys
     * @expectedException \TYPO3\Flow\Package\Exception\InvalidPackageKeyException
     */
    public function constructRejectsInvalidPackageKeys($packageKey)
    {
        $packagePath = 'vfs://Packages/' . str_replace('\\', '/', $packageKey) . '/';
        mkdir($packagePath, 0777, true);
        new Package($this->mockPackageManager, $packageKey, $packagePath);
    }

    /**
     * @test
     */
    public function getNamespaceReturnsThePsr0NamespaceIfAPsr0MappingIsDefined()
    {
        $packagePath = 'vfs://Packages/Application/Acme.MyPsr0Package/';
        mkdir($packagePath, 0777, true);
        file_put_contents($packagePath . 'composer.json', '{"name": "acme/mypackage", "type": "flow-test", "autoload": { "psr-0": { "Namespace1": "path1" }, "psr-4": { "Namespace2": "path2" } }}');
        $package = new Package($this->mockPackageManager, 'Acme.MyPsr0Package', $packagePath);
        $this->assertEquals('Namespace1', $package->getNamespace());
    }

    /**
     * @test
     */
    public function getNamespaceReturnsTheFirstPsr0NamespaceIfMultiplePsr0MappingsAreDefined()
    {
        $packagePath = 'vfs://Packages/Application/Acme.MyMultiplePsr0Package/';
        mkdir($packagePath, 0777, true);
        file_put_contents($packagePath . 'composer.json', '{"name": "acme/mypackage", "type": "flow-test", "autoload": { "psr-0": { "Namespace1": "path2", "Namespace2": "path2" } }}');
        $package = new Package($this->mockPackageManager, 'Acme.MyMultiplePsr0Package', $packagePath);
        $this->assertEquals('Namespace1', $package->getNamespace());
    }

    /**
     * @test
     */
    public function getNamespaceReturnsPsr4NamespaceIfNoPsr0MappingIsDefined()
    {
        $packagePath = 'vfs://Packages/Application/Acme.MyPsr4Package/';
        mkdir($packagePath, 0777, true);
        file_put_contents($packagePath . 'composer.json', '{"name": "acme/mypackage", "type": "flow-test", "autoload": { "psr-4": { "Namespace2": "path2" } }}');
        $package = new Package($this->mockPackageManager, 'Acme.MyPsr4Package', $packagePath);
        $this->assertEquals('Namespace2', $package->getNamespace());
    }

    /**
     * @test
     */
    public function getNamespaceReturnsTheFirstPsr4NamespaceIfMultiplePsr4MappingsAreDefined()
    {
        $packagePath = 'vfs://Packages/Application/Acme.MyMultiplePsr4Package/';
        mkdir($packagePath, 0777, true);
        file_put_contents($packagePath . 'composer.json', '{"name": "acme/mypackage", "type": "flow-test", "autoload": { "psr-4": { "Namespace2": "path2", "Namespace3": "path3" } }}');
        $package = new Package($this->mockPackageManager, 'Acme.MyMultiplePsr4Package', $packagePath);
        $this->assertEquals('Namespace2', $package->getNamespace());
    }

    /**
     * @test
     */
    public function getNamespaceReturnsThePhpNamespaceCorrespondingToThePackageKeyIfNoPsrMappingIsDefined()
    {
        $packagePath = 'vfs://Packages/Application/Acme.MyPackage/';
        mkdir($packagePath, 0777, true);
        file_put_contents($packagePath . 'composer.json', '{"name": "acme/mypackage", "type": "flow-test"}');
        $package = new Package($this->mockPackageManager, 'Acme.MyPackage', $packagePath);
        $this->assertEquals('Acme\\MyPackage', $package->getNamespace());
    }

    /**
     * @test
     */
    public function getMetaPathReturnsPathToMetaDirectory()
    {
        $package = new Package($this->mockPackageManager, 'TYPO3.Flow', FLOW_PATH_FLOW);
        $packageMetaDataPath = $package->getMetaPath();
        $this->assertSame($package->getPackagePath() . Package::DIRECTORY_METADATA, $packageMetaDataPath);
    }

    /**
     * @test
     */
    public function getDocumentationPathReturnsPathToDocumentationDirectory()
    {
        $package = new Package($this->mockPackageManager, 'TYPO3.Flow', FLOW_PATH_FLOW);
        $packageDocumentationPath = $package->getDocumentationPath();

        $this->assertEquals($package->getPackagePath() . Package::DIRECTORY_DOCUMENTATION, $packageDocumentationPath);
    }

    /**
     * @test
     */
    public function getClassesPathReturnsPathToClasses()
    {
        $package = new Package($this->mockPackageManager, 'TYPO3.Flow', FLOW_PATH_FLOW, Package::DIRECTORY_CLASSES);
        $packageClassesPath = $package->getClassesPath();
        $expected = $package->getPackagePath() . Package::DIRECTORY_CLASSES;
        $this->assertEquals($expected, $packageClassesPath);
    }

    /**
     * @test
     */
    public function getClassesPathReturnsNormalizedPathToClasses()
    {
        $packagePath = 'vfs://Packages/Application/Acme/MyPackage/';
        mkdir($packagePath, 0777, true);
        file_put_contents($packagePath . 'composer.json', '{"name": "acme/mypackage", "type": "flow-test"}');

        $package = new Package($this->mockPackageManager, 'Acme.MyPackage', $packagePath, 'no/trailing/slash');

        $packageClassesPath = $package->getClassesPath();
        $expected = $package->getPackagePath() . 'no/trailing/slash/';

        $this->assertEquals($expected, $packageClassesPath);
    }

    /**
     * @test
     */
    public function getPackageDocumentationsReturnsEmptyArrayIfDocumentationDirectoryDoesntExist()
    {
        vfsStream::setup('testDirectory');

        $packagePath = vfsStream::url('testDirectory') . '/';
        file_put_contents($packagePath . 'composer.json', '{"name": "typo3/flow", "type": "flow-test"}');

        $package = new Package($this->mockPackageManager, 'TYPO3.Flow', $packagePath);
        $documentations = $package->getPackageDocumentations();

        $this->assertEquals([], $documentations);
    }

    /**
     * @test
     */
    public function aPackageCanBeFlaggedAsProtected()
    {
        $packagePath = 'vfs://Packages/Application/Vendor/Dummy/';
        mkdir($packagePath, 0700, true);
        file_put_contents($packagePath . 'composer.json', '{"name": "vendor/dummy", "type": "flow-test"}');
        $package = new Package($this->mockPackageManager, 'Vendor.Dummy', $packagePath);

        $this->assertFalse($package->isProtected());
        $package->setProtected(true);
        $this->assertTrue($package->isProtected());
    }

    /**
     * @test
     */
    public function isObjectManagementEnabledTellsIfObjectManagementShouldBeEnabledForPackages()
    {
        $packagePath = 'vfs://Packages/Application/Vendor/Dummy/';
        mkdir($packagePath, 0700, true);
        file_put_contents($packagePath . 'composer.json', '{"name": "vendor/dummy", "type": "typo3-flow-test"}');
        $package = new Package($this->mockPackageManager, 'Vendor.Dummy', $packagePath);

        $this->assertTrue($package->isObjectManagementEnabled());
    }

    /**
     * @test
     */
    public function getClassFilesReturnsAListOfClassFilesOfThePackage()
    {
        $packagePath = 'vfs://Packages/Application/Acme.MyPackage/';
        mkdir($packagePath, 0777, true);
        file_put_contents($packagePath . 'composer.json', '{"name": "acme/mypackage", "type": "flow-test"}');

        mkdir($packagePath . 'Classes/Acme/MyPackage/Controller', 0770, true);
        mkdir($packagePath . 'Classes/Acme/MyPackage/Domain/Model', 0770, true);

        file_put_contents($packagePath . 'Classes/Acme/MyPackage/Controller/FooController.php', '');
        file_put_contents($packagePath . 'Classes/Acme/MyPackage/Domain/Model/Foo.php', '');
        file_put_contents($packagePath . 'Classes/Acme/MyPackage/Domain/Model/Bar.php', '');

        $expectedClassFilesArray = [
            'Acme\MyPackage\Controller\FooController' => 'Classes/Acme/MyPackage/Controller/FooController.php',
            'Acme\MyPackage\Domain\Model\Foo' => 'Classes/Acme/MyPackage/Domain/Model/Foo.php',
            'Acme\MyPackage\Domain\Model\Bar' => 'Classes/Acme/MyPackage/Domain/Model/Bar.php',
        ];

        $package = new Package($this->mockPackageManager, 'Acme.MyPackage', $packagePath, 'Classes');
        $actualClassFilesArray = $package->getClassFiles();

        $this->assertEquals($expectedClassFilesArray, $actualClassFilesArray);
    }

    /**
     * @test
     */
    public function packageMetaDataContainsPackageType()
    {
        $packagePath = 'vfs://Packages/Application/Acme.MyPackage/';
        mkdir($packagePath, 0777, true);
        file_put_contents($packagePath . 'composer.json', '{"name": "acme/mypackage", "type": "flow-test"}');

<<<<<<< HEAD
        $package = new Package($this->createMock(\TYPO3\Flow\Package\PackageManager::class), 'Acme.MyPackage', $packagePath, 'Classes');
=======
        $package = new Package($this->createMock(PackageManager::class), 'Acme.MyPackage', $packagePath, 'Classes');
>>>>>>> 813dc269

        $metaData = $package->getPackageMetaData();
        $this->assertEquals('flow-test', $metaData->getPackageType());
    }

    /**
     * @test
     */
    public function getPackageMetaDataAddsRequiredPackagesAsConstraint()
    {
        $packagePath = 'vfs://Packages/Application/Acme.MyMetaDataTestPackage/';
        mkdir($packagePath, 0777, true);
        file_put_contents($packagePath . 'composer.json', '{"name": "acme/mypackage", "type": "flow-test", "require": { "some/other/package": "*" }}');

        $mockPackageManager = $this->getMockBuilder(PackageManager::class)->disableOriginalConstructor()->getMock();
        $mockPackageManager->expects($this->once())->method('getPackageKeyFromComposerName')->with('some/other/package')->will($this->returnValue('Some.Other.Package'));

        $package = new Package($mockPackageManager, 'Acme.MyMetaDataTestPackage', $packagePath, 'Classes');
        $metaData = $package->getPackageMetaData();
        $packageConstraints = $metaData->getConstraintsByType(MetaDataInterface::CONSTRAINT_TYPE_DEPENDS);

        $this->assertCount(1, $packageConstraints);

        $expectedConstraint = new PackageConstraint(MetaDataInterface::CONSTRAINT_TYPE_DEPENDS, 'Some.Other.Package');
        $this->assertEquals($expectedConstraint, $packageConstraints[0]);
    }

    /**
     * @test
     */
    public function getPackageMetaDataIgnoresUnresolvableConstraints()
    {
        $packagePath = 'vfs://Packages/Application/Acme.MyUnresolvableConstraintsTestPackage/';
        mkdir($packagePath, 0777, true);
        file_put_contents($packagePath . 'composer.json', '{"name": "acme/mypackage", "type": "flow-test", "require": { "non/existing/package": "*" }}');

        $mockPackageManager = $this->getMockBuilder(PackageManager::class)->disableOriginalConstructor()->getMock();
        $mockPackageManager->expects($this->once())->method('getPackageKeyFromComposerName')->with('non/existing/package')->will($this->throwException(new InvalidPackageStateException()));

        $package = new Package($mockPackageManager, 'Acme.MyUnresolvableConstraintsTestPackage', $packagePath, 'Classes');
        $metaData = $package->getPackageMetaData();
        $packageConstraints = $metaData->getConstraintsByType(MetaDataInterface::CONSTRAINT_TYPE_DEPENDS);

        $this->assertCount(0, $packageConstraints);
    }
}<|MERGE_RESOLUTION|>--- conflicted
+++ resolved
@@ -35,13 +35,8 @@
     public function setUp()
     {
         vfsStream::setup('Packages');
-<<<<<<< HEAD
-        $this->mockPackageManager = $this->getMockBuilder(\TYPO3\Flow\Package\PackageManager::class)->disableOriginalConstructor()->getMock();
-        ObjectAccess::setProperty($this->mockPackageManager, 'composerManifestData', array(), true);
-=======
         $this->mockPackageManager = $this->getMockBuilder(PackageManager::class)->disableOriginalConstructor()->getMock();
         ObjectAccess::setProperty($this->mockPackageManager, 'composerManifestData', [], true);
->>>>>>> 813dc269
     }
 
     /**
@@ -389,11 +384,7 @@
         mkdir($packagePath, 0777, true);
         file_put_contents($packagePath . 'composer.json', '{"name": "acme/mypackage", "type": "flow-test"}');
 
-<<<<<<< HEAD
-        $package = new Package($this->createMock(\TYPO3\Flow\Package\PackageManager::class), 'Acme.MyPackage', $packagePath, 'Classes');
-=======
         $package = new Package($this->createMock(PackageManager::class), 'Acme.MyPackage', $packagePath, 'Classes');
->>>>>>> 813dc269
 
         $metaData = $package->getPackageMetaData();
         $this->assertEquals('flow-test', $metaData->getPackageType());
