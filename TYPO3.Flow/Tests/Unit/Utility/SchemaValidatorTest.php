<?php
namespace TYPO3\Flow\Tests\Unit\Utility;

/*
 * This file is part of the TYPO3.Flow package.
 *
 * (c) Contributors of the Neos Project - www.neos.io
 *
 * This package is Open Source Software. For the full copyright and license
 * information, please view the LICENSE file which was distributed with this
 * source code.
 */
use TYPO3\Flow\Tests\UnitTestCase;
use TYPO3\Flow\Utility\SchemaValidator;
use TYPO3\Flow\Error;

/**
 * Testcase for the configuration validator
 */
class SchemaValidatorTest extends UnitTestCase
{
    /**
     * @var SchemaValidator
     */
    protected $configurationValidator;

    public function setUp()
    {
<<<<<<< HEAD
        $this->configurationValidator = $this->getAccessibleMock(\TYPO3\Flow\Utility\SchemaValidator::class, array('getError'));
=======
        $this->configurationValidator = $this->getAccessibleMock(SchemaValidator::class, ['getError']);
>>>>>>> 813dc269
    }

    /**
     * Handle the assertion that the given result object has errors
     *
     * @param Error\Result $result
     * @param boolean $expectError
     * @return void
     */
    protected function assertError(Error\Result $result, $expectError = true)
    {
        if ($expectError === true) {
            $this->assertTrue($result->hasErrors());
        } else {
            $this->assertFalse($result->hasErrors());
        }
    }

    /**
     * Handle the assertion that the given result object has no errors
     *
     * @param Error\Result $result
     * @param boolean $expectSuccess
     * @return void
     */
    protected function assertSuccess(Error\Result $result, $expectSuccess = true)
    {
        if ($expectSuccess === true) {
            $this->assertFalse($result->hasErrors());
        } else {
            $this->assertTrue($result->hasErrors());
        }
    }

    /**
     * @return array
     */
    public function validateHandlesRequiredPropertyDataProvider()
    {
        return [
            [['foo' => 'a string'], true],
            [['foo' => 'a string', 'bar' => 'a string'], true],
            [['foo' => 'a string', 'bar' => 123], false],
            [['foo' => 'a string', 'bar' => 'a string'], true],
            [['foo' => 123, 'bar' => 'a string'], false],
            [['foo' => null, 'bar' => 'a string'], false],
            [['bar' => 'string'], false]
        ];
    }

    /**
     * @test
     * @dataProvider validateHandlesRequiredPropertyDataProvider
     */
    public function validateHandlesRequiredProperty($value, $expectSuccess)
    {
        $schema = [
            'type' => 'dictionary',
            'properties' => [
                'foo' => [
                    'type' => 'string',
                    'required' => true
                ],
                'bar' => 'string'
            ]
        ];
        $this->assertSuccess($this->configurationValidator->validate($value, $schema), $expectSuccess);
    }

    /**
     * @return array
     */
    public function validateHandlesDisallowPropertyDataProvider()
    {
        return [
            ['string', true],
            [123, false],
            [[1,2,3], false]
        ];
    }

    /**
     * @test
     * @dataProvider validateHandlesDisallowPropertyDataProvider
     */
    public function validateHandlesDisallowProperty($value, $expectSuccess)
    {
        $schema = [
            'disallow' => ['integer','array']
        ];
        $this->assertSuccess($this->configurationValidator->validate($value, $schema), $expectSuccess);
    }

    /**
     * @return array
     */
    public function validateHandlesEnumPropertyDataProvider()
    {
        return [
            [1, true],
            [2, true],
            [null, false],
            [4, false],
            [[1,2,3], false]
        ];
    }

    /**
     * @test
     * @dataProvider validateHandlesEnumPropertyDataProvider
     */
    public function validateHandlesEnumProperty($value, $expectSuccess)
    {
        $schema = [
            'enum' => [1,2,3]
        ];
        $this->assertSuccess($this->configurationValidator->validate($value, $schema), $expectSuccess);
    }

    /**
     * @test
     */
    public function validateReturnsErrorPath()
    {
        $value = [
            'foo' => [
                'bar' => [
                    'baz' => 'string'
                ]
            ]
        ];

        $schema = [
            'type' => 'dictionary',
            'properties' => [
                'foo' => [
                    'type' => 'dictionary',
                    'properties' => [
                        'bar' => [
                            'type' => 'dictionary',
                            'properties' => [
                                'baz' => 'number'
                            ]
                        ]
                    ]
                ]
            ]
        ];

        $result = $this->configurationValidator->validate($value, $schema);
        $this->assertError($result);

        $allErrors = $result->getFlattenedErrors();
        $this->assertTrue(array_key_exists('foo.bar.baz', $allErrors));

        $pathErrors = $result->forProperty('foo.bar.baz')->getErrors();
        $firstPathError = $pathErrors[0];
        $this->assertEquals($firstPathError->getCode(), 1328557141);
        $this->assertEquals($firstPathError->getArguments(), ['type=number', 'type=string']);
    }

    /**
     * @return array
     */
    public function validateHandlesMultipleTypesDataProvider()
    {
        return [
            [['property' => 'value'], true],
            ['value', true],
            [false, false],
            [123, false],
            [[1,2,3], false]
        ];
    }

    /**
     * @test
     * @dataProvider validateHandlesMultipleTypesDataProvider
     */
    public function validateHandlesMultipleTypes($value, $expectSuccess)
    {
        $schema = ['dictionary', 'string'];

        $result = $this->configurationValidator->validate($value, $schema);
        $this->assertSuccess($result, $expectSuccess);
    }

    /**
     * @test
     * @dataProvider validateHandlesMultipleTypesDataProvider
     */
    public function validateHandlesMultipleTypesInSchemaType($value, $expectSuccess)
    {
        $schema = [
            'type' => ['dictionary', 'string']
        ];
        $result = $this->configurationValidator->validate($value, $schema);
        $this->assertSuccess($result, $expectSuccess);
    }

    /**
     * @test
     * @dataProvider validateHandlesMultipleTypesDataProvider
     */
    public function validateHandlesMultipleTypesInSubProperty($value, $expectSuccess)
    {
        $schema = [
            'type' => 'dictionary',
            'properties' => [
                'foo' => [
                    'type' => ['dictionary', 'string']
                ]
            ]
        ];
        $result = $this->configurationValidator->validate(['foo' => $value], $schema);
        $this->assertSuccess($result, $expectSuccess);
    }

    /// INTEGER ///

    /**
     * @return array
     */
    public function validateHandlesIntegerTypePropertyDataProvider()
    {
        return [
            [23, true],
            ['foo', false],
            [23.42, false],
            [[], false],
            [null, false],
        ];
    }

    /**
     * @test
     * @dataProvider validateHandlesIntegerTypePropertyDataProvider
     */
    public function validateHandlesIntegerTypeProperty($value, $expectSuccess)
    {
        $schema = [
            'type' => 'integer'
        ];
        $this->assertSuccess($this->configurationValidator->validate($value, $schema), $expectSuccess);
    }

    /// NUMBER ///

    /**
     * @return array
     */
    public function validateHandlesNumberTypePropertyDataProvider()
    {
        return [
            [23.42, true],
            [42, true],
            ['foo', false],
            [null, false]
        ];
    }

    /**
     * @test
     * @dataProvider validateHandlesNumberTypePropertyDataProvider
     */
    public function validateHandlesNumberTypeProperty($value, $expectSuccess)
    {
        $schema = [
            'type' => 'number'
        ];
        $this->assertSuccess($this->configurationValidator->validate($value, $schema), $expectSuccess);
    }

    /**
     * @return array
     */
    public function validateHandlesNumberTypePropertyWithMinimumAndMaximumConstraintDataProvider()
    {
        return [
            [33, true],
            [99, false],
            [1, false],
            [23, true],
            [42, true]
        ];
    }

    /**
     * @test
     * @dataProvider validateHandlesNumberTypePropertyWithMinimumAndMaximumConstraintDataProvider
     */
    public function validateHandlesNumberTypePropertyWithMinimumAndMaximumConstraint($value, $expectSuccess)
    {
        $schema = [
            'type' => 'number',
            'minimum' => 23,
            'maximum' => 42
        ];
        $this->assertSuccess($this->configurationValidator->validate($value, $schema), $expectSuccess);
    }

    /**
     * @test
     * @dataProvider validateHandlesNumberTypePropertyWithMinimumAndMaximumConstraintDataProvider
     */
    public function validateHandlesNumberTypePropertyWithNonExclusiveMinimumAndMaximumConstraint($value, $expectSuccess)
    {
        $schema = [
            'type' => 'number',
            'minimum' => 23,
            'exclusiveMinimum' => false,
            'maximum' => 42,
            'exclusiveMaximum' => false
        ];
        $this->assertSuccess($this->configurationValidator->validate($value, $schema), $expectSuccess);
    }

    /**
     * @return array
     */
    public function validateHandlesNumberTypePropertyWithExclusiveMinimumAndMaximumConstraintDataProvider()
    {
        return [
            [10, false],
            [22, false],
            [23, true],
            [42, true],
            [43, false],
            [99, false]
        ];
    }

    /**
     * @test
     * @dataProvider validateHandlesNumberTypePropertyWithExclusiveMinimumAndMaximumConstraintDataProvider
     */
    public function validateHandlesNumberTypePropertyWithExclusiveMinimumAndMaximumConstraint($value, $expectSuccess)
    {
        $schema = [
            'type' => 'number',
            'minimum' => 22,
            'exclusiveMinimum' => true,
            'maximum' => 43,
            'exclusiveMaximum' => true
        ];
        $this->assertSuccess($this->configurationValidator->validate($value, $schema), $expectSuccess);
    }

    /**
     * @return array
     */
    public function validateHandlesNumberTypePropertyWithDivisibleByConstraintDataProvider()
    {
        return [
            [4, true],
            [3, false],
            [-3, false],
            [-4, true],
            [0, true],
        ];
    }

    /**
     * @test
     * @dataProvider validateHandlesNumberTypePropertyWithDivisibleByConstraintDataProvider
     */
    public function validateHandlesNumberTypePropertyWithDivisibleByConstraint($value, $expectSuccess)
    {
        $schema = [
            'type' => 'number',
            'divisibleBy' => 2
        ];
        $this->assertSuccess($this->configurationValidator->validate($value, $schema), $expectSuccess);
    }

    /// STRING ///

    /**
     * @return array
     */
    public function validateHandlesStringTypePropertyDataProvider()
    {
        return [
            ['FooBar', true],
            [123, false]
        ];
    }

    /**
     * @test
     * @dataProvider validateHandlesStringTypePropertyDataProvider
     */
    public function validateHandlesStringTypeProperty($value, $expectedResult)
    {
        $schema = [
            'type' => 'string',
        ];
        $this->assertSuccess($this->configurationValidator->validate($value, $schema), $expectedResult);
    }

    /**
     * @return array
     */
    public function validateHandlesStringTypePropertyWithPatternConstraintDataProvider()
    {
        return [
            ['12a', true],
            ['1236', false],
            ['12c', false]
        ];
    }

    /**
     * @test
     * @dataProvider validateHandlesStringTypePropertyWithPatternConstraintDataProvider
     */
    public function validateHandlesStringTypePropertyWithPatternConstraint($value, $expectedResult)
    {
        $schema = [
            'type' => 'string',
            'pattern' => '/^[123ab]{3}$/'
        ];
        $this->assertSuccess($this->configurationValidator->validate($value, $schema), $expectedResult);
    }

    /**
     * @return array
     */
    public function validateHandlesStringTypePropertyWithDateTimeConstraintDataProvider()
    {
        return [
            ['01:25:00', false],
            ['1976-04-18', false],
            ['1976-04-18T01:25:00+00:00', true],
            ['foobar', false],
            [123, false]
        ];
    }

    /**
     * @test
     * @dataProvider validateHandlesStringTypePropertyWithDateTimeConstraintDataProvider
     */
    public function validateHandlesStringTypePropertyWithDateTimeConstraint($value, $expectedResult)
    {
        $schema = [
            'type' => 'string',
            'format' => 'date-time'
        ];
        $this->assertSuccess($this->configurationValidator->validate($value, $schema), $expectedResult);
    }

    /**
     * @return array
     */
    public function validateHandlesStringTypePropertyWithFormatDateConstraintDataProvider()
    {
        return [
            ['01:25:00', false],
            ['1976-04-18', true],
            ['1976-04-18T01:25:00+00:00', false],
            ['foobar', false],
            [123, false]
        ];
    }

    /**
     * @test
     * @dataProvider validateHandlesStringTypePropertyWithFormatDateConstraintDataProvider
     */
    public function validateHandlesStringTypePropertyWithFormatDateConstraint($value, $expectedResult)
    {
        $schema = [
            'type' => 'string',
            'format' => 'date'
        ];
        $this->assertSuccess($this->configurationValidator->validate($value, $schema), $expectedResult);
    }

    /**
     * @return array
     */
    public function validateHandlesStringTypePropertyWithFormatTimeConstraintDataProvider()
    {
        return [
            ['01:25:00', true],
            ['1976-04-18', false],
            ['1976-04-18T01:25:00+00:00', false],
            ['foobar', false],
            [123, false]
        ];
    }

    /**
     * @test
     * @dataProvider validateHandlesStringTypePropertyWithFormatTimeConstraintDataProvider
     */
    public function validateHandlesStringTypePropertyWithFormatTimeConstraint($value, $expectedResult)
    {
        $schema = [
            'type' => 'string',
            'format' => 'time'
        ];
        $this->assertSuccess($this->configurationValidator->validate($value, $schema), $expectedResult);
    }

    /**
     * @return array
     */
    public function validateHandlesStringTypePropertyWithFormatUriPConstraintDataProvider()
    {
        return [
            ['http://foo.bar.de', true],
            ['ftp://dasdas.de/foo/bar/?asds=123&dasdasd#dasdas', true],
            ['foo', false],
            [123, false],
        ];
    }

    /**
     * @test
     * @dataProvider validateHandlesStringTypePropertyWithFormatUriPConstraintDataProvider
     */
    public function validateHandlesStringTypePropertyWithFormatUriPConstraint($value, $expectedResult)
    {
        $schema = [
            'type' => 'string',
            'format' => 'uri'
        ];
        $this->assertSuccess($this->configurationValidator->validate($value, $schema), $expectedResult);
    }

    /**
     * @return array
     */
    public function validateHandlesStringTypePropertyWithFormatHostnameConstraintDataProvider()
    {
        return [
            ['www.neos.io', true],
            ['this.is.an.invalid.hostname', false],
            ['foobar', false],
            [123, false]
        ];
    }

    /**
     * @test
     * @dataProvider validateHandlesStringTypePropertyWithFormatHostnameConstraintDataProvider
     */
    public function validateHandlesStringTypePropertyWithFormatHostnameConstraint($value, $expectedResult)
    {
        $schema = [
            'type' => 'string',
            'format' => 'host-name'
        ];
        $this->assertSuccess($this->configurationValidator->validate($value, $schema), $expectedResult);
    }

    /**
     * @return array
     */
    public function validateHandlesStringTypePropertyWithFormatIpv4ConstraintDataProvider()
    {
        return [
            ['2001:0db8:85a3:08d3:1319:8a2e:0370:7344', false],
            ['123.132.123.132', true],
            ['foobar', false],
            [123, false]
        ];
    }

    /**
     * @test
     * @dataProvider validateHandlesStringTypePropertyWithFormatIpv4ConstraintDataProvider
     */
    public function validateHandlesStringTypePropertyWithFormatIpv4Constraint($value, $expectedResult)
    {
        $schema = [
            'type' => 'string',
            'format' => 'ipv4'
        ];
        $this->assertSuccess($this->configurationValidator->validate($value, $schema), $expectedResult);
    }

    /**
     * @return array
     */
    public function validateHandlesStringTypePropertyWithFormatIpv6ConstraintDataProvider()
    {
        return [
            ['2001:0db8:85a3:08d3:1319:8a2e:0370:7344', true],
            ['123.132.123.132', false],
            ['foobar', false],
            [123, false]
        ];
    }

    /**
     * @test
     * @dataProvider validateHandlesStringTypePropertyWithFormatIpv6ConstraintDataProvider
     */
    public function validateHandlesStringTypePropertyWithFormatIpv6Constraint($value, $expectedResult)
    {
        $schema = [
            'type' => 'string',
            'format' => 'ipv6'
        ];
        $this->assertSuccess($this->configurationValidator->validate($value, $schema), $expectedResult);
    }

    /**
     * @return array
     */
    public function validateHandlesStringTypePropertyWithFormatIpAddressConstraintDataProvider()
    {
        return [
            ['2001:0db8:85a3:08d3:1319:8a2e:0370:7344', true],
            ['123.132.123.132', true],
            ['foobar', false],
            ['ab1', false],
            [123, false]
        ];
    }

    /**
    * @test
     * @dataProvider validateHandlesStringTypePropertyWithFormatIpAddressConstraintDataProvider
     */
    public function validateHandlesStringTypePropertyWithFormatIpAddressConstraint($value, $expectedResult)
    {
        $schema = [
            'type' => 'string',
            'format' => 'ip-address'
        ];
        $this->assertSuccess($this->configurationValidator->validate($value, $schema), $expectedResult);
    }

    /**
     * @return array
     */
    public function validateHandlesStringTypePropertyWithFormatClassNameConstraintDataProvider()
    {
<<<<<<< HEAD
        return array(
            array(\TYPO3\Flow\Package\PackageManager::class, true),
            array('TYPO3\Flow\UnknownClass', false),
            array('foobar', false),
            array('foo bar', false),
            array('foo/bar', false),
            array('flow/welcome', false),
            array(123, false)
        );
=======
        return [
            ['\TYPO3\Flow\Package\PackageManager', true],
            ['\TYPO3\Flow\UnknownClass', false],
            ['foobar', false],
            ['foo bar', false],
            ['foo/bar', false],
            ['flow/welcome', false],
            [123, false]
        ];
>>>>>>> 813dc269
    }

    /**
     * @test
     * @dataProvider validateHandlesStringTypePropertyWithFormatClassNameConstraintDataProvider
     */
    public function validateHandlesStringTypePropertyWithFormatClassNameConstraint($value, $expectedResult)
    {
        $schema = [
            'type' => 'string',
            'format' => 'class-name'
        ];
        $this->assertSuccess($this->configurationValidator->validate($value, $schema), $expectedResult);
    }

    /**
     * @return array
     */
    public function validateHandlesStringTypePropertyWithFormatInterfaceNameConstraintDataProvider()
    {
<<<<<<< HEAD
        return array(
            array(\TYPO3\Flow\Package\PackageManagerInterface::class, true),
            array('\TYPO3\Flow\UnknownClass', false),
            array('foobar', false),
            array('foo bar', false),
            array('foo/bar', false),
            array('flow/welcome', false),
            array(123, false)
        );
=======
        return [
            ['\TYPO3\Flow\Package\PackageManagerInterface', true],
            ['\TYPO3\Flow\UnknownClass', false],
            ['foobar', false],
            ['foo bar', false],
            ['foo/bar', false],
            ['flow/welcome', false],
            [123, false]
        ];
>>>>>>> 813dc269
    }

    /**
     * @test
     * @dataProvider validateHandlesStringTypePropertyWithFormatInterfaceNameConstraintDataProvider
     */
    public function validateHandlesStringTypePropertyWithFormatInterfaceNameConstraint($value, $expectedResult)
    {
        $schema = [
            'type' => 'string',
            'format' => 'interface-name'
        ];
        $this->assertSuccess($this->configurationValidator->validate($value, $schema), $expectedResult);
    }

    /**
     * @return array
     */
    public function validateHandlesStringTypePropertyWithMinLengthConstraintDataProvider()
    {
        return [
            ['12356', true],
            ['1235', true],
            ['123', false],
        ];
    }

    /**
     * @test
     * @dataProvider validateHandlesStringTypePropertyWithMinLengthConstraintDataProvider
     */
    public function validateHandlesStringTypePropertyWithMinLengthConstraint($value, $expectedResult)
    {
        $schema = [
            'type' => 'string',
            'minLength' => 4
        ];
        $this->assertSuccess($this->configurationValidator->validate($value, $schema), $expectedResult);
    }

    /**
     * @return array
     */
    public function validateHandlesStringTypePropertyWithMaxLengthConstraintDataProvider()
    {
        return [
            ['123', true],
            ['1234', true],
            ['12345', false]
        ];
    }

    /**
     * @test
     * @dataProvider validateHandlesStringTypePropertyWithMaxLengthConstraintDataProvider
     */
    public function validateHandlesStringTypePropertyWithMaxLengthConstraint($value, $expectedResult)
    {
        $schema = [
            'type' => 'string',
            'maxLength' => 4
        ];
        $this->assertSuccess($this->configurationValidator->validate($value, $schema), $expectedResult);
    }


    /// BOOLEAN ///

    /**
     * @return array
     */
    public function validateHandlesBooleanTypeDataProvider()
    {
        return [
            [true, true],
            [false, true],
            ['foo', false],
            [123, false],
            [12.34, false],
            [[1,2,3], false]
        ];
    }

    /**
     * @test
     * @dataProvider validateHandlesBooleanTypeDataProvider
     */
    public function validateHandlesBooleanType($value, $expectedResult)
    {
        $schema = [
            'type' => 'boolean',
        ];
        $this->assertSuccess($this->configurationValidator->validate($value, $schema), $expectedResult);
    }

    /// ARRAY ///

    /**
     * @return array
     */
    public function validateHandlesArrayTypePropertyDataProvider()
    {
        return [
            [[1, 2, 3], true],
            ['foo', false],
            [['foo' => 'bar'], false]
        ];
    }

    /**
     * @test
     * @dataProvider validateHandlesArrayTypePropertyDataProvider
     */
    public function validateHandlesArrayTypeProperty($value, $expectedResult)
    {
        $schema = [
            'type' => 'array'
        ];
        $this->assertSuccess($this->configurationValidator->validate($value, $schema), $expectedResult);
    }

    /**
     * @return array
     */
    public function validateHandlesArrayTypePropertyWithItemsConstraintDataProvider()
    {
        return [
            [[1, 2, 3], true],
            [[1, 2, 'test string'], false]
        ];
    }

    /**
     * @test
     * @dataProvider validateHandlesArrayTypePropertyWithItemsConstraintDataProvider
     */
    public function validateHandlesArrayTypePropertyWithItemsConstraint($value, $expectedResult)
    {
        $schema = [
            'type' => 'array',
            'items' => 'integer'
        ];
        $this->assertSuccess($this->configurationValidator->validate($value, $schema), $expectedResult);
    }

    /**
     * @return array
     */
    public function validateHandlesArrayTypePropertyWithItemsSchemaConstraintDataProvider()
    {
        return [
            [[1, 2, 3], true],
            [[1, 2, 'test string'], false]
        ];
    }

    /**
     * @test
     * @dataProvider validateHandlesArrayTypePropertyWithItemsSchemaConstraintDataProvider
     */
    public function validateHandlesArrayTypePropertyWithItemsSchemaConstraint($value, $expectedResult)
    {
        $schema = [
            'type' => 'array',
            'items' => [
                'type' => 'integer'
            ]
        ];
        $this->assertSuccess($this->configurationValidator->validate($value, $schema), $expectedResult);
    }

    /**
     * @return array
     */
    public function validateHandlesArrayTypePropertyWithItemsArrayConstraintDataProvider()
    {
        return [
            [[1, 2, 'test string'], true],
            [[1, 2, 'test string', 1.56], false]
        ];
    }

    /**
     * @test
     * @dataProvider validateHandlesArrayTypePropertyWithItemsArrayConstraintDataProvider
     */
    public function validateHandlesArrayTypePropertyWithItemsArrayConstraint($value, $expectedResult)
    {
        $schema = [
            'type' => 'array',
            'items' => [
                ['type' => 'integer'],
                'string'
            ]
        ];
        $this->assertSuccess($this->configurationValidator->validate($value, $schema), $expectedResult);
    }

    /**
     * @return array
     */
    public function validateHandlesArrayUniqueItemsConstraintDataProvider()
    {
        return [
            [[1,2,3], true],
            [[1,2,1], false],
            [[[1,2], [1,3]], true],
            [[[1,2], [1,3], [1,2]], false],
        ];
    }

    /**
     * @test
     * @dataProvider validateHandlesArrayUniqueItemsConstraintDataProvider
     */
    public function validateHandlesArrayUniqueItemsConstraint($value, $expectedResult)
    {
        $schema = [
            'type' => 'array',
            'uniqueItems' => true
        ];
        $this->assertSuccess($this->configurationValidator->validate($value, $schema), $expectedResult);
    }

    /// DICTIONARY ///

    /**
     * @return array
     */
    public function validateHandlesDictionaryTypeDataProvider()
    {
        return [
            [['A' => 1, 'B' => 2, 'C' => 3], true],
            [[1, 2, 3], false]
        ];
    }

    /**
     * @test
     * @dataProvider validateHandlesDictionaryTypeDataProvider
     */
    public function validateHandlesDictionaryType($value, $expectedResult)
    {
        $schema = [
            'type' => 'dictionary'
        ];
        $this->assertSuccess($this->configurationValidator->validate($value, $schema), $expectedResult);
    }

    /**
     * @return array
     */
    public function validateHandlesDictionaryTypeWithPropertiesConstraintDataProvider()
    {
        return [
            [['foo' => 123, 'bar' => 'baz'], true],
            [['foo' => 'baz', 'bar' => 'baz'], false],
            [['foo' => 123, 'bar' => 123], false]
        ];
    }

    /**
     * @test
     * @dataProvider validateHandlesDictionaryTypeWithPropertiesConstraintDataProvider
     */
    public function validateHandlesDictionaryTypeWithPropertiesConstraint($value, $expectedResult)
    {
        $schema = [
            'type' => 'dictionary',
            'properties' => [
                'foo' => 'integer',
                'bar' => ['type' => 'string']
            ]
        ];
        $this->assertSuccess($this->configurationValidator->validate($value, $schema), $expectedResult);
    }

    /**
     * @return array
     */
    public function validateHandlesDictionaryTypeWithPatternPropertiesConstraintDataProvider()
    {
        return [
            [['ab1' => 'string'], true],
            [['bbb' => 123], false],
            [['ab' => 123], false],
            [['ad12' => 'string'], false],
        ];
    }

    /**
     * @test
     * @dataProvider validateHandlesDictionaryTypeWithPatternPropertiesConstraintDataProvider
     */
    public function validateHandlesDictionaryTypeWithPatternPropertiesConstraint($value, $expectedResult)
    {
        $schema = [
            'type' => 'dictionary',
            'patternProperties' => [
                '/^[123ab]{3}$/' => 'string'
            ],
            'additionalProperties' => false
        ];
        $this->assertSuccess($this->configurationValidator->validate($value, $schema), $expectedResult);
    }

    /**
     * @return array
     */
    public function validateHandlesDictionaryTypeWithFormatPropertiesConstraintDataProvider()
    {
        return [
            [['127.0.0.1' => 'string'], true],
            [['string' => 123], false],
            [['127.0.0.1' => 123], false],
        ];
    }

    /**
     * @test
     * @dataProvider validateHandlesDictionaryTypeWithFormatPropertiesConstraintDataProvider
     */
    public function validateHandlesDictionaryTypeWithFormatPropertiesConstraint($value, $expectedResult)
    {
        $schema = [
            'type' => 'dictionary',
            'formatProperties' => [
                'ip-address' => 'string'
            ],
            'additionalProperties' => false
        ];
        $this->assertSuccess($this->configurationValidator->validate($value, $schema), $expectedResult);
    }

    /**
     * @return array
     */
    public function validateHandlesDictionaryTypeWithAdditionalPropertyFalseConstraintDataProvider()
    {
        return [
            [['empty' => null], true],
            [['foo' => 123, 'bar' => 'baz'], true],
            [['foo' => 123, 'bar' => 'baz', 'baz' => 'blah'], false]
        ];
    }

    /**
     * @test
     * @dataProvider validateHandlesDictionaryTypeWithAdditionalPropertyFalseConstraintDataProvider
     */
    public function validateHandlesDictionaryTypeWithAdditionalPropertyFalseConstraint($value, $expectedResult)
    {
        $schema = [
            'type' => 'dictionary',
            'properties' => [
                'empty' => 'null',
                'foo' => 'integer',
                'bar' => ['type' => 'string']
            ],
            'additionalProperties' => false
        ];
        $this->assertSuccess($this->configurationValidator->validate($value, $schema), $expectedResult);
    }

    /**
     * @return array
     */
    public function validateHandlesDictionaryTypeWithAdditionalPropertySchemaConstraintDataProvider()
    {
        return [
            [['foo' => 123, 'bar' => 'baz'], true],
            [['foo' => 123, 'bar' => 'baz', 'baz' => 123], true],
            [['foo' => 123, 'bar' => 123, 'baz' => 'string'], false]
        ];
    }

    /**
     * @test
     * @dataProvider validateHandlesDictionaryTypeWithAdditionalPropertySchemaConstraintDataProvider
     */
    public function validateHandlesDictionaryTypeWithAdditionalPropertySchemaConstraint($value, $expectedResult)
    {
        $schema = [
            'type' => 'dictionary',
            'properties' => [
                'foo' => 'integer',
                'bar' => ['type' => 'string']
            ],
            'additionalProperties' => 'integer'
        ];
        $this->assertSuccess($this->configurationValidator->validate($value, $schema), $expectedResult);
    }

    /**
     * @test
     */
    public function validateHandlesDictionaryTypeWithAdditionalPropertyTrueSchemaConstraint()
    {
        $schema = [
            'type' => 'dictionary',
            'additionalProperties' => true
        ];
        $value = [
            'foo' => 42
        ];

        $this->assertSuccess($this->configurationValidator->validate($value, $schema), true);
    }

    /// NULL ///

    /**
     * @return array
     */
    public function validateHandlesNullTypeDataProvider()
    {
        return [
            [null, true],
            [123, false]
        ];
    }

    /**
     * @test
     * @dataProvider validateHandlesNullTypeDataProvider
     */
    public function validateHandlesNullType($value, $expectedResult)
    {
        $schema = [
            'type' => 'null'
        ];
        $this->assertSuccess($this->configurationValidator->validate($value, $schema), $expectedResult);
    }

    /**
     * @return array
     */
    public function validateHandlesUnknownTypeDataProvider()
    {
        return [
            [null, false],
            [123, false]
        ];
    }

    /**
     * @test
     * @dataProvider validateHandlesUnknownTypeDataProvider
     */
    public function validateHandlesUnknownType($value, $expectedResult)
    {
        $schema = [
            'type' => 'unknown'
        ];
        $this->assertSuccess($this->configurationValidator->validate($value, $schema), $expectedResult);
    }


    /// ANY ///

    /**
     * @return array
     */
    public function validateAnyTypeResultHasNoErrorsInAnyCaseDataProvider()
    {
        return [
            [23, true],
            [23.42, true],
            ['foo', true],
            [[1,2,3], true],
            [['A' => 1, 'B' => 2, 'C' => 3], true],
            [null, true],
        ];
    }

    /**
     * @test
     * @dataProvider validateAnyTypeResultHasNoErrorsInAnyCaseDataProvider
     */
    public function validateAnyTypeResultHasNoErrorsInAnyCase($value, $expectedResult)
    {
        $schema = [
            'type' => 'any'
        ];
        $this->assertSuccess($this->configurationValidator->validate($value, $schema), $expectedResult);
    }
}<|MERGE_RESOLUTION|>--- conflicted
+++ resolved
@@ -26,11 +26,7 @@
 
     public function setUp()
     {
-<<<<<<< HEAD
-        $this->configurationValidator = $this->getAccessibleMock(\TYPO3\Flow\Utility\SchemaValidator::class, array('getError'));
-=======
         $this->configurationValidator = $this->getAccessibleMock(SchemaValidator::class, ['getError']);
->>>>>>> 813dc269
     }
 
     /**
@@ -673,17 +669,6 @@
      */
     public function validateHandlesStringTypePropertyWithFormatClassNameConstraintDataProvider()
     {
-<<<<<<< HEAD
-        return array(
-            array(\TYPO3\Flow\Package\PackageManager::class, true),
-            array('TYPO3\Flow\UnknownClass', false),
-            array('foobar', false),
-            array('foo bar', false),
-            array('foo/bar', false),
-            array('flow/welcome', false),
-            array(123, false)
-        );
-=======
         return [
             ['\TYPO3\Flow\Package\PackageManager', true],
             ['\TYPO3\Flow\UnknownClass', false],
@@ -693,7 +678,6 @@
             ['flow/welcome', false],
             [123, false]
         ];
->>>>>>> 813dc269
     }
 
     /**
@@ -714,17 +698,6 @@
      */
     public function validateHandlesStringTypePropertyWithFormatInterfaceNameConstraintDataProvider()
     {
-<<<<<<< HEAD
-        return array(
-            array(\TYPO3\Flow\Package\PackageManagerInterface::class, true),
-            array('\TYPO3\Flow\UnknownClass', false),
-            array('foobar', false),
-            array('foo bar', false),
-            array('foo/bar', false),
-            array('flow/welcome', false),
-            array(123, false)
-        );
-=======
         return [
             ['\TYPO3\Flow\Package\PackageManagerInterface', true],
             ['\TYPO3\Flow\UnknownClass', false],
@@ -734,7 +707,6 @@
             ['flow/welcome', false],
             [123, false]
         ];
->>>>>>> 813dc269
     }
 
     /**
