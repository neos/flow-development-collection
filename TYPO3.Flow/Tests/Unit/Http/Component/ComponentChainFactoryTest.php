--- conflicted
+++ resolved
@@ -39,17 +39,10 @@
     {
         $this->componentChainFactory = new Http\Component\ComponentChainFactory();
 
-<<<<<<< HEAD
-        $this->mockObjectManager = $this->createMock(\TYPO3\Flow\Object\ObjectManagerInterface::class);
-        $this->inject($this->componentChainFactory, 'objectManager', $this->mockObjectManager);
-
-        $this->mockComponent = $this->createMock(\TYPO3\Flow\Http\Component\ComponentInterface::class);
-=======
         $this->mockObjectManager = $this->getMockBuilder(ObjectManagerInterface::class)->getMock();
         $this->inject($this->componentChainFactory, 'objectManager', $this->mockObjectManager);
 
         $this->mockComponent = $this->getMockBuilder(Http\Component\ComponentInterface::class)->getMock();
->>>>>>> 813dc269
     }
 
     /**
