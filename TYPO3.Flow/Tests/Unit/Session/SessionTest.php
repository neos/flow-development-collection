--- conflicted
+++ resolved
@@ -1231,20 +1231,7 @@
      */
     protected function createCache($name)
     {
-<<<<<<< HEAD
         $backend = new FileBackend(new EnvironmentConfiguration('Session Testing', 'vfs://Foo/', PHP_MAXPATHLEN));
-=======
-        $mockEnvironment = $this->getMockBuilder(\TYPO3\Flow\Utility\Environment::class)->disableOriginalConstructor()->getMock();
-        $mockEnvironment->expects($this->any())->method('getMaximumPathLength')->will($this->returnValue(255));
-        $mockEnvironment->expects($this->any())->method('getPathToTemporaryDirectory')->will($this->returnValue('vfs://Foo/'));
-
-        $mockCacheManager = $this->getMockBuilder(\TYPO3\Flow\Cache\CacheManager::class)->disableOriginalConstructor()->getMock();
-        $mockCacheManager->expects($this->any())->method('isCachePersistent')->will($this->returnValue(false));
-
-        $backend = new FileBackend(new ApplicationContext('Testing'));
-        $backend->injectCacheManager($mockCacheManager);
-        $backend->injectEnvironment($mockEnvironment);
->>>>>>> 2f6a6520
         $cache = new VariableFrontend($name, $backend);
         $cache->initializeObject();
         $backend->setCache($cache);
