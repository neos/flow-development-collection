--- conflicted
+++ resolved
@@ -61,7 +61,7 @@
     protected $settings = array(
         'session' => array(
             'inactivityTimeout' => 3600,
-            'name' => 'TYPO3_Flow_Session',
+            'name' => \TYPO3_Flow_Session::class,
             'garbageCollection' => array(
                 'probability' => 1,
                 'maximumPerRun' => 1000,
@@ -88,31 +88,17 @@
         $this->httpRequest = Request::create(new Uri('http://localhost'));
         $this->httpResponse = new Response();
 
-<<<<<<< HEAD
-        $mockRequestHandler = $this->getMock(\TYPO3\Flow\Http\RequestHandler::class, array(), array(), '', false, false);
+        $mockRequestHandler = $this->createMock(\TYPO3\Flow\Http\RequestHandler::class, array(), array(), '', false, false);
         $mockRequestHandler->expects($this->any())->method('getHttpRequest')->will($this->returnValue($this->httpRequest));
         $mockRequestHandler->expects($this->any())->method('getHttpResponse')->will($this->returnValue($this->httpResponse));
 
-        $this->mockBootstrap = $this->getMock(\TYPO3\Flow\Core\Bootstrap::class, array(), array(), '', false, false);
+        $this->mockBootstrap = $this->createMock(\TYPO3\Flow\Core\Bootstrap::class, array(), array(), '', false, false);
         $this->mockBootstrap->expects($this->any())->method('getActiveRequestHandler')->will($this->returnValue($mockRequestHandler));
 
-        $this->mockSecurityContext = $this->getMock(\TYPO3\Flow\Security\Context::class, array(), array(), '', false, false);
-
-        $this->mockObjectManager = $this->getMock(\TYPO3\Flow\Object\ObjectManagerInterface::class, array(), array(), '', false, false);
+        $this->mockSecurityContext = $this->createMock(\TYPO3\Flow\Security\Context::class, array(), array(), '', false, false);
+
+        $this->mockObjectManager = $this->createMock(\TYPO3\Flow\Object\ObjectManagerInterface::class, array(), array(), '', false, false);
         $this->mockObjectManager->expects($this->any())->method('get')->with(\TYPO3\Flow\Security\Context::class)->will($this->returnValue($this->mockSecurityContext));
-=======
-        $mockRequestHandler = $this->createMock('TYPO3\Flow\Http\RequestHandler', array(), array(), '', false, false);
-        $mockRequestHandler->expects($this->any())->method('getHttpRequest')->will($this->returnValue($this->httpRequest));
-        $mockRequestHandler->expects($this->any())->method('getHttpResponse')->will($this->returnValue($this->httpResponse));
-
-        $this->mockBootstrap = $this->createMock('TYPO3\Flow\Core\Bootstrap', array(), array(), '', false, false);
-        $this->mockBootstrap->expects($this->any())->method('getActiveRequestHandler')->will($this->returnValue($mockRequestHandler));
-
-        $this->mockSecurityContext = $this->createMock('TYPO3\Flow\Security\Context', array(), array(), '', false, false);
-
-        $this->mockObjectManager = $this->createMock('TYPO3\Flow\Object\ObjectManagerInterface', array(), array(), '', false, false);
-        $this->mockObjectManager->expects($this->any())->method('get')->with('TYPO3\Flow\Security\Context')->will($this->returnValue($this->mockSecurityContext));
->>>>>>> 95ff38e8
     }
 
     /**
@@ -261,8 +247,8 @@
 
         $session->resume();
 
-        $this->assertTrue($this->httpResponse->hasCookie('TYPO3_Flow_Session'));
-        $this->assertEquals($sessionIdentifier, $this->httpResponse->getCookie('TYPO3_Flow_Session')->getValue());
+        $this->assertTrue($this->httpResponse->hasCookie(\TYPO3_Flow_Session::class));
+        $this->assertEquals($sessionIdentifier, $this->httpResponse->getCookie(\TYPO3_Flow_Session::class)->getValue());
     }
 
     /**
@@ -300,7 +286,7 @@
 
         $session->start();
 
-        $cookie = $this->httpResponse->getCookie('TYPO3_Flow_Session');
+        $cookie = $this->httpResponse->getCookie(\TYPO3_Flow_Session::class);
         $this->assertNotNull($cookie);
         $this->assertEquals($session->getId(), $cookie->getValue());
     }
@@ -311,15 +297,8 @@
      */
     public function startThrowsAnExceptionIfIncompatibleRequestHandlerIsUsed()
     {
-<<<<<<< HEAD
-        $mockRequestHandler = $this->getMock(\TYPO3\Flow\Cli\CommandRequestHandler::class, array(), array(), '', false, false);
-
-        $mockBootstrap = $this->getMock(\TYPO3\Flow\Core\Bootstrap::class, array(), array(), '', false, false);
-        $mockBootstrap->expects($this->any())->method('getActiveRequestHandler')->will($this->returnValue($mockRequestHandler));
-=======
-        $mockBootstrap = $this->createMock('TYPO3\Flow\Core\Bootstrap');
+        $mockBootstrap = $this->createMock(\TYPO3\Flow\Core\Bootstrap::class);
         $mockBootstrap->expects($this->any())->method('getActiveRequestHandler')->will($this->returnValue(new \stdClass()));
->>>>>>> 95ff38e8
 
         $session = new Session();
         $this->inject($session, 'bootstrap', $mockBootstrap);
@@ -920,10 +899,10 @@
 
         $session->close();
 
-        $this->httpRequest->setCookie($this->httpResponse->getCookie('TYPO3_Flow_Session'));
+        $this->httpRequest->setCookie($this->httpResponse->getCookie(\TYPO3_Flow_Session::class));
 
         $session->resume();
-        $this->assertEquals(array('MyProvider:admin'), $session->getData('TYPO3_Flow_Security_Accounts'));
+        $this->assertEquals(array('MyProvider:admin'), $session->getData(\TYPO3_Flow_Security_Accounts::class));
     }
 
     /**
@@ -1240,11 +1219,7 @@
             $metaDataCache->set($sessionIdentifier, $sessionInfo, array('session'), 0);
         }
 
-<<<<<<< HEAD
-        $this->inject($session, 'systemLogger', $this->getMock(\TYPO3\Flow\Log\SystemLoggerInterface::class));
-=======
-        $this->inject($session, 'systemLogger', $this->createMock('TYPO3\Flow\Log\SystemLoggerInterface'));
->>>>>>> 95ff38e8
+        $this->inject($session, 'systemLogger', $this->createMock(\TYPO3\Flow\Log\SystemLoggerInterface::class));
         $this->assertLessThanOrEqual(5, $session->collectGarbage());
     }
 
@@ -1256,19 +1231,11 @@
      */
     protected function createCache($name)
     {
-<<<<<<< HEAD
-        $mockEnvironment = $this->getMock(\TYPO3\Flow\Utility\Environment::class, array(), array(), '', false);
+        $mockEnvironment = $this->getMockBuilder(\TYPO3\Flow\Utility\Environment::class)->disableOriginalConstructor()->getMock();
         $mockEnvironment->expects($this->any())->method('getMaximumPathLength')->will($this->returnValue(255));
         $mockEnvironment->expects($this->any())->method('getPathToTemporaryDirectory')->will($this->returnValue('vfs://Foo/'));
 
-        $mockCacheManager = $this->getMock(\TYPO3\Flow\Cache\CacheManager::class, array(), array(), '', false);
-=======
-        $mockEnvironment = $this->getMockBuilder('TYPO3\Flow\Utility\Environment')->disableOriginalConstructor()->getMock();
-        $mockEnvironment->expects($this->any())->method('getMaximumPathLength')->will($this->returnValue(255));
-        $mockEnvironment->expects($this->any())->method('getPathToTemporaryDirectory')->will($this->returnValue('vfs://Foo/'));
-
-        $mockCacheManager = $this->getMockBuilder('TYPO3\Flow\Cache\CacheManager')->disableOriginalConstructor()->getMock();
->>>>>>> 95ff38e8
+        $mockCacheManager = $this->getMockBuilder(\TYPO3\Flow\Cache\CacheManager::class)->disableOriginalConstructor()->getMock();
         $mockCacheManager->expects($this->any())->method('isCachePersistent')->will($this->returnValue(false));
 
         $backend = new FileBackend(new ApplicationContext('Testing'));
