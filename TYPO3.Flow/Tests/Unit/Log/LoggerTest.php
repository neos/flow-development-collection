--- conflicted
+++ resolved
@@ -22,11 +22,7 @@
      */
     public function logPassesItsArgumentsToTheBackendsAppendMethod()
     {
-<<<<<<< HEAD
-        $mockBackend = $this->getMock(\TYPO3\Flow\Log\Backend\BackendInterface::class, array('open', 'append', 'close'));
-=======
-        $mockBackend = $this->getMockBuilder('TYPO3\Flow\Log\Backend\BackendInterface')->setMethods(array('open', 'append', 'close'))->getMock();
->>>>>>> 95ff38e8
+        $mockBackend = $this->getMockBuilder(\TYPO3\Flow\Log\Backend\BackendInterface::class)->setMethods(array('open', 'append', 'close'))->getMock();
         $mockBackend->expects($this->once())->method('append')->with('theMessage', 2, array('foo'), 'Foo', 'Bar', 'Baz');
 
         $logger = new \TYPO3\Flow\Log\Logger();
@@ -39,17 +35,10 @@
      */
     public function addBackendAllowsForAddingMultipleBackends()
     {
-<<<<<<< HEAD
-        $mockBackend1 = $this->getMock(\TYPO3\Flow\Log\Backend\BackendInterface::class, array('open', 'append', 'close'));
+        $mockBackend1 = $this->getMockBuilder(\TYPO3\Flow\Log\Backend\BackendInterface::class)->setMethods(array('open', 'append', 'close'))->getMock();
         $mockBackend1->expects($this->once())->method('append')->with('theMessage', 2, array('foo'), 'Foo', 'Bar', 'Baz');
 
-        $mockBackend2 = $this->getMock(\TYPO3\Flow\Log\Backend\BackendInterface::class, array('open', 'append', 'close'));
-=======
-        $mockBackend1 = $this->getMockBuilder('TYPO3\Flow\Log\Backend\BackendInterface')->setMethods(array('open', 'append', 'close'))->getMock();
-        $mockBackend1->expects($this->once())->method('append')->with('theMessage', 2, array('foo'), 'Foo', 'Bar', 'Baz');
-
-        $mockBackend2 = $this->getMockBuilder('TYPO3\Flow\Log\Backend\BackendInterface')->setMethods(array('open', 'append', 'close'))->getMock();
->>>>>>> 95ff38e8
+        $mockBackend2 = $this->getMockBuilder(\TYPO3\Flow\Log\Backend\BackendInterface::class)->setMethods(array('open', 'append', 'close'))->getMock();
         $mockBackend2->expects($this->once())->method('append')->with('theMessage', 2, array('foo'), 'Foo', 'Bar', 'Baz');
 
         $logger = new \TYPO3\Flow\Log\Logger();
@@ -63,11 +52,7 @@
      */
     public function addBackendRunsTheBackendsOpenMethod()
     {
-<<<<<<< HEAD
-        $mockBackend = $this->getMock(\TYPO3\Flow\Log\Backend\BackendInterface::class, array('open', 'append', 'close'));
-=======
-        $mockBackend = $this->getMockBuilder('TYPO3\Flow\Log\Backend\BackendInterface')->setMethods(array('open', 'append', 'close'))->getMock();
->>>>>>> 95ff38e8
+        $mockBackend = $this->getMockBuilder(\TYPO3\Flow\Log\Backend\BackendInterface::class)->setMethods(array('open', 'append', 'close'))->getMock();
         $mockBackend->expects($this->once())->method('open');
 
         $logger = new \TYPO3\Flow\Log\Logger();
@@ -79,11 +64,7 @@
      */
     public function removeBackendRunsTheBackendsCloseMethodAndRemovesItFromTheLogger()
     {
-<<<<<<< HEAD
-        $mockBackend = $this->getMock(\TYPO3\Flow\Log\Backend\BackendInterface::class, array('open', 'append', 'close'));
-=======
-        $mockBackend = $this->getMockBuilder('TYPO3\Flow\Log\Backend\BackendInterface')->setMethods(array('open', 'append', 'close'))->getMock();
->>>>>>> 95ff38e8
+        $mockBackend = $this->getMockBuilder(\TYPO3\Flow\Log\Backend\BackendInterface::class)->setMethods(array('open', 'append', 'close'))->getMock();
         $mockBackend->expects($this->once())->method('close');
         $mockBackend->expects($this->once())->method('append');
 
@@ -101,11 +82,7 @@
      */
     public function removeThrowsAnExceptionOnTryingToRemoveABackendNotPreviouslyAdded()
     {
-<<<<<<< HEAD
-        $mockBackend = $this->getMock(\TYPO3\Flow\Log\Backend\BackendInterface::class, array('open', 'append', 'close'));
-=======
-        $mockBackend = $this->getMockBuilder('TYPO3\Flow\Log\Backend\BackendInterface')->setMethods(array('open', 'append', 'close'))->getMock();
->>>>>>> 95ff38e8
+        $mockBackend = $this->getMockBuilder(\TYPO3\Flow\Log\Backend\BackendInterface::class)->setMethods(array('open', 'append', 'close'))->getMock();
 
         $logger = new \TYPO3\Flow\Log\Logger();
         $logger->removeBackend($mockBackend);
@@ -116,17 +93,10 @@
      */
     public function theShutdownMethodRunsCloseOnAllRegisteredBackends()
     {
-<<<<<<< HEAD
-        $mockBackend1 = $this->getMock(\TYPO3\Flow\Log\Backend\BackendInterface::class, array('open', 'append', 'close'));
+        $mockBackend1 = $this->getMockBuilder(\TYPO3\Flow\Log\Backend\BackendInterface::class)->setMethods(array('open', 'append', 'close'))->getMock();
         $mockBackend1->expects($this->once())->method('close');
 
-        $mockBackend2 = $this->getMock(\TYPO3\Flow\Log\Backend\BackendInterface::class, array('open', 'append', 'close'));
-=======
-        $mockBackend1 = $this->getMockBuilder('TYPO3\Flow\Log\Backend\BackendInterface')->setMethods(array('open', 'append', 'close'))->getMock();
-        $mockBackend1->expects($this->once())->method('close');
-
-        $mockBackend2 = $this->getMockBuilder('TYPO3\Flow\Log\Backend\BackendInterface')->setMethods(array('open', 'append', 'close'))->getMock();
->>>>>>> 95ff38e8
+        $mockBackend2 = $this->getMockBuilder(\TYPO3\Flow\Log\Backend\BackendInterface::class)->setMethods(array('open', 'append', 'close'))->getMock();
         $mockBackend2->expects($this->once())->method('close');
 
         $logger = new \TYPO3\Flow\Log\Logger();
