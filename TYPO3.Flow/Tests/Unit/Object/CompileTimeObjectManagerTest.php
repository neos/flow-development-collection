<?php
namespace TYPO3\Flow\Tests\Unit\Object;

/*
 * This file is part of the TYPO3.Flow package.
 *
 * (c) Contributors of the Neos Project - www.neos.io
 *
 * This package is Open Source Software. For the full copyright and license
 * information, please view the LICENSE file which was distributed with this
 * source code.
 */

use org\bovigo\vfs\vfsStream;
use TYPO3\Flow\Log\SystemLoggerInterface;
use TYPO3\Flow\Object\CompileTimeObjectManager;
use TYPO3\Flow\Tests\UnitTestCase;
use TYPO3\Flow\Package;

class CompileTimeObjectManagerTest extends UnitTestCase
{
    /**
     * @var Package\PackageManager
     */
    protected $mockPackageManager;

    /**
     * @var CompileTimeObjectManager
     */
    protected $compileTimeObjectManager;

    /**
     */
    public function setUp()
    {
        vfsStream::setup('Packages');
<<<<<<< HEAD
        $this->mockPackageManager = $this->getMockBuilder(\TYPO3\Flow\Package\PackageManager::class)->disableOriginalConstructor()->getMock();
        $this->compileTimeObjectManager = $this->getAccessibleMock(\TYPO3\Flow\Object\CompileTimeObjectManager::class, array('dummy'), array(), '', false);
        $this->compileTimeObjectManager->_set('systemLogger', $this->createMock(\TYPO3\Flow\Log\SystemLoggerInterface::class));
        $configurations = array(
            'TYPO3' => array(
                'Flow' => array(
                    'object' => array(
                        'includeClasses' => array(
                            'NonFlow.IncludeAllClasses' => array('.*'),
                            'NonFlow.IncludeAndExclude' => array('.*'),
                            'Vendor.AnotherPackage' => array('SomeNonExistingClass')
                        ),
                        'excludeClasses' => array(
                            'NonFlow.IncludeAndExclude' => array('.*')
                        )
                    )
                )
            )
        );
=======
        $this->mockPackageManager = $this->getMockBuilder(Package\PackageManager::class)->disableOriginalConstructor()->getMock();
        $this->compileTimeObjectManager = $this->getAccessibleMock(CompileTimeObjectManager::class, ['dummy'], [], '', false);
        $this->compileTimeObjectManager->_set('systemLogger', $this->createMock(SystemLoggerInterface::class));
        $configurations = [
            'TYPO3' => [
                'Flow' => [
                    'object' => [
                        'includeClasses' => [
                            'NonFlow.IncludeAllClasses' => ['.*'],
                            'NonFlow.IncludeAndExclude' => ['.*'],
                            'Vendor.AnotherPackage' => ['SomeNonExistingClass']
                        ],
                        'excludeClasses' => [
                            'NonFlow.IncludeAndExclude' => ['.*']
                        ]
                    ]
                ]
            ]
        ];
>>>>>>> 813dc269
        $this->compileTimeObjectManager->injectAllSettings($configurations);
    }

    /**
     * @test
     */
    public function flowPackageClassesAreNotFilteredFromObjectManagementByDefault()
    {
        $packagePath = 'vfs://Packages/Vendor.TestPackage/';
        mkdir($packagePath . 'Classes/', 0777, true);
        file_put_contents($packagePath . 'composer.json', '{"name": "vendor/testpackage", "type": "typo3-flow"}');
        file_put_contents($packagePath . 'Classes/Test.php', '<?php ?>');

        $testPackage = new Package\Package($this->mockPackageManager, 'Vendor.TestPackage', $packagePath, 'Classes');

        $objectManagementEnabledClasses = $this->compileTimeObjectManager->_call('registerClassFiles', ['Vendor.TestPackage' => $testPackage]);
        // Count is at least 1 as '' => 'DateTime' is hardcoded
        $this->assertCount(2, $objectManagementEnabledClasses);
        $this->assertArrayHasKey('Vendor.TestPackage', $objectManagementEnabledClasses);
    }

    /**
     * @test
     */
    public function nonFlowPackageClassesAreFilteredFromObjectManagementByDefault()
    {
        $packagePath = 'vfs://Packages/NonFlow.TestPackage/';
        mkdir($packagePath . 'Classes/', 0777, true);
        file_put_contents($packagePath . 'composer.json', '{"name": "vendor/testpackage", "type": "some-non-flow-package-type"}');
        file_put_contents($packagePath . 'Classes/Test.php', '<?php ?>');

        $testPackage = new Package\Package($this->mockPackageManager, 'NonFlow.TestPackage', $packagePath, 'Classes');

        $objectManagementEnabledClasses = $this->compileTimeObjectManager->_call('registerClassFiles', ['NonFlow.TestPackage' => $testPackage]);
        // Count is at least 1 as '' => 'DateTime' is hardcoded
        $this->assertCount(1, $objectManagementEnabledClasses);
    }

    /**
     * @test
     */
    public function nonFlowPackageClassesCanBeIncludedInObjectManagementByConfiguration()
    {
        $packagePath = 'vfs://Packages/NonFlow.IncludeAllClasses/';
        mkdir($packagePath . 'Classes/', 0777, true);
        file_put_contents($packagePath . 'composer.json', '{"name": "nonflow/includeallclasses", "type": "some-non-flow-package-type"}');
        file_put_contents($packagePath . 'Classes/Test.php', '<?php ?>');

        $testPackage = new Package\Package($this->mockPackageManager, 'NonFlow.IncludeAllClasses', $packagePath, 'Classes');

        $objectManagementEnabledClasses = $this->compileTimeObjectManager->_call('registerClassFiles', ['NonFlow.IncludeAllClasses' => $testPackage]);
        // Count is at least 1 as '' => 'DateTime' is hardcoded
        $this->assertCount(2, $objectManagementEnabledClasses);
        $this->assertArrayHasKey('NonFlow.IncludeAllClasses', $objectManagementEnabledClasses);
    }

    /**
     * @test
     */
    public function nonFlowPackageClassesExcludedAndIncludedWillNotBeIncluded()
    {
        $packagePath = 'vfs://Packages/NonFlow.IncludeAndExclude/';
        mkdir($packagePath . 'Classes/', 0777, true);
        file_put_contents($packagePath . 'composer.json', '{"name": "nonflow/includeandexclude", "type": "some-non-flow-package-type"}');
        file_put_contents($packagePath . 'Classes/Test.php', '<?php ?>');

        $testPackage = new Package\Package($this->mockPackageManager, 'NonFlow.IncludeAndExclude', $packagePath, 'Classes');

        $objectManagementEnabledClasses = $this->compileTimeObjectManager->_call('registerClassFiles', ['NonFlow.IncludeAndExclude' => $testPackage]);
        // Count is at least 1 as '' => 'DateTime' is hardcoded
        $this->assertCount(1, $objectManagementEnabledClasses);
    }

    /**
     * @test
     */
    public function flowPackageClassesForNonMatchingIncludesAreRemoved()
    {
        $packagePath = 'vfs://Packages/Vendor.AnotherPackage/';
        mkdir($packagePath . 'Classes/', 0777, true);
        file_put_contents($packagePath . 'composer.json', '{"name": "vendor/anotherpackage", "type": "typo3-flow"}');
        file_put_contents($packagePath . 'Classes/Test.php', '<?php ?>');

        $testPackage = new Package\Package($this->mockPackageManager, 'Vendor.AnotherPackage', $packagePath, 'Classes');

        $objectManagementEnabledClasses = $this->compileTimeObjectManager->_call('registerClassFiles', ['Vendor.AnotherPackage' => $testPackage]);
        // Count is at least 1 as '' => 'DateTime' is hardcoded
        $this->assertCount(1, $objectManagementEnabledClasses);
    }
}<|MERGE_RESOLUTION|>--- conflicted
+++ resolved
@@ -34,27 +34,6 @@
     public function setUp()
     {
         vfsStream::setup('Packages');
-<<<<<<< HEAD
-        $this->mockPackageManager = $this->getMockBuilder(\TYPO3\Flow\Package\PackageManager::class)->disableOriginalConstructor()->getMock();
-        $this->compileTimeObjectManager = $this->getAccessibleMock(\TYPO3\Flow\Object\CompileTimeObjectManager::class, array('dummy'), array(), '', false);
-        $this->compileTimeObjectManager->_set('systemLogger', $this->createMock(\TYPO3\Flow\Log\SystemLoggerInterface::class));
-        $configurations = array(
-            'TYPO3' => array(
-                'Flow' => array(
-                    'object' => array(
-                        'includeClasses' => array(
-                            'NonFlow.IncludeAllClasses' => array('.*'),
-                            'NonFlow.IncludeAndExclude' => array('.*'),
-                            'Vendor.AnotherPackage' => array('SomeNonExistingClass')
-                        ),
-                        'excludeClasses' => array(
-                            'NonFlow.IncludeAndExclude' => array('.*')
-                        )
-                    )
-                )
-            )
-        );
-=======
         $this->mockPackageManager = $this->getMockBuilder(Package\PackageManager::class)->disableOriginalConstructor()->getMock();
         $this->compileTimeObjectManager = $this->getAccessibleMock(CompileTimeObjectManager::class, ['dummy'], [], '', false);
         $this->compileTimeObjectManager->_set('systemLogger', $this->createMock(SystemLoggerInterface::class));
@@ -74,7 +53,6 @@
                 ]
             ]
         ];
->>>>>>> 813dc269
         $this->compileTimeObjectManager->injectAllSettings($configurations);
     }
 
