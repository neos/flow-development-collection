--- conflicted
+++ resolved
@@ -23,11 +23,7 @@
      */
     public function setChecksIfTheIdentifierIsValid()
     {
-<<<<<<< HEAD
-        $cache = $this->getMockBuilder(\TYPO3\Flow\Cache\Frontend\StringFrontend::class)->disableOriginalConstructor()->setMethods(array('isValidEntryIdentifier'))->getMock();
-=======
         $cache = $this->getMockBuilder(\TYPO3\Flow\Cache\Frontend\StringFrontend::class)->disableOriginalConstructor()->setMethods(['isValidEntryIdentifier'])->getMock();
->>>>>>> 813dc269
         $cache->expects($this->once())->method('isValidEntryIdentifier')->with('foo')->will($this->returnValue(false));
         $cache->set('foo', 'bar');
     }
@@ -40,17 +36,10 @@
         $originalSourceCode = 'return "hello world!";';
         $modifiedSourceCode = '<?php ' . $originalSourceCode . chr(10) . '#';
 
-<<<<<<< HEAD
-        $mockBackend = $this->createMock(\TYPO3\Flow\Cache\Backend\PhpCapableBackendInterface::class);
-        $mockBackend->expects($this->once())->method('set')->with('Foo-Bar', $modifiedSourceCode, array('tags'), 1234);
-
-        $cache = $this->getAccessibleMock(\TYPO3\Flow\Cache\Frontend\PhpFrontend::class, array('dummy'), array(), '', false);
-=======
         $mockBackend = $this->getMockBuilder(\TYPO3\Flow\Cache\Backend\PhpCapableBackendInterface::class)->disableOriginalConstructor()->getMock();
         $mockBackend->expects($this->once())->method('set')->with('Foo-Bar', $modifiedSourceCode, ['tags'], 1234);
 
         $cache = $this->getAccessibleMock(\TYPO3\Flow\Cache\Frontend\PhpFrontend::class, ['dummy'], [], '', false);
->>>>>>> 813dc269
         $cache->_set('backend', $mockBackend);
         $cache->set('Foo-Bar', $originalSourceCode, ['tags'], 1234);
     }
@@ -61,13 +50,8 @@
      */
     public function setThrowsInvalidDataExceptionOnNonStringValues()
     {
-<<<<<<< HEAD
-        $cache = $this->getMockBuilder(\TYPO3\Flow\Cache\Frontend\PhpFrontend::class)->disableOriginalConstructor()->setMethods(array('dummy'))->getMock();
-        $cache->set('Foo-Bar', array());
-=======
         $cache = $this->getMockBuilder(\TYPO3\Flow\Cache\Frontend\PhpFrontend::class)->disableOriginalConstructor()->setMethods(['dummy'])->getMock();
         $cache->set('Foo-Bar', []);
->>>>>>> 813dc269
     }
 
     /**
@@ -75,17 +59,10 @@
      */
     public function requireOnceCallsTheBackendsRequireOnceMethod()
     {
-<<<<<<< HEAD
-        $mockBackend = $this->createMock(\TYPO3\Flow\Cache\Backend\PhpCapableBackendInterface::class);
-        $mockBackend->expects($this->once())->method('requireOnce')->with('Foo-Bar')->will($this->returnValue('hello world!'));
-
-        $cache = $this->getAccessibleMock(\TYPO3\Flow\Cache\Frontend\PhpFrontend::class, array('dummy'), array(), '', false);
-=======
         $mockBackend = $this->getMockBuilder(\TYPO3\Flow\Cache\Backend\PhpCapableBackendInterface::class)->disableOriginalConstructor()->getMock();
         $mockBackend->expects($this->once())->method('requireOnce')->with('Foo-Bar')->will($this->returnValue('hello world!'));
 
         $cache = $this->getAccessibleMock(\TYPO3\Flow\Cache\Frontend\PhpFrontend::class, ['dummy'], [], '', false);
->>>>>>> 813dc269
         $cache->_set('backend', $mockBackend);
 
         $result = $cache->requireOnce('Foo-Bar');
