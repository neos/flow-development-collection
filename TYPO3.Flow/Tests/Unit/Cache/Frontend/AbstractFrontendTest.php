<?php
namespace TYPO3\Flow\Tests\Unit\Cache\Frontend;

/*
 * This file is part of the TYPO3.Flow package.
 *
 * (c) Contributors of the Neos Project - www.neos.io
 *
 * This package is Open Source Software. For the full copyright and license
 * information, please view the LICENSE file which was distributed with this
 * source code.
 */

/**
 * Testcase for the abstract cache frontend
 *
 */
class AbstractFrontendTest extends \TYPO3\Flow\Tests\UnitTestCase
{
    public function setUp()
    {
        parent::setUp();

<<<<<<< HEAD
        $this->mockBackend = $this->getMockBuilder(\TYPO3\Flow\Cache\Backend\AbstractBackend::class)->setMethods(array('get', 'set', 'has', 'remove', 'findIdentifiersByTag', 'flush', 'flushByTag', 'collectGarbage'))->disableOriginalConstructor()->getMock();
=======
        $this->mockBackend = $this->getMockBuilder(\TYPO3\Flow\Cache\Backend\AbstractBackend::class)->setMethods(['get', 'set', 'has', 'remove', 'findIdentifiersByTag', 'flush', 'flushByTag', 'collectGarbage'])->disableOriginalConstructor()->getMock();
>>>>>>> 813dc269
    }

    /**
     * @test
     */
    public function theConstructorAcceptsValidIdentifiers()
    {
<<<<<<< HEAD
        foreach (array('x', 'someValue', '123fivesixseveneight', 'some&', 'ab_cd%', rawurlencode('resource://some/äöü$&% sadf'), str_repeat('x', 250)) as $identifier) {
            $this->getMockBuilder(\TYPO3\Flow\Cache\Frontend\StringFrontend::class)->setMethods(array('dummy'))->setConstructorArgs(array($identifier, $this->mockBackend))->getMock();
=======
        foreach (['x', 'someValue', '123fivesixseveneight', 'some&', 'ab_cd%', rawurlencode('resource://some/äöü$&% sadf'), str_repeat('x', 250)] as $identifier) {
            $this->getMockBuilder(\TYPO3\Flow\Cache\Frontend\StringFrontend::class)->setMethods(['dummy'])->setConstructorArgs([$identifier, $this->mockBackend])->getMock();
>>>>>>> 813dc269
        }
        // dummy assertion to silence PHPUnit warning
        $this->assertTrue(true);
    }

    /**
     * @test
     */
    public function theConstructorRejectsInvalidIdentifiers()
    {
        foreach (['', 'abc def', 'foo!', 'bar:', 'some/', 'bla*', 'one+', 'äöü', str_repeat('x', 251), 'x$', '\\a', 'b#'] as $identifier) {
            try {
<<<<<<< HEAD
                $this->getMockBuilder(\TYPO3\Flow\Cache\Frontend\StringFrontend::class)->setMethods(array('dummy'))->setConstructorArgs(array($identifier, $this->mockBackend))->getMock();
=======
                $this->getMockBuilder(\TYPO3\Flow\Cache\Frontend\StringFrontend::class)->setMethods(['dummy'])->setConstructorArgs([$identifier, $this->mockBackend])->getMock();
>>>>>>> 813dc269
                $this->fail('Identifier "' . $identifier . '" was not rejected.');
            } catch (\InvalidArgumentException $exception) {
            }
        }
        // dummy assertion to silence PHPUnit warning
        $this->assertTrue(true);
    }

    /**
     * @test
     */
    public function flushCallsBackend()
    {
        $identifier = 'someCacheIdentifier';
        $this->mockBackend->expects($this->once())->method('flush');

<<<<<<< HEAD
        $cache = $this->getMockBuilder(\TYPO3\Flow\Cache\Frontend\StringFrontend::class)->setMethods(array('dummy'))->setConstructorArgs(array($identifier, $this->mockBackend))->getMock();
=======
        $cache = $this->getMockBuilder(\TYPO3\Flow\Cache\Frontend\StringFrontend::class)->setMethods(['dummy'])->setConstructorArgs([$identifier, $this->mockBackend])->getMock();
>>>>>>> 813dc269
        $cache->flush();
    }


    /**
     * @test
     * @expectedException \InvalidArgumentException
     */
    public function flushByTagRejectsInvalidTags()
    {
        $identifier = 'someCacheIdentifier';
        $this->mockBackend->expects($this->never())->method('flushByTag');

<<<<<<< HEAD
        $cache = $this->getMockBuilder(\TYPO3\Flow\Cache\Frontend\StringFrontend::class)->setMethods(array('dummy'))->setConstructorArgs(array($identifier, $this->mockBackend))->getMock();
=======
        $cache = $this->getMockBuilder(\TYPO3\Flow\Cache\Frontend\StringFrontend::class)->setMethods(['dummy'])->setConstructorArgs([$identifier, $this->mockBackend])->getMock();
>>>>>>> 813dc269
        $cache->flushByTag('SomeInvalid\Tag');
    }

    /**
     * @test
     */
    public function flushByTagCallsBackendIfItIsATaggableBackend()
    {
        $tag = 'sometag';
        $identifier = 'someCacheIdentifier';
        $backend = $this->createMock(\TYPO3\Flow\Cache\Backend\TaggableBackendInterface::class);
        $backend->expects($this->once())->method('flushByTag')->with($tag);

<<<<<<< HEAD
        $cache = $this->getMockBuilder(\TYPO3\Flow\Cache\Frontend\StringFrontend::class)->setMethods(array('dummy'))->setConstructorArgs(array($identifier, $backend))->getMock();
=======
        $cache = $this->getMockBuilder(\TYPO3\Flow\Cache\Frontend\StringFrontend::class)->setMethods(['dummy'])->setConstructorArgs([$identifier, $backend])->getMock();
>>>>>>> 813dc269
        $cache->flushByTag($tag);
    }

    /**
     * @test
     */
    public function collectGarbageCallsBackend()
    {
        $identifier = 'someCacheIdentifier';
        $this->mockBackend->expects($this->once())->method('collectGarbage');

<<<<<<< HEAD
        $cache = $this->getMockBuilder(\TYPO3\Flow\Cache\Frontend\StringFrontend::class)->setMethods(array('dummy'))->setConstructorArgs(array($identifier, $this->mockBackend))->getMock();
=======
        $cache = $this->getMockBuilder(\TYPO3\Flow\Cache\Frontend\StringFrontend::class)->setMethods(['dummy'])->setConstructorArgs([$identifier, $this->mockBackend])->getMock();
>>>>>>> 813dc269
        $cache->collectGarbage();
    }

    /**
     * @test
     */
    public function getClassTagRendersTagWhichCanBeUsedToTagACacheEntryWithACertainClass()
    {
        $this->assertEquals('%CLASS%TYPO3_Foo_Bar_Baz', \TYPO3\Flow\Cache\CacheManager::getClassTag('TYPO3\Foo\Bar\Baz'));
    }

    /**
     * @test
     */
    public function invalidEntryIdentifiersAreRecognizedAsInvalid()
    {
<<<<<<< HEAD
        $cache = $this->getMockBuilder(\TYPO3\Flow\Cache\Frontend\StringFrontend::class)->setMethods(array('dummy'))->disableOriginalConstructor()->getMock();
        foreach (array('', 'abc def', 'foo!', 'bar:', 'some/', 'bla*', 'one+', 'äöü', str_repeat('x', 251), 'x$', '\\a', 'b#') as $entryIdentifier) {
=======
        $cache = $this->getMockBuilder(\TYPO3\Flow\Cache\Frontend\StringFrontend::class)->setMethods(['dummy'])->disableOriginalConstructor()->getMock();
        foreach (['', 'abc def', 'foo!', 'bar:', 'some/', 'bla*', 'one+', 'äöü', str_repeat('x', 251), 'x$', '\\a', 'b#'] as $entryIdentifier) {
>>>>>>> 813dc269
            $this->assertFalse($cache->isValidEntryIdentifier($entryIdentifier), 'Invalid identifier "' . $entryIdentifier . '" was not rejected.');
        }
    }

    /**
     * @test
     */
    public function validEntryIdentifiersAreRecognizedAsValid()
    {
<<<<<<< HEAD
        $cache = $this->getMockBuilder(\TYPO3\Flow\Cache\Frontend\StringFrontend::class)->setMethods(array('dummy'))->disableOriginalConstructor()->getMock();
        foreach (array('_', 'abc-def', 'foo', 'bar123', '3some', '_bl_a', 'some&', 'one%TWO', str_repeat('x', 250)) as $entryIdentifier) {
=======
        $cache = $this->getMockBuilder(\TYPO3\Flow\Cache\Frontend\StringFrontend::class)->setMethods(['dummy'])->disableOriginalConstructor()->getMock();
        foreach (['_', 'abc-def', 'foo', 'bar123', '3some', '_bl_a', 'some&', 'one%TWO', str_repeat('x', 250)] as $entryIdentifier) {
>>>>>>> 813dc269
            $this->assertTrue($cache->isValidEntryIdentifier($entryIdentifier), 'Valid identifier "' . $entryIdentifier . '" was not accepted.');
        }
    }

    /**
     * @test
     */
    public function invalidTagsAreRecognizedAsInvalid()
    {
<<<<<<< HEAD
        $cache = $this->getMockBuilder(\TYPO3\Flow\Cache\Frontend\StringFrontend::class)->setMethods(array('dummy'))->disableOriginalConstructor()->getMock();
        foreach (array('', 'abc def', 'foo!', 'bar:', 'some/', 'bla*', 'one+', 'äöü', str_repeat('x', 251), 'x$', '\\a', 'b#') as $tag) {
=======
        $cache = $this->getMockBuilder(\TYPO3\Flow\Cache\Frontend\StringFrontend::class)->setMethods(['dummy'])->disableOriginalConstructor()->getMock();
        foreach (['', 'abc def', 'foo!', 'bar:', 'some/', 'bla*', 'one+', 'äöü', str_repeat('x', 251), 'x$', '\\a', 'b#'] as $tag) {
>>>>>>> 813dc269
            $this->assertFalse($cache->isValidTag($tag), 'Invalid tag "' . $tag . '" was not rejected.');
        }
    }

    /**
     * @test
     */
    public function validTagsAreRecognizedAsValid()
    {
<<<<<<< HEAD
        $cache = $this->getMockBuilder(\TYPO3\Flow\Cache\Frontend\StringFrontend::class)->setMethods(array('dummy'))->disableOriginalConstructor()->getMock();
        foreach (array('abcdef', 'foo-bar', 'foo_baar', 'bar123', '3some', 'file%Thing', 'some&', '%x%', str_repeat('x', 250)) as $tag) {
=======
        $cache = $this->getMockBuilder(\TYPO3\Flow\Cache\Frontend\StringFrontend::class)->setMethods(['dummy'])->disableOriginalConstructor()->getMock();
        foreach (['abcdef', 'foo-bar', 'foo_baar', 'bar123', '3some', 'file%Thing', 'some&', '%x%', str_repeat('x', 250)] as $tag) {
>>>>>>> 813dc269
            $this->assertTrue($cache->isValidTag($tag), 'Valid tag "' . $tag . '" was not accepted.');
        }
    }
}<|MERGE_RESOLUTION|>--- conflicted
+++ resolved
@@ -21,11 +21,7 @@
     {
         parent::setUp();
 
-<<<<<<< HEAD
-        $this->mockBackend = $this->getMockBuilder(\TYPO3\Flow\Cache\Backend\AbstractBackend::class)->setMethods(array('get', 'set', 'has', 'remove', 'findIdentifiersByTag', 'flush', 'flushByTag', 'collectGarbage'))->disableOriginalConstructor()->getMock();
-=======
-        $this->mockBackend = $this->getMockBuilder(\TYPO3\Flow\Cache\Backend\AbstractBackend::class)->setMethods(['get', 'set', 'has', 'remove', 'findIdentifiersByTag', 'flush', 'flushByTag', 'collectGarbage'])->disableOriginalConstructor()->getMock();
->>>>>>> 813dc269
+        $this->mockBackend = $this->getMockBuilder('TYPO3\Flow\Cache\Backend\AbstractBackend')->setMethods(array('get', 'set', 'has', 'remove', 'findIdentifiersByTag', 'flush', 'flushByTag', 'collectGarbage'))->disableOriginalConstructor()->getMock();
     }
 
     /**
@@ -33,13 +29,8 @@
      */
     public function theConstructorAcceptsValidIdentifiers()
     {
-<<<<<<< HEAD
-        foreach (array('x', 'someValue', '123fivesixseveneight', 'some&', 'ab_cd%', rawurlencode('resource://some/äöü$&% sadf'), str_repeat('x', 250)) as $identifier) {
-            $this->getMockBuilder(\TYPO3\Flow\Cache\Frontend\StringFrontend::class)->setMethods(array('dummy'))->setConstructorArgs(array($identifier, $this->mockBackend))->getMock();
-=======
         foreach (['x', 'someValue', '123fivesixseveneight', 'some&', 'ab_cd%', rawurlencode('resource://some/äöü$&% sadf'), str_repeat('x', 250)] as $identifier) {
             $this->getMockBuilder(\TYPO3\Flow\Cache\Frontend\StringFrontend::class)->setMethods(['dummy'])->setConstructorArgs([$identifier, $this->mockBackend])->getMock();
->>>>>>> 813dc269
         }
         // dummy assertion to silence PHPUnit warning
         $this->assertTrue(true);
@@ -52,11 +43,7 @@
     {
         foreach (['', 'abc def', 'foo!', 'bar:', 'some/', 'bla*', 'one+', 'äöü', str_repeat('x', 251), 'x$', '\\a', 'b#'] as $identifier) {
             try {
-<<<<<<< HEAD
-                $this->getMockBuilder(\TYPO3\Flow\Cache\Frontend\StringFrontend::class)->setMethods(array('dummy'))->setConstructorArgs(array($identifier, $this->mockBackend))->getMock();
-=======
                 $this->getMockBuilder(\TYPO3\Flow\Cache\Frontend\StringFrontend::class)->setMethods(['dummy'])->setConstructorArgs([$identifier, $this->mockBackend])->getMock();
->>>>>>> 813dc269
                 $this->fail('Identifier "' . $identifier . '" was not rejected.');
             } catch (\InvalidArgumentException $exception) {
             }
@@ -73,11 +60,7 @@
         $identifier = 'someCacheIdentifier';
         $this->mockBackend->expects($this->once())->method('flush');
 
-<<<<<<< HEAD
-        $cache = $this->getMockBuilder(\TYPO3\Flow\Cache\Frontend\StringFrontend::class)->setMethods(array('dummy'))->setConstructorArgs(array($identifier, $this->mockBackend))->getMock();
-=======
         $cache = $this->getMockBuilder(\TYPO3\Flow\Cache\Frontend\StringFrontend::class)->setMethods(['dummy'])->setConstructorArgs([$identifier, $this->mockBackend])->getMock();
->>>>>>> 813dc269
         $cache->flush();
     }
 
@@ -91,11 +74,7 @@
         $identifier = 'someCacheIdentifier';
         $this->mockBackend->expects($this->never())->method('flushByTag');
 
-<<<<<<< HEAD
-        $cache = $this->getMockBuilder(\TYPO3\Flow\Cache\Frontend\StringFrontend::class)->setMethods(array('dummy'))->setConstructorArgs(array($identifier, $this->mockBackend))->getMock();
-=======
         $cache = $this->getMockBuilder(\TYPO3\Flow\Cache\Frontend\StringFrontend::class)->setMethods(['dummy'])->setConstructorArgs([$identifier, $this->mockBackend])->getMock();
->>>>>>> 813dc269
         $cache->flushByTag('SomeInvalid\Tag');
     }
 
@@ -109,11 +88,7 @@
         $backend = $this->createMock(\TYPO3\Flow\Cache\Backend\TaggableBackendInterface::class);
         $backend->expects($this->once())->method('flushByTag')->with($tag);
 
-<<<<<<< HEAD
-        $cache = $this->getMockBuilder(\TYPO3\Flow\Cache\Frontend\StringFrontend::class)->setMethods(array('dummy'))->setConstructorArgs(array($identifier, $backend))->getMock();
-=======
         $cache = $this->getMockBuilder(\TYPO3\Flow\Cache\Frontend\StringFrontend::class)->setMethods(['dummy'])->setConstructorArgs([$identifier, $backend])->getMock();
->>>>>>> 813dc269
         $cache->flushByTag($tag);
     }
 
@@ -125,11 +100,7 @@
         $identifier = 'someCacheIdentifier';
         $this->mockBackend->expects($this->once())->method('collectGarbage');
 
-<<<<<<< HEAD
-        $cache = $this->getMockBuilder(\TYPO3\Flow\Cache\Frontend\StringFrontend::class)->setMethods(array('dummy'))->setConstructorArgs(array($identifier, $this->mockBackend))->getMock();
-=======
         $cache = $this->getMockBuilder(\TYPO3\Flow\Cache\Frontend\StringFrontend::class)->setMethods(['dummy'])->setConstructorArgs([$identifier, $this->mockBackend])->getMock();
->>>>>>> 813dc269
         $cache->collectGarbage();
     }
 
@@ -146,13 +117,8 @@
      */
     public function invalidEntryIdentifiersAreRecognizedAsInvalid()
     {
-<<<<<<< HEAD
-        $cache = $this->getMockBuilder(\TYPO3\Flow\Cache\Frontend\StringFrontend::class)->setMethods(array('dummy'))->disableOriginalConstructor()->getMock();
-        foreach (array('', 'abc def', 'foo!', 'bar:', 'some/', 'bla*', 'one+', 'äöü', str_repeat('x', 251), 'x$', '\\a', 'b#') as $entryIdentifier) {
-=======
         $cache = $this->getMockBuilder(\TYPO3\Flow\Cache\Frontend\StringFrontend::class)->setMethods(['dummy'])->disableOriginalConstructor()->getMock();
         foreach (['', 'abc def', 'foo!', 'bar:', 'some/', 'bla*', 'one+', 'äöü', str_repeat('x', 251), 'x$', '\\a', 'b#'] as $entryIdentifier) {
->>>>>>> 813dc269
             $this->assertFalse($cache->isValidEntryIdentifier($entryIdentifier), 'Invalid identifier "' . $entryIdentifier . '" was not rejected.');
         }
     }
@@ -162,13 +128,8 @@
      */
     public function validEntryIdentifiersAreRecognizedAsValid()
     {
-<<<<<<< HEAD
-        $cache = $this->getMockBuilder(\TYPO3\Flow\Cache\Frontend\StringFrontend::class)->setMethods(array('dummy'))->disableOriginalConstructor()->getMock();
-        foreach (array('_', 'abc-def', 'foo', 'bar123', '3some', '_bl_a', 'some&', 'one%TWO', str_repeat('x', 250)) as $entryIdentifier) {
-=======
         $cache = $this->getMockBuilder(\TYPO3\Flow\Cache\Frontend\StringFrontend::class)->setMethods(['dummy'])->disableOriginalConstructor()->getMock();
         foreach (['_', 'abc-def', 'foo', 'bar123', '3some', '_bl_a', 'some&', 'one%TWO', str_repeat('x', 250)] as $entryIdentifier) {
->>>>>>> 813dc269
             $this->assertTrue($cache->isValidEntryIdentifier($entryIdentifier), 'Valid identifier "' . $entryIdentifier . '" was not accepted.');
         }
     }
@@ -178,13 +139,8 @@
      */
     public function invalidTagsAreRecognizedAsInvalid()
     {
-<<<<<<< HEAD
-        $cache = $this->getMockBuilder(\TYPO3\Flow\Cache\Frontend\StringFrontend::class)->setMethods(array('dummy'))->disableOriginalConstructor()->getMock();
-        foreach (array('', 'abc def', 'foo!', 'bar:', 'some/', 'bla*', 'one+', 'äöü', str_repeat('x', 251), 'x$', '\\a', 'b#') as $tag) {
-=======
         $cache = $this->getMockBuilder(\TYPO3\Flow\Cache\Frontend\StringFrontend::class)->setMethods(['dummy'])->disableOriginalConstructor()->getMock();
         foreach (['', 'abc def', 'foo!', 'bar:', 'some/', 'bla*', 'one+', 'äöü', str_repeat('x', 251), 'x$', '\\a', 'b#'] as $tag) {
->>>>>>> 813dc269
             $this->assertFalse($cache->isValidTag($tag), 'Invalid tag "' . $tag . '" was not rejected.');
         }
     }
@@ -194,13 +150,8 @@
      */
     public function validTagsAreRecognizedAsValid()
     {
-<<<<<<< HEAD
-        $cache = $this->getMockBuilder(\TYPO3\Flow\Cache\Frontend\StringFrontend::class)->setMethods(array('dummy'))->disableOriginalConstructor()->getMock();
-        foreach (array('abcdef', 'foo-bar', 'foo_baar', 'bar123', '3some', 'file%Thing', 'some&', '%x%', str_repeat('x', 250)) as $tag) {
-=======
         $cache = $this->getMockBuilder(\TYPO3\Flow\Cache\Frontend\StringFrontend::class)->setMethods(['dummy'])->disableOriginalConstructor()->getMock();
         foreach (['abcdef', 'foo-bar', 'foo_baar', 'bar123', '3some', 'file%Thing', 'some&', '%x%', str_repeat('x', 250)] as $tag) {
->>>>>>> 813dc269
             $this->assertTrue($cache->isValidTag($tag), 'Valid tag "' . $tag . '" was not accepted.');
         }
     }
