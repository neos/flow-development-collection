<?php
namespace TYPO3\Flow\Tests\Unit\Cache\Frontend;

/*
 * This file is part of the TYPO3.Flow package.
 *
 * (c) Contributors of the Neos Project - www.neos.io
 *
 * This package is Open Source Software. For the full copyright and license
 * information, please view the LICENSE file which was distributed with this
 * source code.
 */

/**
 * Testcase for the string cache frontend
 *
 */
class StringFrontendTest extends \TYPO3\Flow\Tests\UnitTestCase
{
    /**
     * @expectedException \InvalidArgumentException
     * @test
     */
    public function setChecksIfTheIdentifierIsValid()
    {
<<<<<<< HEAD
        $cache = $this->getMockBuilder(\TYPO3\Flow\Cache\Frontend\StringFrontend::class)->disableOriginalConstructor()->setMethods(array('isValidEntryIdentifier'))->getMock();
=======
        $cache = $this->getMockBuilder(\TYPO3\Flow\Cache\Frontend\StringFrontend::class)->disableOriginalConstructor()->setMethods(['isValidEntryIdentifier'])->getMock();
>>>>>>> 813dc269
        $cache->expects($this->once())->method('isValidEntryIdentifier')->with('foo')->will($this->returnValue(false));
        $cache->set('foo', 'bar');
    }

    /**
     * @test
     */
    public function setPassesStringToBackend()
    {
        $theString = 'Just some value';
<<<<<<< HEAD
        $backend = $this->getMockBuilder(\TYPO3\Flow\Cache\Backend\AbstractBackend::class)->disableOriginalConstructor()->setMethods(array('get', 'set', 'has', 'remove', 'findIdentifiersByTag', 'flush', 'flushByTag', 'collectGarbage'))->getMock();
=======
        $backend = $this->getMockBuilder(\TYPO3\Flow\Cache\Backend\AbstractBackend::class)->disableOriginalConstructor()->setMethods(['get', 'set', 'has', 'remove', 'findIdentifiersByTag', 'flush', 'flushByTag', 'collectGarbage'])->getMock();
>>>>>>> 813dc269
        $backend->expects($this->once())->method('set')->with($this->equalTo('StringCacheTest'), $this->equalTo($theString));

        $cache = new \TYPO3\Flow\Cache\Frontend\StringFrontend('StringFrontend', $backend);
        $cache->set('StringCacheTest', $theString);
    }

    /**
     * @test
     */
    public function setPassesLifetimeToBackend()
    {
        $theString = 'Just some value';
        $theLifetime = 1234;
<<<<<<< HEAD
        $backend = $this->getMockBuilder(\TYPO3\Flow\Cache\Backend\AbstractBackend::class)->disableOriginalConstructor()->setMethods(array('get', 'set', 'has', 'remove', 'findIdentifiersByTag', 'flush', 'flushByTag', 'collectGarbage'))->getMock();
        $backend->expects($this->once())->method('set')->with($this->equalTo('StringCacheTest'), $this->equalTo($theString), $this->equalTo(array()), $this->equalTo($theLifetime));
=======
        $backend = $this->getMockBuilder(\TYPO3\Flow\Cache\Backend\AbstractBackend::class)->disableOriginalConstructor()->setMethods(['get', 'set', 'has', 'remove', 'findIdentifiersByTag', 'flush', 'flushByTag', 'collectGarbage'])->getMock();
        $backend->expects($this->once())->method('set')->with($this->equalTo('StringCacheTest'), $this->equalTo($theString), $this->equalTo([]), $this->equalTo($theLifetime));
>>>>>>> 813dc269

        $cache = new \TYPO3\Flow\Cache\Frontend\StringFrontend('StringFrontend', $backend);
        $cache->set('StringCacheTest', $theString, [], $theLifetime);
    }

    /**
     * @test
     * @expectedException \TYPO3\Flow\Cache\Exception\InvalidDataException
     */
    public function setThrowsInvalidDataExceptionOnNonStringValues()
    {
<<<<<<< HEAD
        $backend = $this->getMockBuilder(\TYPO3\Flow\Cache\Backend\AbstractBackend::class)->disableOriginalConstructor()->setMethods(array('get', 'set', 'has', 'remove', 'findIdentifiersByTag', 'flush', 'flushByTag', 'collectGarbage'))->getMock();
=======
        $backend = $this->getMockBuilder(\TYPO3\Flow\Cache\Backend\AbstractBackend::class)->disableOriginalConstructor()->setMethods(['get', 'set', 'has', 'remove', 'findIdentifiersByTag', 'flush', 'flushByTag', 'collectGarbage'])->getMock();
>>>>>>> 813dc269

        $cache = new \TYPO3\Flow\Cache\Frontend\StringFrontend('StringFrontend', $backend);
        $cache->set('StringCacheTest', []);
    }

    /**
     * @test
     */
    public function getFetchesStringValueFromBackend()
    {
<<<<<<< HEAD
        $backend = $this->getMockBuilder(\TYPO3\Flow\Cache\Backend\AbstractBackend::class)->disableOriginalConstructor()->setMethods(array('get', 'set', 'has', 'remove', 'findIdentifiersByTag', 'flush', 'flushByTag', 'collectGarbage'))->getMock();
=======
        $backend = $this->getMockBuilder(\TYPO3\Flow\Cache\Backend\AbstractBackend::class)->disableOriginalConstructor()->setMethods(['get', 'set', 'has', 'remove', 'findIdentifiersByTag', 'flush', 'flushByTag', 'collectGarbage'])->getMock();
>>>>>>> 813dc269
        $backend->expects($this->once())->method('get')->will($this->returnValue('Just some value'));

        $cache = new \TYPO3\Flow\Cache\Frontend\StringFrontend('StringFrontend', $backend);
        $this->assertEquals('Just some value', $cache->get('StringCacheTest'), 'The returned value was not the expected string.');
    }

    /**
     * @test
     */
    public function hasReturnsResultFromBackend()
    {
<<<<<<< HEAD
        $backend = $this->getMockBuilder(\TYPO3\Flow\Cache\Backend\AbstractBackend::class)->disableOriginalConstructor()->setMethods(array('get', 'set', 'has', 'remove', 'findIdentifiersByTag', 'flush', 'flushByTag', 'collectGarbage'))->getMock();
=======
        $backend = $this->getMockBuilder(\TYPO3\Flow\Cache\Backend\AbstractBackend::class)->disableOriginalConstructor()->setMethods(['get', 'set', 'has', 'remove', 'findIdentifiersByTag', 'flush', 'flushByTag', 'collectGarbage'])->getMock();
>>>>>>> 813dc269
        $backend->expects($this->once())->method('has')->with($this->equalTo('StringCacheTest'))->will($this->returnValue(true));

        $cache = new \TYPO3\Flow\Cache\Frontend\StringFrontend('StringFrontend', $backend);
        $this->assertTrue($cache->has('StringCacheTest'), 'has() did not return TRUE.');
    }

    /**
     * @test
     */
    public function removeCallsBackend()
    {
        $cacheIdentifier = 'someCacheIdentifier';
<<<<<<< HEAD
        $backend = $this->getMockBuilder(\TYPO3\Flow\Cache\Backend\AbstractBackend::class)->disableOriginalConstructor()->setMethods(array('get', 'set', 'has', 'remove', 'findIdentifiersByTag', 'flush', 'flushByTag', 'collectGarbage'))->getMock();
=======
        $backend = $this->getMockBuilder(\TYPO3\Flow\Cache\Backend\AbstractBackend::class)->disableOriginalConstructor()->setMethods(['get', 'set', 'has', 'remove', 'findIdentifiersByTag', 'flush', 'flushByTag', 'collectGarbage'])->getMock();
>>>>>>> 813dc269

        $backend->expects($this->once())->method('remove')->with($this->equalTo($cacheIdentifier))->will($this->returnValue(true));

        $cache = new \TYPO3\Flow\Cache\Frontend\StringFrontend('StringFrontend', $backend);
        $this->assertTrue($cache->remove($cacheIdentifier), 'remove() did not return TRUE');
    }

    /**
     * @test
     * @expectedException \InvalidArgumentException
     */
    public function getByTagRejectsInvalidTags()
    {
<<<<<<< HEAD
        $backend = $this->createMock(\TYPO3\Flow\Cache\Backend\TaggableBackendInterface::class);
=======
        $backend = $this->getMockBuilder(\TYPO3\Flow\Cache\Backend\TaggableBackendInterface::class)->disableOriginalConstructor()->getMock();
>>>>>>> 813dc269
        $backend->expects($this->never())->method('findIdentifiersByTag');

        $cache = new \TYPO3\Flow\Cache\Frontend\StringFrontend('StringFrontend', $backend);
        $cache->getByTag('SomeInvalid\Tag');
    }

    /**
     * @test
     */
    public function getByTagCallsBackendAndReturnsIdentifiersAndValuesOfEntries()
    {
        $tag = 'sometag';
<<<<<<< HEAD
        $identifiers = array('one', 'two');
        $entries = array('one' => 'one value', 'two' => 'two value');
        $backend = $this->getMockBuilder(\TYPO3\Flow\Cache\Backend\AbstractBackend::class)->disableOriginalConstructor()->setMethods(array('get', 'set', 'has', 'remove', 'findIdentifiersByTag', 'flush', 'flushByTag', 'collectGarbage'))->getMock();
=======
        $identifiers = ['one', 'two'];
        $entries = ['one' => 'one value', 'two' => 'two value'];
        $backend = $this->getMockBuilder(\TYPO3\Flow\Cache\Backend\AbstractBackend::class)->disableOriginalConstructor()->setMethods(['get', 'set', 'has', 'remove', 'findIdentifiersByTag', 'flush', 'flushByTag', 'collectGarbage'])->getMock();
>>>>>>> 813dc269

        $backend->expects($this->once())->method('findIdentifiersByTag')->with($this->equalTo($tag))->will($this->returnValue($identifiers));
        $backend->expects($this->exactly(2))->method('get')->will($this->onConsecutiveCalls('one value', 'two value'));

        $cache = new \TYPO3\Flow\Cache\Frontend\StringFrontend('StringFrontend', $backend);
        $this->assertEquals($entries, $cache->getByTag($tag), 'Did not receive the expected entries');
    }
}<|MERGE_RESOLUTION|>--- conflicted
+++ resolved
@@ -23,11 +23,7 @@
      */
     public function setChecksIfTheIdentifierIsValid()
     {
-<<<<<<< HEAD
-        $cache = $this->getMockBuilder(\TYPO3\Flow\Cache\Frontend\StringFrontend::class)->disableOriginalConstructor()->setMethods(array('isValidEntryIdentifier'))->getMock();
-=======
         $cache = $this->getMockBuilder(\TYPO3\Flow\Cache\Frontend\StringFrontend::class)->disableOriginalConstructor()->setMethods(['isValidEntryIdentifier'])->getMock();
->>>>>>> 813dc269
         $cache->expects($this->once())->method('isValidEntryIdentifier')->with('foo')->will($this->returnValue(false));
         $cache->set('foo', 'bar');
     }
@@ -38,11 +34,7 @@
     public function setPassesStringToBackend()
     {
         $theString = 'Just some value';
-<<<<<<< HEAD
-        $backend = $this->getMockBuilder(\TYPO3\Flow\Cache\Backend\AbstractBackend::class)->disableOriginalConstructor()->setMethods(array('get', 'set', 'has', 'remove', 'findIdentifiersByTag', 'flush', 'flushByTag', 'collectGarbage'))->getMock();
-=======
         $backend = $this->getMockBuilder(\TYPO3\Flow\Cache\Backend\AbstractBackend::class)->disableOriginalConstructor()->setMethods(['get', 'set', 'has', 'remove', 'findIdentifiersByTag', 'flush', 'flushByTag', 'collectGarbage'])->getMock();
->>>>>>> 813dc269
         $backend->expects($this->once())->method('set')->with($this->equalTo('StringCacheTest'), $this->equalTo($theString));
 
         $cache = new \TYPO3\Flow\Cache\Frontend\StringFrontend('StringFrontend', $backend);
@@ -56,13 +48,8 @@
     {
         $theString = 'Just some value';
         $theLifetime = 1234;
-<<<<<<< HEAD
-        $backend = $this->getMockBuilder(\TYPO3\Flow\Cache\Backend\AbstractBackend::class)->disableOriginalConstructor()->setMethods(array('get', 'set', 'has', 'remove', 'findIdentifiersByTag', 'flush', 'flushByTag', 'collectGarbage'))->getMock();
-        $backend->expects($this->once())->method('set')->with($this->equalTo('StringCacheTest'), $this->equalTo($theString), $this->equalTo(array()), $this->equalTo($theLifetime));
-=======
         $backend = $this->getMockBuilder(\TYPO3\Flow\Cache\Backend\AbstractBackend::class)->disableOriginalConstructor()->setMethods(['get', 'set', 'has', 'remove', 'findIdentifiersByTag', 'flush', 'flushByTag', 'collectGarbage'])->getMock();
         $backend->expects($this->once())->method('set')->with($this->equalTo('StringCacheTest'), $this->equalTo($theString), $this->equalTo([]), $this->equalTo($theLifetime));
->>>>>>> 813dc269
 
         $cache = new \TYPO3\Flow\Cache\Frontend\StringFrontend('StringFrontend', $backend);
         $cache->set('StringCacheTest', $theString, [], $theLifetime);
@@ -74,11 +61,7 @@
      */
     public function setThrowsInvalidDataExceptionOnNonStringValues()
     {
-<<<<<<< HEAD
-        $backend = $this->getMockBuilder(\TYPO3\Flow\Cache\Backend\AbstractBackend::class)->disableOriginalConstructor()->setMethods(array('get', 'set', 'has', 'remove', 'findIdentifiersByTag', 'flush', 'flushByTag', 'collectGarbage'))->getMock();
-=======
         $backend = $this->getMockBuilder(\TYPO3\Flow\Cache\Backend\AbstractBackend::class)->disableOriginalConstructor()->setMethods(['get', 'set', 'has', 'remove', 'findIdentifiersByTag', 'flush', 'flushByTag', 'collectGarbage'])->getMock();
->>>>>>> 813dc269
 
         $cache = new \TYPO3\Flow\Cache\Frontend\StringFrontend('StringFrontend', $backend);
         $cache->set('StringCacheTest', []);
@@ -89,11 +72,7 @@
      */
     public function getFetchesStringValueFromBackend()
     {
-<<<<<<< HEAD
-        $backend = $this->getMockBuilder(\TYPO3\Flow\Cache\Backend\AbstractBackend::class)->disableOriginalConstructor()->setMethods(array('get', 'set', 'has', 'remove', 'findIdentifiersByTag', 'flush', 'flushByTag', 'collectGarbage'))->getMock();
-=======
         $backend = $this->getMockBuilder(\TYPO3\Flow\Cache\Backend\AbstractBackend::class)->disableOriginalConstructor()->setMethods(['get', 'set', 'has', 'remove', 'findIdentifiersByTag', 'flush', 'flushByTag', 'collectGarbage'])->getMock();
->>>>>>> 813dc269
         $backend->expects($this->once())->method('get')->will($this->returnValue('Just some value'));
 
         $cache = new \TYPO3\Flow\Cache\Frontend\StringFrontend('StringFrontend', $backend);
@@ -105,11 +84,7 @@
      */
     public function hasReturnsResultFromBackend()
     {
-<<<<<<< HEAD
-        $backend = $this->getMockBuilder(\TYPO3\Flow\Cache\Backend\AbstractBackend::class)->disableOriginalConstructor()->setMethods(array('get', 'set', 'has', 'remove', 'findIdentifiersByTag', 'flush', 'flushByTag', 'collectGarbage'))->getMock();
-=======
         $backend = $this->getMockBuilder(\TYPO3\Flow\Cache\Backend\AbstractBackend::class)->disableOriginalConstructor()->setMethods(['get', 'set', 'has', 'remove', 'findIdentifiersByTag', 'flush', 'flushByTag', 'collectGarbage'])->getMock();
->>>>>>> 813dc269
         $backend->expects($this->once())->method('has')->with($this->equalTo('StringCacheTest'))->will($this->returnValue(true));
 
         $cache = new \TYPO3\Flow\Cache\Frontend\StringFrontend('StringFrontend', $backend);
@@ -122,11 +97,7 @@
     public function removeCallsBackend()
     {
         $cacheIdentifier = 'someCacheIdentifier';
-<<<<<<< HEAD
-        $backend = $this->getMockBuilder(\TYPO3\Flow\Cache\Backend\AbstractBackend::class)->disableOriginalConstructor()->setMethods(array('get', 'set', 'has', 'remove', 'findIdentifiersByTag', 'flush', 'flushByTag', 'collectGarbage'))->getMock();
-=======
         $backend = $this->getMockBuilder(\TYPO3\Flow\Cache\Backend\AbstractBackend::class)->disableOriginalConstructor()->setMethods(['get', 'set', 'has', 'remove', 'findIdentifiersByTag', 'flush', 'flushByTag', 'collectGarbage'])->getMock();
->>>>>>> 813dc269
 
         $backend->expects($this->once())->method('remove')->with($this->equalTo($cacheIdentifier))->will($this->returnValue(true));
 
@@ -140,11 +111,7 @@
      */
     public function getByTagRejectsInvalidTags()
     {
-<<<<<<< HEAD
-        $backend = $this->createMock(\TYPO3\Flow\Cache\Backend\TaggableBackendInterface::class);
-=======
         $backend = $this->getMockBuilder(\TYPO3\Flow\Cache\Backend\TaggableBackendInterface::class)->disableOriginalConstructor()->getMock();
->>>>>>> 813dc269
         $backend->expects($this->never())->method('findIdentifiersByTag');
 
         $cache = new \TYPO3\Flow\Cache\Frontend\StringFrontend('StringFrontend', $backend);
@@ -157,15 +124,9 @@
     public function getByTagCallsBackendAndReturnsIdentifiersAndValuesOfEntries()
     {
         $tag = 'sometag';
-<<<<<<< HEAD
-        $identifiers = array('one', 'two');
-        $entries = array('one' => 'one value', 'two' => 'two value');
-        $backend = $this->getMockBuilder(\TYPO3\Flow\Cache\Backend\AbstractBackend::class)->disableOriginalConstructor()->setMethods(array('get', 'set', 'has', 'remove', 'findIdentifiersByTag', 'flush', 'flushByTag', 'collectGarbage'))->getMock();
-=======
         $identifiers = ['one', 'two'];
         $entries = ['one' => 'one value', 'two' => 'two value'];
         $backend = $this->getMockBuilder(\TYPO3\Flow\Cache\Backend\AbstractBackend::class)->disableOriginalConstructor()->setMethods(['get', 'set', 'has', 'remove', 'findIdentifiersByTag', 'flush', 'flushByTag', 'collectGarbage'])->getMock();
->>>>>>> 813dc269
 
         $backend->expects($this->once())->method('findIdentifiersByTag')->with($this->equalTo($tag))->will($this->returnValue($identifiers));
         $backend->expects($this->exactly(2))->method('get')->will($this->onConsecutiveCalls('one value', 'two value'));
