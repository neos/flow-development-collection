--- conflicted
+++ resolved
@@ -26,20 +26,12 @@
      */
     public function invokeInvokesTheAdviceIfTheRuntimeEvaluatorReturnsTrue()
     {
-<<<<<<< HEAD
-        $mockJoinPoint = $this->createMock(\TYPO3\Flow\Aop\JoinPointInterface::class);
-=======
         $mockJoinPoint = $this->getMockBuilder(Aop\JoinPointInterface::class)->disableOriginalConstructor()->getMock();
->>>>>>> 813dc269
 
         $mockAspect = $this->createMock(Fixtures\SomeClass::class);
         $mockAspect->expects($this->once())->method('someMethod')->with($mockJoinPoint)->will($this->returnValue('result'));
 
-<<<<<<< HEAD
-        $mockObjectManager = $this->createMock(\TYPO3\Flow\Object\ObjectManagerInterface::class);
-=======
         $mockObjectManager = $this->getMockBuilder(ObjectManagerInterface::class)->disableOriginalConstructor()->getMock();
->>>>>>> 813dc269
         $mockObjectManager->expects($this->once())->method('get')->with('aspectObjectName')->will($this->returnValue($mockAspect));
 
         $advice = new Aop\Advice\AroundAdvice('aspectObjectName', 'someMethod', $mockObjectManager, function (Aop\JoinPointInterface $joinPoint) {
@@ -58,27 +50,16 @@
      */
     public function invokeDoesNotInvokeTheAdviceIfTheRuntimeEvaluatorReturnsFalse()
     {
-<<<<<<< HEAD
-        $mockAdviceChain = $this->getMockBuilder(\TYPO3\Flow\Aop\Advice\AdviceChain::class)->disableOriginalConstructor()->getMock();
-        $mockAdviceChain->expects($this->once())->method('proceed')->will($this->returnValue('result'));
-
-        $mockJoinPoint = $this->createMock(\TYPO3\Flow\Aop\JoinPointInterface::class);
-=======
         $mockAdviceChain = $this->getMockBuilder(Aop\Advice\AdviceChain::class)->disableOriginalConstructor()->getMock();
         $mockAdviceChain->expects($this->once())->method('proceed')->will($this->returnValue('result'));
 
         $mockJoinPoint = $this->getMockBuilder(Aop\JoinPointInterface::class)->disableOriginalConstructor()->getMock();
->>>>>>> 813dc269
         $mockJoinPoint->expects($this->any())->method('getAdviceChain')->will($this->returnValue($mockAdviceChain));
 
         $mockAspect = $this->createMock(Fixtures\SomeClass::class);
         $mockAspect->expects($this->never())->method('someMethod');
 
-<<<<<<< HEAD
-        $mockObjectManager = $this->createMock(\TYPO3\Flow\Object\ObjectManagerInterface::class);
-=======
         $mockObjectManager = $this->getMockBuilder(ObjectManagerInterface::class)->disableOriginalConstructor()->getMock();
->>>>>>> 813dc269
         $mockObjectManager->expects($this->any())->method('get')->will($this->returnValue($mockAspect));
 
         $advice = new Aop\Advice\AroundAdvice('aspectObjectName', 'someMethod', $mockObjectManager, function (Aop\JoinPointInterface $joinPoint) {
