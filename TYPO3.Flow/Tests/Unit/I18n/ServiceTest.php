--- conflicted
+++ resolved
@@ -159,67 +159,16 @@
         $mockLocaleCollection = $this->createMock(I18n\LocaleCollection::class);
         $mockLocaleCollection->expects($this->exactly(4))->method('addLocale');
 
-<<<<<<< HEAD
-        $mockSettings = array('i18n' => array(
+        $mockSettings = ['i18n' => [
                                 'defaultLocale' => 'sv_SE',
-                                'fallbackRule' => array('strict' => false, 'order' => array()),
-                                'scan' => array(
-                                    'includePaths' => array('/Private/' => true),
-                                    'excludePatterns' => array(),
-                                )
-                            ));
-
-        $mockCache = $this->createMock(\TYPO3\Flow\Cache\Frontend\VariableFrontend::class);
-        $mockCache->expects($this->once())->method('has')->with('availableLocales')->will($this->returnValue(false));
-
-        $service = $this->getAccessibleMock(\TYPO3\Flow\I18n\Service::class, array('dummy'));
-        $service->_set('localeBasePath', 'vfs://Foo/');
-        $this->inject($service, 'packageManager', $mockPackageManager);
-        $this->inject($service, 'localeCollection', $mockLocaleCollection);
-        $service->injectSettings($mockSettings);
-        $this->inject($service, 'cache', $mockCache);
-        $service->initializeObject();
-    }
-
-    /**
-     * @test
-     */
-    public function initializeCorrectlySkipsExcludedPathsFromScanningLocales()
-    {
-        mkdir('vfs://Foo/Bar/Public/node_modules/foo/bar', 0777, true);
-        mkdir('vfs://Foo/Bar/Public/app/.git/refs/heads', 0777, true);
-        mkdir('vfs://Foo/Bar/Private/Translations', 0777, true);
-        foreach (array('en', 'sr_Cyrl_RS') as $localeIdentifier) {
-            file_put_contents('vfs://Foo/Bar/Public/node_modules/foo/bar/foobar.' . $localeIdentifier . '.baz', 'FooBar');
-            file_put_contents('vfs://Foo/Bar/Public/app/.git/refs/heads/' . $localeIdentifier . '.dev', 'FooBar');
-        }
-
-        foreach (array('en_GB', 'sr') as $localeIdentifier) {
-            file_put_contents('vfs://Foo/Bar/Private/Translations/' . $localeIdentifier . '.xlf', 'FooBar');
-        }
-
-        $mockPackage = $this->createMock(\TYPO3\Flow\Package\PackageInterface::class);
-        $mockPackage->expects($this->any())->method('getResourcesPath')->will($this->returnValue('vfs://Foo/Bar/'));
-
-        $mockPackageManager = $this->createMock(\TYPO3\Flow\Package\PackageManagerInterface::class);
-        $mockPackageManager->expects($this->any())->method('getActivePackages')->will($this->returnValue(array($mockPackage)));
-
-        $mockLocaleCollection = $this->createMock(\TYPO3\Flow\I18n\LocaleCollection::class);
-        $mockLocaleCollection->expects($this->exactly(2))->method('addLocale');
-
-        $mockSettings = array('i18n' => array(
-                                'defaultLocale' => 'sv_SE',
-                                'fallbackRule' => array('strict' => false, 'order' => array()),
-                                'scan' => array(
-                                    'includePaths' => array('/Private/' => true, '/Public/' => true),
-                                    'excludePatterns' => array('/node_modules/' => true, '/\..*/' => true)
-                                )
-                            ));
-=======
-        $mockSettings = ['i18n' => ['defaultLocale' => 'sv_SE', 'fallbackRule' => ['strict' => false, 'order' => []]]];
->>>>>>> 3796a011
-
-        $mockCache = $this->getMockBuilder(VariableFrontend::class)->disableOriginalConstructor()->getMock();
+                                'fallbackRule' => ['strict' => false, 'order' => []],
+                                'scan' => [
+                                    'includePaths' => ['/Private/' => true],
+                                    'excludePatterns' => [],
+                                ]
+        ]];
+
+        $mockCache = $this->createMock(VariableFrontend::class);
         $mockCache->expects($this->once())->method('has')->with('availableLocales')->will($this->returnValue(false));
 
         $service = $this->getAccessibleMock(I18n\Service::class, ['dummy']);
@@ -230,4 +179,51 @@
         $this->inject($service, 'cache', $mockCache);
         $service->initializeObject();
     }
+
+    /**
+     * @test
+     */
+    public function initializeCorrectlySkipsExcludedPathsFromScanningLocales()
+    {
+        mkdir('vfs://Foo/Bar/Public/node_modules/foo/bar', 0777, true);
+        mkdir('vfs://Foo/Bar/Public/app/.git/refs/heads', 0777, true);
+        mkdir('vfs://Foo/Bar/Private/Translations', 0777, true);
+        foreach (['en', 'sr_Cyrl_RS'] as $localeIdentifier) {
+            file_put_contents('vfs://Foo/Bar/Public/node_modules/foo/bar/foobar.' . $localeIdentifier . '.baz', 'FooBar');
+            file_put_contents('vfs://Foo/Bar/Public/app/.git/refs/heads/' . $localeIdentifier . '.dev', 'FooBar');
+        }
+
+        foreach (['en_GB', 'sr'] as $localeIdentifier) {
+            file_put_contents('vfs://Foo/Bar/Private/Translations/' . $localeIdentifier . '.xlf', 'FooBar');
+        }
+
+        $mockPackage = $this->createMock(PackageInterface::class);
+        $mockPackage->expects($this->any())->method('getResourcesPath')->will($this->returnValue('vfs://Foo/Bar/'));
+
+        $mockPackageManager = $this->createMock(PackageManagerInterface::class);
+        $mockPackageManager->expects($this->any())->method('getActivePackages')->will($this->returnValue([$mockPackage]));
+
+        $mockLocaleCollection = $this->createMock(I18n\LocaleCollection::class);
+        $mockLocaleCollection->expects($this->exactly(2))->method('addLocale');
+
+        $mockSettings = ['i18n' => [
+                                'defaultLocale' => 'sv_SE',
+                                'fallbackRule' => ['strict' => false, 'order' => []],
+                                'scan' => [
+                                    'includePaths' => ['/Private/' => true, '/Public/' => true],
+                                    'excludePatterns' => ['/node_modules/' => true, '/\..*/' => true]
+                                ]
+        ]];
+
+        $mockCache = $this->getMockBuilder(VariableFrontend::class)->disableOriginalConstructor()->getMock();
+        $mockCache->expects($this->once())->method('has')->with('availableLocales')->will($this->returnValue(false));
+
+        $service = $this->getAccessibleMock(I18n\Service::class, ['dummy']);
+        $service->_set('localeBasePath', 'vfs://Foo/');
+        $this->inject($service, 'packageManager', $mockPackageManager);
+        $this->inject($service, 'localeCollection', $mockLocaleCollection);
+        $service->injectSettings($mockSettings);
+        $this->inject($service, 'cache', $mockCache);
+        $service->initializeObject();
+    }
 }