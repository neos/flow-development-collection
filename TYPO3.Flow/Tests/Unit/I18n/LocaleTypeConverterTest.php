--- conflicted
+++ resolved
@@ -10,11 +10,8 @@
  * information, please view the LICENSE file which was distributed with this
  * source code.
  */
-<<<<<<< HEAD
-=======
 
 use TYPO3\Flow\I18n;
->>>>>>> 3796a011
 use TYPO3\Flow\I18n\LocaleTypeConverter;
 use TYPO3\Flow\Property\TypeConverterInterface;
 use TYPO3\Flow\Tests\UnitTestCase;
