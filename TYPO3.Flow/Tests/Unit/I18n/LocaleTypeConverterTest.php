--- conflicted
+++ resolved
@@ -38,13 +38,8 @@
      */
     public function checkMetadata()
     {
-<<<<<<< HEAD
-        $this->assertEquals(array('string'), $this->converter->getSupportedSourceTypes(), 'Source types do not match');
-        $this->assertEquals(\TYPO3\Flow\I18n\Locale::class, $this->converter->getSupportedTargetType(), 'Target type does not match');
-=======
         $this->assertEquals(['string'], $this->converter->getSupportedSourceTypes(), 'Source types do not match');
         $this->assertEquals(I18n\Locale::class, $this->converter->getSupportedTargetType(), 'Target type does not match');
->>>>>>> 813dc269
         $this->assertEquals(1, $this->converter->getPriority(), 'Priority does not match');
     }
 
@@ -53,11 +48,7 @@
      */
     public function convertFromShouldReturnLocale()
     {
-<<<<<<< HEAD
-        $this->assertInstanceOf(\TYPO3\Flow\I18n\Locale::class, $this->converter->convertFrom('de', 'irrelevant'));
-=======
         $this->assertInstanceOf(I18n\Locale::class, $this->converter->convertFrom('de', 'irrelevant'));
->>>>>>> 813dc269
     }
 
     /**
@@ -65,11 +56,7 @@
      */
     public function canConvertFromShouldReturnTrue()
     {
-<<<<<<< HEAD
-        $this->assertTrue($this->converter->canConvertFrom('de', \TYPO3\Flow\I18n\Locale::class));
-=======
         $this->assertTrue($this->converter->canConvertFrom('de', I18n\Locale::class));
->>>>>>> 813dc269
     }
 
     /**
