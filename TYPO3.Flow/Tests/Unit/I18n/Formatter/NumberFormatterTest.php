--- conflicted
+++ resolved
@@ -149,11 +149,7 @@
      */
     public function formattingUsingCustomPatternWorks($number, $format, array $parsedFormat, $expectedResult)
     {
-<<<<<<< HEAD
-        $mockNumbersReader = $this->getMock(\TYPO3\Flow\I18n\Cldr\Reader\NumbersReader::class);
-=======
-        $mockNumbersReader = $this->createMock('TYPO3\Flow\I18n\Cldr\Reader\NumbersReader');
->>>>>>> 95ff38e8
+        $mockNumbersReader = $this->createMock(\TYPO3\Flow\I18n\Cldr\Reader\NumbersReader::class);
         $mockNumbersReader->expects($this->once())->method('parseCustomFormat')->with($format)->will($this->returnValue($parsedFormat));
         $mockNumbersReader->expects($this->once())->method('getLocalizedSymbolsForLocale')->with($this->sampleLocale)->will($this->returnValue($this->sampleLocalizedSymbols));
 
@@ -211,11 +207,7 @@
      */
     public function specificFormattingMethodsWork($number, array $parsedFormat, $expectedResult, $formatType, $currencySign = null)
     {
-<<<<<<< HEAD
-        $mockNumbersReader = $this->getMock(\TYPO3\Flow\I18n\Cldr\Reader\NumbersReader::class);
-=======
-        $mockNumbersReader = $this->createMock('TYPO3\Flow\I18n\Cldr\Reader\NumbersReader');
->>>>>>> 95ff38e8
+        $mockNumbersReader = $this->createMock(\TYPO3\Flow\I18n\Cldr\Reader\NumbersReader::class);
         $mockNumbersReader->expects($this->once())->method('parseFormatFromCldr')->with($this->sampleLocale, $formatType, 'default')->will($this->returnValue($parsedFormat));
         $mockNumbersReader->expects($this->once())->method('getLocalizedSymbolsForLocale')->with($this->sampleLocale)->will($this->returnValue($this->sampleLocalizedSymbols));
 
