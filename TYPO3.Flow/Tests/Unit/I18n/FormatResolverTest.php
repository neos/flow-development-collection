--- conflicted
+++ resolved
@@ -35,11 +35,7 @@
      */
     public function placeholdersAreResolvedCorrectly()
     {
-<<<<<<< HEAD
-        $mockNumberFormatter = $this->getMock(\TYPO3\Flow\I18n\Formatter\NumberFormatter::class);
-=======
-        $mockNumberFormatter = $this->createMock('TYPO3\Flow\I18n\Formatter\NumberFormatter');
->>>>>>> 95ff38e8
+        $mockNumberFormatter = $this->createMock(\TYPO3\Flow\I18n\Formatter\NumberFormatter::class);
         $mockNumberFormatter->expects($this->at(0))->method('format')->with(1, $this->sampleLocale)->will($this->returnValue('1.0'));
         $mockNumberFormatter->expects($this->at(1))->method('format')->with(2, $this->sampleLocale, array('percent'))->will($this->returnValue('200%'));
 
@@ -86,11 +82,7 @@
      */
     public function throwsExceptionWhenFormatterDoesNotExist()
     {
-<<<<<<< HEAD
-        $mockObjectManager = $this->getMock(\TYPO3\Flow\Object\ObjectManagerInterface::class);
-=======
-        $mockObjectManager = $this->createMock('TYPO3\Flow\Object\ObjectManagerInterface');
->>>>>>> 95ff38e8
+        $mockObjectManager = $this->createMock(\TYPO3\Flow\Object\ObjectManagerInterface::class);
         $mockObjectManager
             ->expects($this->at(0))
             ->method('isRegistered')
@@ -99,7 +91,7 @@
         $mockObjectManager
             ->expects($this->at(1))
             ->method('isRegistered')
-            ->with('TYPO3\Flow\I18n\Formatter\FooFormatter')
+            ->with(\TYPO3\Flow\I18n\Formatter\FooFormatter::class)
             ->will($this->returnValue(false));
 
         $formatResolver = new \TYPO3\Flow\I18n\FormatResolver();
@@ -114,22 +106,14 @@
      */
     public function throwsExceptionWhenFormatterDoesNotImplementFormatterInterface()
     {
-<<<<<<< HEAD
-        $mockObjectManager = $this->getMock(\TYPO3\Flow\Object\ObjectManagerInterface::class);
-=======
-        $mockObjectManager = $this->createMock('TYPO3\Flow\Object\ObjectManagerInterface');
->>>>>>> 95ff38e8
+        $mockObjectManager = $this->createMock(\TYPO3\Flow\Object\ObjectManagerInterface::class);
         $mockObjectManager
             ->expects($this->once())
             ->method('isRegistered')
             ->with('Acme\Foobar\Formatter\SampleFormatter')
             ->will($this->returnValue(true));
 
-<<<<<<< HEAD
-        $mockReflectionService = $this->getMock(\TYPO3\Flow\Reflection\ReflectionService::class);
-=======
-        $mockReflectionService = $this->createMock('TYPO3\Flow\Reflection\ReflectionService');
->>>>>>> 95ff38e8
+        $mockReflectionService = $this->createMock(\TYPO3\Flow\Reflection\ReflectionService::class);
         $mockReflectionService
             ->expects($this->once())
             ->method('isClassImplementationOf')
@@ -147,21 +131,13 @@
      */
     public function fullyQualifiedFormatterIsCorrectlyBeingUsed()
     {
-<<<<<<< HEAD
-        $mockFormatter = $this->getMock(\TYPO3\Flow\I18n\Formatter\FormatterInterface::class);
-=======
-        $mockFormatter = $this->createMock('TYPO3\Flow\I18n\Formatter\FormatterInterface');
->>>>>>> 95ff38e8
+        $mockFormatter = $this->createMock(\TYPO3\Flow\I18n\Formatter\FormatterInterface::class);
         $mockFormatter->expects($this->once())
             ->method('format')
             ->with(123, $this->sampleLocale, array())
             ->will($this->returnValue('FormatterOutput42'));
 
-<<<<<<< HEAD
-        $mockObjectManager = $this->getMock(\TYPO3\Flow\Object\ObjectManagerInterface::class);
-=======
-        $mockObjectManager = $this->createMock('TYPO3\Flow\Object\ObjectManagerInterface');
->>>>>>> 95ff38e8
+        $mockObjectManager = $this->createMock(\TYPO3\Flow\Object\ObjectManagerInterface::class);
         $mockObjectManager
             ->expects($this->once())
             ->method('isRegistered')
@@ -173,11 +149,7 @@
             ->with('Acme\Foobar\Formatter\SampleFormatter')
             ->will($this->returnValue($mockFormatter));
 
-<<<<<<< HEAD
-        $mockReflectionService = $this->getMock(\TYPO3\Flow\Reflection\ReflectionService::class);
-=======
-        $mockReflectionService = $this->createMock('TYPO3\Flow\Reflection\ReflectionService');
->>>>>>> 95ff38e8
+        $mockReflectionService = $this->createMock(\TYPO3\Flow\Reflection\ReflectionService::class);
         $mockReflectionService
             ->expects($this->once())
             ->method('isClassImplementationOf')
@@ -196,21 +168,13 @@
      */
     public function fullyQualifiedFormatterWithLowercaseVendorNameIsCorrectlyBeingUsed()
     {
-<<<<<<< HEAD
-        $mockFormatter = $this->getMock(\TYPO3\Flow\I18n\Formatter\FormatterInterface::class);
-=======
-        $mockFormatter = $this->createMock('TYPO3\Flow\I18n\Formatter\FormatterInterface');
->>>>>>> 95ff38e8
+        $mockFormatter = $this->createMock(\TYPO3\Flow\I18n\Formatter\FormatterInterface::class);
         $mockFormatter->expects($this->once())
             ->method('format')
             ->with(123, $this->sampleLocale, array())
             ->will($this->returnValue('FormatterOutput42'));
 
-<<<<<<< HEAD
-        $mockObjectManager = $this->getMock(\TYPO3\Flow\Object\ObjectManagerInterface::class);
-=======
-        $mockObjectManager = $this->createMock('TYPO3\Flow\Object\ObjectManagerInterface');
->>>>>>> 95ff38e8
+        $mockObjectManager = $this->createMock(\TYPO3\Flow\Object\ObjectManagerInterface::class);
         $mockObjectManager
             ->expects($this->once())
             ->method('isRegistered')
@@ -222,11 +186,7 @@
             ->with('acme\Foo\SampleFormatter')
             ->will($this->returnValue($mockFormatter));
 
-<<<<<<< HEAD
-        $mockReflectionService = $this->getMock(\TYPO3\Flow\Reflection\ReflectionService::class);
-=======
-        $mockReflectionService = $this->createMock('TYPO3\Flow\Reflection\ReflectionService');
->>>>>>> 95ff38e8
+        $mockReflectionService = $this->createMock(\TYPO3\Flow\Reflection\ReflectionService::class);
         $mockReflectionService
             ->expects($this->once())
             ->method('isClassImplementationOf')
@@ -245,11 +205,7 @@
      */
     public function namedPlaceholdersAreResolvedCorrectly()
     {
-<<<<<<< HEAD
-        $formatResolver = $this->getMock(\TYPO3\Flow\I18n\FormatResolver::class, array('dummy'));
-=======
-        $formatResolver = $this->getMockBuilder('TYPO3\Flow\I18n\FormatResolver')->setMethods(array('dummy'))->getMock();
->>>>>>> 95ff38e8
+        $formatResolver = $this->getMockBuilder(\TYPO3\Flow\I18n\FormatResolver::class)->setMethods(array('dummy'))->getMock();
 
         $result = $formatResolver->resolvePlaceholders('Key {keyName} is {valueName}', array('keyName' => 'foo', 'valueName' => 'bar'), $this->sampleLocale);
         $this->assertEquals('Key foo is bar', $result);
