<?php
namespace TYPO3\Flow\Tests\Unit\Validation\Validator;

/*
 * This file is part of the TYPO3.Flow package.
 *
 * (c) Contributors of the Neos Project - www.neos.io
 *
 * This package is Open Source Software. For the full copyright and license
 * information, please view the LICENSE file which was distributed with this
 * source code.
 */

use TYPO3\Flow\Validation\Validator\StringValidator;

require_once('AbstractValidatorTestcase.php');
/**
 * Testcase for the string length validator
 *
 */
class StringValidatorTest extends AbstractValidatorTestcase
{
<<<<<<< HEAD
    protected $validatorClassName = \TYPO3\Flow\Validation\Validator\StringValidator::class;
=======
    protected $validatorClassName = StringValidator::class;
>>>>>>> 813dc269

    /**
     * @test
     */
    public function validateReturnsNoErrorIfTheGivenValueIsNull()
    {
        $this->assertFalse($this->validator->validate(null)->hasErrors());
    }

    /**
     * @test
     */
    public function validateReturnsNoErrorIfTheGivenValueIsAnEmptyString()
    {
        $this->assertFalse($this->validator->validate('')->hasErrors());
    }

    /**
     * @test
     */
    public function stringValidatorShouldValidateString()
    {
        $this->assertFalse($this->validator->validate('Hello World')->hasErrors());
    }

    /**
     * @test
     */
    public function stringValidatorShouldReturnErrorIfNumberIsGiven()
    {
        $this->assertTrue($this->validator->validate(42)->hasErrors());
    }

    /**
     * @test
     */
    public function stringValidatorShouldReturnErrorIfObjectWithToStringMethodStringIsGiven()
    {
        $className = 'TestClass' . md5(uniqid(mt_rand(), true));

        eval('
			class ' . $className . ' {
				public function __toString() {
					return "ASDF";
				}
			}
		');
        $object = new $className();
        $this->assertTrue($this->validator->validate($object)->hasErrors());
    }
}<|MERGE_RESOLUTION|>--- conflicted
+++ resolved
@@ -20,11 +20,7 @@
  */
 class StringValidatorTest extends AbstractValidatorTestcase
 {
-<<<<<<< HEAD
-    protected $validatorClassName = \TYPO3\Flow\Validation\Validator\StringValidator::class;
-=======
     protected $validatorClassName = StringValidator::class;
->>>>>>> 813dc269
 
     /**
      * @test
