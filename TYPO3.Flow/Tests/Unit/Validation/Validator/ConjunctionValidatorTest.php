--- conflicted
+++ resolved
@@ -26,16 +26,10 @@
      */
     public function addingValidatorsToAJunctionValidatorWorks()
     {
-<<<<<<< HEAD
-        $conjunctionValidator = $this->getAccessibleMock(\TYPO3\Flow\Validation\Validator\ConjunctionValidator::class, array('dummy'), array(array()));
-
-        $mockValidator = $this->createMock(\TYPO3\Flow\Validation\Validator\ValidatorInterface::class);
-=======
         $proxyClassName = $this->buildAccessibleProxy(ConjunctionValidator::class);
         $conjunctionValidator = new $proxyClassName([]);
 
         $mockValidator = $this->createMock(ValidatorInterface::class);
->>>>>>> 813dc269
         $conjunctionValidator->addValidator($mockValidator);
         $this->assertTrue($conjunctionValidator->_get('validators')->contains($mockValidator));
     }
@@ -45,19 +39,6 @@
      */
     public function allValidatorsInTheConjunctionAreCalledEvenIfOneReturnsError()
     {
-<<<<<<< HEAD
-        $validatorConjunction = new \TYPO3\Flow\Validation\Validator\ConjunctionValidator(array());
-        $validatorObject = $this->createMock(\TYPO3\Flow\Validation\Validator\ValidatorInterface::class);
-        $validatorObject->expects($this->once())->method('validate')->will($this->returnValue(new \TYPO3\Flow\Error\Result()));
-
-        $errors = new \TYPO3\Flow\Error\Result();
-        $errors->addError(new \TYPO3\Flow\Error\Error('Error', 123));
-        $secondValidatorObject = $this->createMock(\TYPO3\Flow\Validation\Validator\ValidatorInterface::class);
-        $secondValidatorObject->expects($this->once())->method('validate')->will($this->returnValue($errors));
-
-        $thirdValidatorObject = $this->createMock(\TYPO3\Flow\Validation\Validator\ValidatorInterface::class);
-        $thirdValidatorObject->expects($this->once())->method('validate')->will($this->returnValue(new \TYPO3\Flow\Error\Result()));
-=======
         $validatorConjunction = new ConjunctionValidator([]);
         $validatorObject = $this->createMock(ValidatorInterface::class);
         $validatorObject->expects($this->once())->method('validate')->will($this->returnValue(new Error\Result()));
@@ -69,7 +50,6 @@
 
         $thirdValidatorObject = $this->createMock(ValidatorInterface::class);
         $thirdValidatorObject->expects($this->once())->method('validate')->will($this->returnValue(new Error\Result()));
->>>>>>> 813dc269
 
         $validatorConjunction->addValidator($validatorObject);
         $validatorConjunction->addValidator($secondValidatorObject);
@@ -83,21 +63,12 @@
      */
     public function validatorConjunctionReturnsNoErrorsIfAllJunctionedValidatorsReturnNoErrors()
     {
-<<<<<<< HEAD
-        $validatorConjunction = new \TYPO3\Flow\Validation\Validator\ConjunctionValidator(array());
-        $validatorObject = $this->createMock(\TYPO3\Flow\Validation\Validator\ValidatorInterface::class);
-        $validatorObject->expects($this->any())->method('validate')->will($this->returnValue(new \TYPO3\Flow\Error\Result()));
-
-        $secondValidatorObject = $this->createMock(\TYPO3\Flow\Validation\Validator\ValidatorInterface::class);
-        $secondValidatorObject->expects($this->any())->method('validate')->will($this->returnValue(new \TYPO3\Flow\Error\Result()));
-=======
         $validatorConjunction = new ConjunctionValidator([]);
         $validatorObject = $this->createMock(ValidatorInterface::class);
         $validatorObject->expects($this->any())->method('validate')->will($this->returnValue(new Error\Result()));
 
         $secondValidatorObject = $this->createMock(ValidatorInterface::class);
         $secondValidatorObject->expects($this->any())->method('validate')->will($this->returnValue(new Error\Result()));
->>>>>>> 813dc269
 
         $validatorConjunction->addValidator($validatorObject);
         $validatorConjunction->addValidator($secondValidatorObject);
@@ -110,13 +81,8 @@
      */
     public function validatorConjunctionReturnsErrorsIfOneValidatorReturnsErrors()
     {
-<<<<<<< HEAD
-        $validatorConjunction = new \TYPO3\Flow\Validation\Validator\ConjunctionValidator(array());
-        $validatorObject = $this->createMock(\TYPO3\Flow\Validation\Validator\ValidatorInterface::class);
-=======
         $validatorConjunction = new ConjunctionValidator([]);
         $validatorObject = $this->createMock(ValidatorInterface::class);
->>>>>>> 813dc269
 
         $errors = new Error\Result();
         $errors->addError(new Error\Error('Error', 123));
@@ -133,17 +99,10 @@
      */
     public function removingAValidatorOfTheValidatorConjunctionWorks()
     {
-<<<<<<< HEAD
-        $validatorConjunction = $this->getAccessibleMock(\TYPO3\Flow\Validation\Validator\ConjunctionValidator::class, array('dummy'), array(array()), '', true);
-
-        $validator1 = $this->createMock(\TYPO3\Flow\Validation\Validator\ValidatorInterface::class);
-        $validator2 = $this->createMock(\TYPO3\Flow\Validation\Validator\ValidatorInterface::class);
-=======
         $validatorConjunction = $this->getAccessibleMock(ConjunctionValidator::class, ['dummy'], [[]], '', true);
 
         $validator1 = $this->createMock(ValidatorInterface::class);
         $validator2 = $this->createMock(ValidatorInterface::class);
->>>>>>> 813dc269
 
         $validatorConjunction->addValidator($validator1);
         $validatorConjunction->addValidator($validator2);
@@ -160,13 +119,8 @@
      */
     public function removingANotExistingValidatorIndexThrowsException()
     {
-<<<<<<< HEAD
-        $validatorConjunction = new \TYPO3\Flow\Validation\Validator\ConjunctionValidator(array());
-        $validator = $this->createMock(\TYPO3\Flow\Validation\Validator\ValidatorInterface::class);
-=======
         $validatorConjunction = new ConjunctionValidator([]);
         $validator = $this->createMock(ValidatorInterface::class);
->>>>>>> 813dc269
         $validatorConjunction->removeValidator($validator);
     }
 
@@ -177,13 +131,8 @@
     {
         $validatorConjunction = new ConjunctionValidator([]);
 
-<<<<<<< HEAD
-        $validator1 = $this->createMock(\TYPO3\Flow\Validation\Validator\ValidatorInterface::class);
-        $validator2 = $this->createMock(\TYPO3\Flow\Validation\Validator\ValidatorInterface::class);
-=======
         $validator1 = $this->createMock(ValidatorInterface::class);
         $validator2 = $this->createMock(ValidatorInterface::class);
->>>>>>> 813dc269
 
         $this->assertSame(0, count($validatorConjunction));
 
