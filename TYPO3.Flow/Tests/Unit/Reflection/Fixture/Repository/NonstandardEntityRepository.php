--- conflicted
+++ resolved
@@ -26,9 +26,5 @@
     /**
      * @var string
      */
-<<<<<<< HEAD
-    const ENTITY_CLASSNAME = \TYPO3\Flow\Tests\Reflection\Fixture\Model\Entity::class;
-=======
     const ENTITY_CLASSNAME = Entity::class;
->>>>>>> 813dc269
 }