<?php
namespace TYPO3\Flow\Tests\Unit\Configuration;

/*
 * This file is part of the TYPO3.Flow package.
 *
 * (c) Contributors of the Neos Project - www.neos.io
 *
 * This package is Open Source Software. For the full copyright and license
 * information, please view the LICENSE file which was distributed with this
 * source code.
 */

use TYPO3\Flow\Configuration\ConfigurationManager;
use TYPO3\Flow\Configuration\Source\YamlSource;
use TYPO3\Flow\Core\ApplicationContext;
use org\bovigo\vfs\vfsStream;

/**
 * Testcase for the configuration manager
 */
class ConfigurationManagerTest extends \TYPO3\Flow\Tests\UnitTestCase
{
    /**
     * @var ApplicationContext|\PHPUnit_Framework_MockObject_MockObject
     */
    protected $mockContext;

    public function setUp()
    {
        $this->mockContext = $this->getMockBuilder(\TYPO3\Flow\Core\ApplicationContext::class)->disableOriginalConstructor()->getMock();
    }

    /**
     * @test
     */
    public function getConfigurationForSettingsLoadsConfigurationIfNecessary()
    {
        $initialConfigurations = array(
            ConfigurationManager::CONFIGURATION_TYPE_SETTINGS => array(),
        );

        $configurationManager = $this->getAccessibleMock(\TYPO3\Flow\Configuration\ConfigurationManager::class, array('loadConfiguration'), array(new ApplicationContext('Testing')), '', false);
        $configurationManager->_set('configurations', $initialConfigurations);

        $configurationManager->expects($this->once())->method('loadConfiguration')->with(ConfigurationManager::CONFIGURATION_TYPE_SETTINGS);
        $configurationManager->getConfiguration(ConfigurationManager::CONFIGURATION_TYPE_SETTINGS, 'Foo');
    }

    /**
     * @test
     */
    public function getConfigurationForTypeSettingsReturnsRespectiveConfigurationArray()
    {
        $expectedConfiguration = array('foo' => 'bar');
        $configurations = array(
            ConfigurationManager::CONFIGURATION_TYPE_SETTINGS => array(
                'SomePackage' => $expectedConfiguration
            )
        );

        $configurationManager = $this->getAccessibleMock(\TYPO3\Flow\Configuration\ConfigurationManager::class, array('dummy'), array(), '', false);
        $configurationManager->_set('configurations', $configurations);

        $actualConfiguration = $configurationManager->getConfiguration(ConfigurationManager::CONFIGURATION_TYPE_SETTINGS, 'SomePackage');
        $this->assertSame($expectedConfiguration, $actualConfiguration);
    }

    /**
     * @test
     */
    public function getConfigurationForTypeSettingsLoadsConfigurationIfNecessary()
    {
<<<<<<< HEAD
        $packages = array('SomePackage' => $this->getMock(\TYPO3\Flow\Package\Package::class, array(), array(), '', false));
=======
        $packages = array('SomePackage' => $this->getMockBuilder('TYPO3\Flow\Package\Package')->disableOriginalConstructor()->getMock());
>>>>>>> 95ff38e8

        $configurationManager = $this->getAccessibleMock(\TYPO3\Flow\Configuration\ConfigurationManager::class, array('loadConfiguration'), array(), '', false);
        $configurationManager->_set('configurations', array(ConfigurationManager::CONFIGURATION_TYPE_SETTINGS => array()));
        $configurationManager->setPackages($packages);
        $configurationManager->expects($this->once())->method('loadConfiguration')->with(ConfigurationManager::CONFIGURATION_TYPE_SETTINGS, $packages);

        $configurationManager->getConfiguration(ConfigurationManager::CONFIGURATION_TYPE_SETTINGS, 'SomePackage');
    }

    /**
     * @test
     */
    public function getConfigurationForTypeObjectLoadsConfiguration()
    {
<<<<<<< HEAD
        $packages = array('SomePackage' => $this->getMock(\TYPO3\Flow\Package\Package::class, array(), array(), '', false));
=======
        $packages = array('SomePackage' => $this->getMockBuilder('TYPO3\Flow\Package\Package')->disableOriginalConstructor()->getMock());
>>>>>>> 95ff38e8

        $configurationManager = $this->getAccessibleMock(\TYPO3\Flow\Configuration\ConfigurationManager::class, array('loadConfiguration'), array(), '', false);
        $configurationManager->_set('configurations', array(ConfigurationManager::CONFIGURATION_TYPE_OBJECTS => array()));
        $configurationManager->setPackages($packages);
        $configurationManager->expects($this->once())->method('loadConfiguration')->with(ConfigurationManager::CONFIGURATION_TYPE_OBJECTS, $packages);

        $configurationManager->getConfiguration(ConfigurationManager::CONFIGURATION_TYPE_OBJECTS, 'SomePackage');
    }

    /**
     * @test
     */
    public function getConfigurationForRoutesAndCachesLoadsConfigurationIfNecessary()
    {
        $initialConfigurations = array(
            ConfigurationManager::CONFIGURATION_TYPE_ROUTES => array('foo' => 'bar'),
        );

        $configurationManager = $this->getAccessibleMock(\TYPO3\Flow\Configuration\ConfigurationManager::class, array('loadConfiguration'), array(), '', false);
        $configurationManager->_set('configurations', $initialConfigurations);

        $configurationManager->expects($this->at(0))->method('loadConfiguration')->with(ConfigurationManager::CONFIGURATION_TYPE_CACHES);

        $configurationTypes = array(
            ConfigurationManager::CONFIGURATION_TYPE_ROUTES,
            ConfigurationManager::CONFIGURATION_TYPE_CACHES
        );
        foreach ($configurationTypes as $configurationType) {
            $configurationManager->getConfiguration($configurationType);
        }
    }

    /**
     * @test
     */
    public function getConfigurationForRoutesAndCachesReturnsRespectiveConfigurationArray()
    {
        $expectedConfigurations = array(
            ConfigurationManager::CONFIGURATION_TYPE_ROUTES => array('routes'),
            ConfigurationManager::CONFIGURATION_TYPE_CACHES => array('caches')
        );

        $configurationManager = $this->getAccessibleMock(\TYPO3\Flow\Configuration\ConfigurationManager::class, array('loadConfiguration'), array(), '', false);
        $configurationManager->_set('configurations', $expectedConfigurations);
        $configurationManager->expects($this->never())->method('loadConfiguration');

        foreach ($expectedConfigurations as $configurationType => $expectedConfiguration) {
            $actualConfiguration = $configurationManager->getConfiguration($configurationType);
            $this->assertSame($expectedConfiguration, $actualConfiguration);
        }
    }

    /**
     * @test
     * @expectedException \TYPO3\Flow\Configuration\Exception\InvalidConfigurationTypeException
     */
    public function gettingUnregisteredConfigurationTypeFails()
    {
        $expectedConfigurations = array(
            'Custom' => array('custom'),
        );

        $configurationManager = $this->getAccessibleMock(\TYPO3\Flow\Configuration\ConfigurationManager::class, array('loadConfiguration'), array(), '', false);
        $configurationManager->_set('configurations', $expectedConfigurations);
        $configurationManager->expects($this->never())->method('loadConfiguration');

        foreach ($expectedConfigurations as $configurationType => $expectedConfiguration) {
            $actualConfiguration = $configurationManager->getConfiguration($configurationType);
            $this->assertSame($expectedConfiguration, $actualConfiguration);
        }
    }

    /**
     * @test
     */
    public function getConfigurationForCustomConfigurationUsingSettingsProcessingReturnsRespectiveConfigurationArray()
    {
        $expectedConfigurations = array(
            'Custom' => array('custom'),
        );

        $configurationManager = $this->getAccessibleMock(\TYPO3\Flow\Configuration\ConfigurationManager::class, array('loadConfiguration'), array(), '', false);
        $configurationManager->_set('configurations', $expectedConfigurations);
        $configurationManager->expects($this->never())->method('loadConfiguration');

        foreach ($expectedConfigurations as $configurationType => $expectedConfiguration) {
            $configurationManager->registerConfigurationType($configurationType, ConfigurationManager::CONFIGURATION_PROCESSING_TYPE_SETTINGS);
            $actualConfiguration = $configurationManager->getConfiguration($configurationType);
            $this->assertSame($expectedConfiguration, $actualConfiguration);
        }

        $expectedConfigurationTypes = array('Caches', 'Objects', 'Routes', 'Policy', 'Settings', 'Custom');
        $this->assertEquals($expectedConfigurationTypes, $configurationManager->getAvailableConfigurationTypes());
    }

    /**
     * @expectedException \TYPO3\Flow\Configuration\Exception\InvalidConfigurationTypeException
     * @test
     */
    public function getConfigurationThrowsExceptionOnInvalidConfigurationType()
    {
        $configurationManager = $this->getAccessibleMock(\TYPO3\Flow\Configuration\ConfigurationManager::class, array('loadConfiguration'), array(), '', false);
        $configurationManager->getConfiguration('Nonsense');
    }

    /**
     * @expectedException \InvalidArgumentException
     * @test
     */
    public function registerConfigurationTypeThrowsExceptionOnInvalidConfigurationProcessingType()
    {
        $configurationManager = $this->getAccessibleMock(\TYPO3\Flow\Configuration\ConfigurationManager::class, array('loadConfiguration'), array(), '', false);
        $configurationManager->registerConfigurationType('MyCustomType', 'Nonsense');
    }

    /**
     * @test
     */
    public function loadConfigurationOverridesSettingsByContext()
    {
<<<<<<< HEAD
        $mockConfigurationSource = $this->getMock(\TYPO3\Flow\Configuration\Source\YamlSource::class, array('load', 'save'));
        $mockConfigurationSource->expects($this->any())->method('load')->will($this->returnCallback(array($this, 'packageSettingsCallback')));

        $mockPackageA = $this->getMock(\TYPO3\Flow\Package\Package::class, array(), array(), '', false);
=======
        $mockConfigurationSource = $this->getMockBuilder('TYPO3\Flow\Configuration\Source\YamlSource')->setMethods(array('load', 'save'))->getMock();
        $mockConfigurationSource->expects($this->any())->method('load')->will($this->returnCallback(array($this, 'packageSettingsCallback')));

        $mockPackageA = $this->getMockBuilder('TYPO3\Flow\Package\Package')->disableOriginalConstructor()->getMock();
>>>>>>> 95ff38e8
        $mockPackageA->expects($this->any())->method('getConfigurationPath')->will($this->returnValue('PackageA/Configuration/'));
        $mockPackageA->expects($this->any())->method('getPackageKey')->will($this->returnValue('PackageA'));

        $mockPackages = array(
            'PackageA' => $mockPackageA,
        );

        $configurationManager = $this->getAccessibleMock(\TYPO3\Flow\Configuration\ConfigurationManager::class, array('postProcessConfiguration'), array(new ApplicationContext('Testing')));
        $configurationManager->_set('configurationSource', $mockConfigurationSource);

        $configurationManager->expects($this->once())->method('postProcessConfiguration');

        $configurationManager->_call('loadConfiguration', ConfigurationManager::CONFIGURATION_TYPE_SETTINGS, $mockPackages);

        $actualConfigurations = $configurationManager->_get('configurations');
        $expectedSettings = array(
            'foo' => 'D',
            'bar' => 'A'
        );

        $this->assertSame($expectedSettings, $actualConfigurations[ConfigurationManager::CONFIGURATION_TYPE_SETTINGS]['PackageA']);
    }

    /**
     * @test
     */
    public function loadConfigurationOverridesGlobalSettingsByContext()
    {
        $configurationManager = $this->getConfigurationManagerWithFlowPackage('packageSettingsCallback', 'Testing/System1');
        $mockPackages = $this->getMockPackages();

        $configurationManager->_call('loadConfiguration', ConfigurationManager::CONFIGURATION_TYPE_SETTINGS, $mockPackages);

        $actualConfigurations = $configurationManager->_get('configurations');
        $expectedSettings = array(
            'TYPO3' => array(
                'Flow' => array(
                    'ex1' => 'global',
                    'foo' => 'quux',
                    'example' => 'fromTestingSystem1',
                    'core' => array('context' => 'Testing/System1'),
                ),
                'Testing' => array(
                    'filters' => array()
                )
            )
        );

        $this->assertSame($expectedSettings, $actualConfigurations[ConfigurationManager::CONFIGURATION_TYPE_SETTINGS]);
    }

    /**
     * Callback for the above test.
     *
     */
    public function packageSettingsCallback()
    {
        $filenameAndPath = func_get_arg(0);

        $settingsFlow = array(
            'TYPO3' => array(
                'Flow' => array(
                    'ex1' => 'global',
                    'foo' => 'global stuff'
                ),
                'Testing' => array(
                    'filters' => array(
                        'foo' => 'bar'
                    )
                )
            )
        );

        $settingsFlowTesting = array(
            'TYPO3' => array(
                'Flow' => array(
                    'foo' => 'quux',
                    'example' => 'fromTesting'
                ),
                'Testing' => array(
                    'filters' => array()
                )
            )
        );

        $settingsFlowTestingSystem1 = array(
            'TYPO3' => array(
                'Flow' => array(
                    'foo' => 'quux',
                    'example' => 'fromTestingSystem1'
                )
            )
        );

        $settingsA = array(
            'PackageA' => array(
                'foo' => 'A',
                'bar' => 'A'
            )
        );

        $settingsB = array(
            'PackageA' => array(
                'bar' => 'B'
            ),
            'PackageB' => array(
                'foo' => 'B',
                'bar' => 'B'
            )
        );

        $settingsC = array(
            'PackageA' => array(
                'bar' => 'C'
            ),
            'PackageC' => array(
                'baz' => 'C'
            )
        );

        $settingsATesting = array(
            'PackageA' => array(
                'foo' => 'D'
            )
        );

        $globalSettings = array(
            'TYPO3' => array(
                'Flow' => array(
                    'foo' => 'bar'
                )
            )
        );

        switch ($filenameAndPath) {
            case 'Flow/Configuration/Settings': return $settingsFlow;
            case 'Flow/Configuration/SomeContext/Settings': return array();
            case 'Flow/Configuration/Testing/Settings': return $settingsFlowTesting;
            case 'Flow/Configuration/Testing/System1/Settings': return $settingsFlowTestingSystem1;

            case 'PackageA/Configuration/Settings': return $settingsA;
            case 'PackageA/Configuration/SomeContext/Settings': return array();
            case 'PackageA/Configuration/Testing/Settings': return $settingsATesting;
            case 'PackageB/Configuration/Settings': return $settingsB;
            case 'PackageB/Configuration/SomeContext/Settings': return array();
            case 'PackageB/Configuration/Testing/Settings': return array();
            case 'PackageC/Configuration/Settings': return $settingsC;
            case 'PackageC/Configuration/SomeContext/Settings': return array();
            case 'PackageC/Configuration/Testing/Settings': return array();

            case FLOW_PATH_CONFIGURATION . 'Settings': return $globalSettings;
            case FLOW_PATH_CONFIGURATION . 'SomeContext/Settings': return array();
            case FLOW_PATH_CONFIGURATION . 'Testing/Settings': return array();
            case FLOW_PATH_CONFIGURATION . 'Testing/System1/Settings': return array();
            default:
                throw new \Exception('Unexpected filename: ' . $filenameAndPath);
        }
    }

    /**
     * @test
     */
    public function loadConfigurationForObjectsOverridesConfigurationByContext()
    {
        $configurationManager = $this->getConfigurationManagerWithFlowPackage('packageObjectsCallback', 'Testing/System1');
        $mockPackages = $this->getMockPackages();

        $configurationManager->_call('loadConfiguration', ConfigurationManager::CONFIGURATION_TYPE_OBJECTS, $mockPackages);

        $actualConfigurations = $configurationManager->_get('configurations');
        $expectedSettings = array(
            'TYPO3.Flow' => array(
                'TYPO3\Flow\SomeClass' => array(
                    'className' => 'Bar',
                    'configPackageObjects' => 'correct',
                    'configGlobalObjects' => 'correct',
                    'configPackageContextObjects' => 'correct',
                    'configGlobalContextObjects' => 'correct',
                    'configPackageSubContextObjects' => 'correct',
                    'configGlobalSubContextObjects' => 'correct',
                )
            )
        );

        $this->assertSame($expectedSettings, $actualConfigurations[ConfigurationManager::CONFIGURATION_TYPE_OBJECTS]);
    }

    /**
     * Callback for the above test.
     */
    public function packageObjectsCallback()
    {
        $filenameAndPath = func_get_arg(0);

        // We expect the following overriding order:
        // - $packageObjects
        // - $globalObjects
        // - $packageContextObjects
        // - $globalContextObjects
        // - $packageSubContextObjects
        // - $globalSubContextObjects
        $packageObjects = array(
            'TYPO3\Flow\SomeClass' => array(
                'className' => 'Foo',
                'configPackageObjects' => 'correct',

                'configGlobalObjects' => 'overriddenWronglyFromPackageObjects',
                'configPackageContextObjects' => 'overriddenWronglyFromPackageObjects',
                'configGlobalContextObjects' => 'overriddenWronglyFromPackageObjects',
                'configPackageSubContextObjects' => 'overriddenWronglyFromPackageObjects',
                'configGlobalSubContextObjects' => 'overriddenWronglyFromPackageObjects',
            )
        );

        $globalObjects = array(
            'TYPO3\Flow\SomeClass' => array(
                'configGlobalObjects' => 'correct',

                'configPackageContextObjects' => 'overriddenWronglyFromGlobalObjects',
                'configGlobalContextObjects' => 'overriddenWronglyFromGlobalObjects',
                'configPackageSubContextObjects' => 'overriddenWronglyFromGlobalObjects',
                'configGlobalSubContextObjects' => 'overriddenWronglyFromGlobalObjects',
            )
        );

        $packageContextObjects = array(
            'TYPO3\Flow\SomeClass' => array(
                'className' => 'Bar',

                'configPackageContextObjects' => 'correct',

                'configGlobalContextObjects' => 'overriddenWronglyFromPackageContextObjects',
                'configPackageSubContextObjects' => 'overriddenWronglyFromPackageContextObjects',
                'configGlobalSubContextObjects' => 'overriddenWronglyFromPackageContextObjects',
            )
        );

        $globalContextObjects = array(
            'TYPO3\Flow\SomeClass' => array(
                'configGlobalContextObjects' => 'correct',

                'configPackageSubContextObjects' => 'overriddenWronglyFromGlobalContextObjects',
                'configGlobalSubContextObjects' => 'overriddenWronglyFromGlobalContextObjects',
            )
        );

        $packageSubContextObjects = array(
            'TYPO3\Flow\SomeClass' => array(
                'configPackageSubContextObjects' => 'correct',

                'configGlobalSubContextObjects' => 'overriddenWronglyFromPackageSubContextObjects',
            )
        );

        $globalSubContextObjects = array(
            'TYPO3\Flow\SomeClass' => array(
                'configGlobalSubContextObjects' => 'correct',
            )
        );

        switch ($filenameAndPath) {
            case 'Flow/Configuration/Objects': return $packageObjects;
            case 'Flow/Configuration/Testing/Objects': return $packageContextObjects;
            case 'Flow/Configuration/Testing/System1/Objects': return $packageSubContextObjects;
            case FLOW_PATH_CONFIGURATION . 'Objects': return $globalObjects;
            case FLOW_PATH_CONFIGURATION . 'Testing/Objects': return $globalContextObjects;
            case FLOW_PATH_CONFIGURATION . 'Testing/System1/Objects': return $globalSubContextObjects;
            default:
                throw new \Exception('Unexpected filename: ' . $filenameAndPath);
        }
    }


    /**
     * @test
     */
    public function loadConfigurationForCachesOverridesConfigurationByContext()
    {
        $configurationManager = $this->getConfigurationManagerWithFlowPackage('packageCachesCallback', 'Testing/System1');
        $mockPackages = $this->getMockPackages();

        $configurationManager->_call('loadConfiguration', ConfigurationManager::CONFIGURATION_TYPE_CACHES, $mockPackages);

        $actualConfigurations = $configurationManager->_get('configurations');
        $expectedCachesConfiguration = array(
            'TYPO3_Flow_SomeCache' => array(
                'configPackageCaches' => 'correct',
                'configGlobalCaches' => 'correct',
                'configPackageContextCaches' => 'correct',
                'configGlobalContextCaches' => 'correct',
                'configPackageSubContextCaches' => 'correct',
                'configGlobalSubContextCaches' => 'correct',
            )
        );

        $this->assertSame($expectedCachesConfiguration, $actualConfigurations[ConfigurationManager::CONFIGURATION_TYPE_CACHES]);
    }

    /**
     * Callback for the above test.
     */
    public function packageCachesCallback()
    {
        $filenameAndPath = func_get_arg(0);

        // We expect the following overriding order:
        // - $packageCaches
        // - $globalCaches
        // - $packageContextCaches
        // - $globalContextCaches
        // - $packageSubContextCaches
        // - $globalSubContextCaches
        $packageCaches = array(
            'TYPO3_Flow_SomeCache' => array(
                'configPackageCaches' => 'correct',

                'configGlobalCaches' => 'overriddenWronglyFromPackageCaches',
                'configPackageContextCaches' => 'overriddenWronglyFromPackageCaches',
                'configGlobalContextCaches' => 'overriddenWronglyFromPackageCaches',
                'configPackageSubContextCaches' => 'overriddenWronglyFromPackageCaches',
                'configGlobalSubContextCaches' => 'overriddenWronglyFromPackageCaches',
            )
        );

        $globalCaches = array(
            'TYPO3_Flow_SomeCache' => array(
                'configGlobalCaches' => 'correct',

                'configPackageContextCaches' => 'overriddenWronglyFromGlobalCaches',
                'configGlobalContextCaches' => 'overriddenWronglyFromGlobalCaches',
                'configPackageSubContextCaches' => 'overriddenWronglyFromGlobalCaches',
                'configGlobalSubContextCaches' => 'overriddenWronglyFromGlobalCaches',
            )
        );

        $packageContextCaches = array(
            'TYPO3_Flow_SomeCache' => array(
                'configPackageContextCaches' => 'correct',

                'configGlobalContextCaches' => 'overriddenWronglyFromPackageContextCaches',
                'configPackageSubContextCaches' => 'overriddenWronglyFromPackageContextCaches',
                'configGlobalSubContextCaches' => 'overriddenWronglyFromPackageContextCaches',
            )
        );

        $globalContextCaches = array(
            'TYPO3_Flow_SomeCache' => array(
                'configGlobalContextCaches' => 'correct',

                'configPackageSubContextCaches' => 'overriddenWronglyFromGlobalContextCaches',
                'configGlobalSubContextCaches' => 'overriddenWronglyFromGlobalContextCaches',
            )
        );

        $packageSubContextCaches = array(
            'TYPO3_Flow_SomeCache' => array(
                'configPackageSubContextCaches' => 'correct',

                'configGlobalSubContextCaches' => 'overriddenWronglyFromPackageSubContextCaches',
            )
        );

        $globalSubContextCaches = array(
            'TYPO3_Flow_SomeCache' => array(
                'configGlobalSubContextCaches' => 'correct',
            )
        );

        switch ($filenameAndPath) {
            case 'Flow/Configuration/Caches': return $packageCaches;
            case 'Flow/Configuration/Testing/Caches': return $packageContextCaches;
            case 'Flow/Configuration/Testing/System1/Caches': return $packageSubContextCaches;
            case FLOW_PATH_CONFIGURATION . 'Caches': return $globalCaches;
            case FLOW_PATH_CONFIGURATION . 'Testing/Caches': return $globalContextCaches;
            case FLOW_PATH_CONFIGURATION . 'Testing/System1/Caches': return $globalSubContextCaches;
            default:
                throw new \Exception('Unexpected filename: ' . $filenameAndPath);
        }
    }

    /**
     * @test
     */
    public function loadConfigurationCacheLoadsConfigurationsFromCacheIfACacheFileExists()
    {
        vfsStream::setup('Flow');

        $configurationsCode = <<< "EOD"
<?php
return array('bar' => 'touched');
?>
EOD;

        $includeCachedConfigurationsPathAndFilename = vfsStream::url('Flow/IncludeCachedConfigurations.php');
        file_put_contents($includeCachedConfigurationsPathAndFilename, $configurationsCode);

        $configurationManager = $this->getAccessibleMock(\TYPO3\Flow\Configuration\ConfigurationManager::class, array('postProcessConfiguration'), array(), '', false);

        $configurationManager->_set('includeCachedConfigurationsPathAndFilename', 'notfound.php');
        $configurationManager->_set('configurations', array('foo' => 'untouched'));
        $configurationManager->_call('loadConfigurationCache');
        $this->assertSame(array('foo' => 'untouched'), $configurationManager->_get('configurations'));

        $configurationManager->_set('includeCachedConfigurationsPathAndFilename', $includeCachedConfigurationsPathAndFilename);
        $configurationManager->_call('loadConfigurationCache');
        $this->assertSame(array('bar' => 'touched'), $configurationManager->_get('configurations'));
    }

    /**
     * @test
     */
    public function loadConfigurationCorrectlyMergesSettings()
    {
<<<<<<< HEAD
        $mockConfigurationSource = $this->getMock(\TYPO3\Flow\Configuration\Source\YamlSource::class, array('load', 'save'));
=======
        $mockConfigurationSource = $this->getMockBuilder('TYPO3\Flow\Configuration\Source\YamlSource')->setMethods(array('load', 'save'))->getMock();
>>>>>>> 95ff38e8
        $mockConfigurationSource->expects($this->any())->method('load')->will($this->returnCallback(array($this, 'packageSettingsCallback')));

        $configurationManager = $this->getAccessibleMock(\TYPO3\Flow\Configuration\ConfigurationManager::class, array('postProcessConfiguration'), array(new ApplicationContext('Testing')));
        $configurationManager->_set('configurationSource', $mockConfigurationSource);

        $configurationManager->_call('loadConfiguration', ConfigurationManager::CONFIGURATION_TYPE_SETTINGS, array());

        $actualConfigurations = $configurationManager->_get('configurations');
        $expectedConfiguration = array(
            'TYPO3' => array(
                'Flow' => array(
                    'foo' => 'bar',
                    'core' => array('context' => 'Testing')
                )
            )
        );
        $this->assertEquals($expectedConfiguration, $actualConfigurations[ConfigurationManager::CONFIGURATION_TYPE_SETTINGS]);
    }

    /**
     * @test
     */
    public function saveConfigurationCacheSavesTheCurrentConfigurationAsPhpCode()
    {
        vfsStream::setup('Flow');
        mkdir(vfsStream::url('Flow/Configuration'));

        $temporaryDirectoryPath = vfsStream::url('Flow/TemporaryDirectory') . '/';
        $includeCachedConfigurationsPathAndFilename = vfsStream::url('Flow/Configuration/IncludeCachedConfigurations.php');

        $mockConfigurations = array(
            ConfigurationManager::CONFIGURATION_TYPE_ROUTES => array('routes'),
            ConfigurationManager::CONFIGURATION_TYPE_CACHES => array('caches'),
            ConfigurationManager::CONFIGURATION_TYPE_SETTINGS => array('settings' => array('foo' => 'bar'))
        );

<<<<<<< HEAD
        $mockEnvironment = $this->getMock(\TYPO3\Flow\Utility\Environment::class, array('getPathToTemporaryDirectory'), array(), '', false);
=======
        $mockEnvironment = $this->getMockBuilder('TYPO3\Flow\Utility\Environment')->disableOriginalConstructor()->setMethods(array('getPathToTemporaryDirectory'))->getMock();
>>>>>>> 95ff38e8
        $mockEnvironment->expects($this->once())->method('getPathToTemporaryDirectory')->will($this->returnValue($temporaryDirectoryPath));

        $configurationManager = $this->getAccessibleMock(\TYPO3\Flow\Configuration\ConfigurationManager::class, array('postProcessConfiguration'), array(), '', false);
        $configurationManager->injectEnvironment($mockEnvironment);
        $configurationManager->_set('includeCachedConfigurationsPathAndFilename', $includeCachedConfigurationsPathAndFilename);
        $this->mockContext->expects($this->any())->method('__toString')->will($this->returnValue('FooContext'));
        $configurationManager->_set('context', $this->mockContext);
        $configurationManager->_set('configurations', $mockConfigurations);

        $configurationManager->_call('saveConfigurationCache');

        $expectedInclusionCode = <<< "EOD"
<?php
if (FLOW_PATH_ROOT !== 'XXX' || !file_exists('vfs://Flow/TemporaryDirectory/Configuration/FooContextConfigurations.php')) {
	@unlink(__FILE__);
	return array();
}
return require 'vfs://Flow/TemporaryDirectory/Configuration/FooContextConfigurations.php';
EOD;
        $expectedInclusionCode = str_replace('XXX', FLOW_PATH_ROOT, $expectedInclusionCode);
        $this->assertTrue(file_exists($temporaryDirectoryPath . 'Configuration'));
        $this->assertStringEqualsFile($includeCachedConfigurationsPathAndFilename, $expectedInclusionCode);
        $this->assertFileExists($temporaryDirectoryPath . 'Configuration/FooContextConfigurations.php');
        $this->assertSame($mockConfigurations, require($temporaryDirectoryPath . 'Configuration/FooContextConfigurations.php'));
    }

    /**
     * @test
     */
    public function postProcessConfigurationReplacesConstantMarkersByRealGlobalConstants()
    {
        $settings = array(
            'foo' => 'bar',
            'baz' => '%PHP_VERSION%',
            'inspiring' => array(
                'people' => array(
                    'to' => '%FLOW_PATH_ROOT%'
                )
            )
        );

        $configurationManager = $this->getAccessibleMock(\TYPO3\Flow\Configuration\ConfigurationManager::class, array('dummy'), array(), '', false);
        $configurationManager->_callRef('postProcessConfiguration', $settings);

        $this->assertSame(PHP_VERSION, $settings['baz']);
        $this->assertSame(FLOW_PATH_ROOT, $settings['inspiring']['people']['to']);
    }

    /**
     * @test
     */
    public function postProcessConfigurationMaintainsConstantTypeIfOnlyValue()
    {
        $settings = array(
            'foo' => 'bar',
            'anIntegerConstant' => '%PHP_VERSION_ID%',
            'casted' => array(
                'to' => array(
                    'string' => 'Version id is %PHP_VERSION_ID%'
                )
            )
        );

        $configurationManager = $this->getAccessibleMock(\TYPO3\Flow\Configuration\ConfigurationManager::class, array('dummy'), array(), '', false);
        $configurationManager->_callRef('postProcessConfiguration', $settings);

        $this->assertInternalType('integer', $settings['anIntegerConstant']);
        $this->assertSame(PHP_VERSION_ID, $settings['anIntegerConstant']);

        $this->assertInternalType('string', $settings['casted']['to']['string']);
        $this->assertSame('Version id is ' . PHP_VERSION_ID, $settings['casted']['to']['string']);
    }

    /**
     * @test
     */
    public function postProcessConfigurationReplacesClassConstantMarkersWithApproppriateConstants()
    {
        $settings = array(
            'foo' => 'bar',
            'baz' => '%TYPO3\Flow\Configuration\ConfigurationManager::CONFIGURATION_TYPE_POLICY%',
            'inspiring' => array(
                'people' => array(
                    'to' => '%TYPO3\Flow\Core\Bootstrap::MINIMUM_PHP_VERSION%',
                    'share' => '%TYPO3\Flow\Package\PackageInterface::DIRECTORY_CLASSES%'
                )
            )
        );

        $configurationManager = $this->getAccessibleMock(\TYPO3\Flow\Configuration\ConfigurationManager::class, array('dummy'), array(), '', false);
        $configurationManager->_callRef('postProcessConfiguration', $settings);

        $this->assertSame(ConfigurationManager::CONFIGURATION_TYPE_POLICY, $settings['baz']);
        $this->assertSame(\TYPO3\Flow\Core\Bootstrap::MINIMUM_PHP_VERSION, $settings['inspiring']['people']['to']);
        $this->assertSame(\TYPO3\Flow\Package\PackageInterface::DIRECTORY_CLASSES, $settings['inspiring']['people']['share']);
    }

    /**
     * We expect that the context specific routes are loaded *first*
     *
     * @test
     */
    public function loadConfigurationForRoutesLoadsContextSpecificRoutesFirst()
    {
        $configurationManager = $this->getConfigurationManagerWithFlowPackage('packageRoutesCallback', 'Testing/System1');

        $mockPackages = $this->getMockPackages();
        $configurationManager->setPackages($mockPackages);
        $configurationManager->_call('loadConfiguration', ConfigurationManager::CONFIGURATION_TYPE_ROUTES, $mockPackages);

        $actualConfigurations = $configurationManager->_get('configurations');
        $expectedRoutesConfiguration = array(
            array(
                'name' => 'GlobalSubContextRoute1',
                'uriPattern' => 'globalSubContextRoute1'
            ),
            array(
                'name' => 'GlobalSubContextRoute2',
                'uriPattern' => 'globalSubContextRoute2'
            ),
            // BEGIN SUBROUTES
            array(
                'name' => 'GlobalContextRoute1 :: PackageSubContextRoute1',
                'uriPattern' => 'globalContextRoute1/packageSubContextRoute1'
            ),
            array(
                'name' => 'GlobalContextRoute1 :: PackageSubContextRoute2',
                'uriPattern' => 'globalContextRoute1/packageSubContextRoute2'
            ),
            array(
                'name' => 'GlobalContextRoute1 :: PackageContextRoute1',
                'uriPattern' => 'globalContextRoute1/packageContextRoute1'
            ),
            array(
                'name' => 'GlobalContextRoute1 :: PackageContextRoute2',
                'uriPattern' => 'globalContextRoute1/packageContextRoute2'
            ),
            array(
                'name' => 'GlobalContextRoute1 :: PackageRoute1',
                'uriPattern' => 'globalContextRoute1/packageRoute1'
            ),
            array(
                'name' => 'GlobalContextRoute1 :: PackageRoute2',
                'uriPattern' => 'globalContextRoute1/packageRoute2'
            ),
            // END SUBROUTES
            array(
                'name' => 'GlobalContextRoute2',
                'uriPattern' => 'globalContextRoute2'
            ),
            array(
                'name' => 'GlobalRoute1',
                'uriPattern' => 'globalRoute1'
            ),
            array(
                'name' => 'GlobalRoute2',
                'uriPattern' => 'globalRoute2'
            )
        );

        $this->assertSame($expectedRoutesConfiguration, $actualConfigurations[ConfigurationManager::CONFIGURATION_TYPE_ROUTES]);
    }

    /**
     * Callback for the above test.
     * @param string $filenameAndPath
     * @return array
     * @throws \Exception
     */
    public function packageRoutesCallback($filenameAndPath)
    {

        // The routes from the innermost context should be added FIRST, such that
        // they take precedence over more generic contexts
        $packageSubContextRoutes = array(
            array(
                'name' => 'PackageSubContextRoute1',
                'uriPattern' => 'packageSubContextRoute1'
            ),
            array(
                'name' => 'PackageSubContextRoute2',
                'uriPattern' => 'packageSubContextRoute2'
            ),
        );

        $packageContextRoutes = array(
            array(
                'name' => 'PackageContextRoute1',
                'uriPattern' => 'packageContextRoute1'
            ),
            array(
                'name' => 'PackageContextRoute2',
                'uriPattern' => 'packageContextRoute2'
            )
        );

        $packageRoutes = array(
            array(
                'name' => 'PackageRoute1',
                'uriPattern' => 'packageRoute1'
            ),
            array(
                'name' => 'PackageRoute2',
                'uriPattern' => 'packageRoute2'
            )
        );

        $globalSubContextRoutes = array(
            array(
                'name' => 'GlobalSubContextRoute1',
                'uriPattern' => 'globalSubContextRoute1'
            ),
            array(
                'name' => 'GlobalSubContextRoute2',
                'uriPattern' => 'globalSubContextRoute2'
            )
        );

        $globalContextRoutes = array(
            array(
                'name' => 'GlobalContextRoute1',
                'uriPattern' => 'globalContextRoute1/<PackageSubroutes>',
                'subRoutes' => array(
                    'PackageSubroutes' => array(
                        'package' => 'TYPO3.Flow'
                    )
                ),
            ),
            array(
                'name' => 'GlobalContextRoute2',
                'uriPattern' => 'globalContextRoute2'
            )
        );

        $globalRoutes = array(
            array(
                'name' => 'GlobalRoute1',
                'uriPattern' => 'globalRoute1'
            ),
            array(
                'name' => 'GlobalRoute2',
                'uriPattern' => 'globalRoute2'
            )
        );

        switch ($filenameAndPath) {
            case 'Flow/Configuration/Routes': return $packageRoutes;
            case 'Flow/Configuration/Testing/Routes': return $packageContextRoutes;
            case 'Flow/Configuration/Testing/System1/Routes': return $packageSubContextRoutes;
            case FLOW_PATH_CONFIGURATION . 'Routes': return $globalRoutes;
            case FLOW_PATH_CONFIGURATION . 'Testing/Routes': return $globalContextRoutes;
            case FLOW_PATH_CONFIGURATION . 'Testing/System1/Routes': return $globalSubContextRoutes;
            default:
                throw new \Exception('Unexpected filename: ' . $filenameAndPath);
        }
    }

    /**
     * @test
     */
    public function loadConfigurationForRoutesLoadsSubRoutesRecursively()
    {
        $configurationManager = $this->getConfigurationManagerWithFlowPackage('packageSubRoutesCallback', 'Testing/System1');

        $mockPackages = $this->getMockPackages();
        $configurationManager->setPackages($mockPackages);
        $configurationManager->_call('loadConfiguration', ConfigurationManager::CONFIGURATION_TYPE_ROUTES, $mockPackages);

        $actualConfigurations = $configurationManager->_get('configurations');
        $expectedRoutesConfiguration = array(
            array(
                'name' => 'a :: b1 :: c1',
                'uriPattern' => 'a/b1/c1'
            ),
            array(
                'name' => 'a :: b2 :: d1 :: c1',
                'uriPattern' => 'a/b2/d1/c1'
            ),
            array(
                'name' => 'a :: b1 :: c2 :: e1',
                'uriPattern' => 'a/b1/c2/e1'
            ),
            array(
                'name' => 'a :: b2 :: d1 :: c2 :: e1',
                'uriPattern' => 'a/b2/d1/c2/e1'
            ),
            array(
                'name' => 'a :: b1 :: c2 :: e2',
                'uriPattern' => 'a/b1/c2/e2'
            ),
            array(
                'name' => 'a :: b2 :: d1 :: c2 :: e2',
                'uriPattern' => 'a/b2/d1/c2/e2'
            ),
        );

        $this->assertSame($expectedRoutesConfiguration, $actualConfigurations[ConfigurationManager::CONFIGURATION_TYPE_ROUTES]);
    }

    /**
     * Callback for the above test.
     * @param string $filenameAndPath
     * @return array
     */
    public function packageSubRoutesCallback($filenameAndPath)
    {
        $globalRoutes = array(
            array(
                'name' => 'a',
                'uriPattern' => 'a/<b>/<c>',
                'subRoutes' => array(
                    'b' => array(
                        'package' => 'TYPO3.Flow',
                        'suffix' => 'b'
                    ),
                    'c' => array(
                        'package' => 'TYPO3.Flow',
                        'suffix' => 'c'
                    )
                )
            )
        );

        $subRoutesB = array(
            array(
                'name' => 'b1',
                'uriPattern' => 'b1'
            ),
            array(
                'name' => 'b2',
                'uriPattern' => 'b2/<d>',
                'subRoutes' => array(
                    'd' => array(
                        'package' => 'TYPO3.Flow',
                        'suffix' => 'd'
                    )
                )
            )
        );

        $subRoutesC = array(
            array(
                'name' => 'c1',
                'uriPattern' => 'c1'
            ),
            array(
                'name' => 'c2',
                'uriPattern' => 'c2/<e>',
                'subRoutes' => array(
                    'e' => array(
                        'package' => 'TYPO3.Flow',
                        'suffix' => 'e'
                    )
                )
            )
        );

        $subRoutesD = array(
            array(
                'name' => 'd1',
                'uriPattern' => 'd1'
            )
        );

        $subRoutesE = array(
            array(
                'name' => 'e1',
                'uriPattern' => 'e1'
            ),
            array(
                'name' => 'e2',
                'uriPattern' => 'e2'
            ),
        );

        switch ($filenameAndPath) {
            case FLOW_PATH_CONFIGURATION . 'Routes':
                return $globalRoutes;
            case 'Flow/Configuration/Routes.b':
                return $subRoutesB;
            case 'Flow/Configuration/Routes.c':
                return $subRoutesC;
            case 'Flow/Configuration/Routes.d':
                return $subRoutesD;
            case 'Flow/Configuration/Routes.e':
                return $subRoutesE;
            default:
                return array();
        }
    }

    /**
     * @test
     */
    public function loadConfigurationForRoutesIncludesSubRoutesFromSettings()
    {
        $mockConfigurationSource = $this->getMock(YamlSource::class, array('load', 'save'));
        $mockConfigurationSource->expects($this->any())->method('load')->will($this->returnCallback(array($this, 'packageRoutesAndSettingsCallback')));

        $configurationManager = $this->getAccessibleMock(ConfigurationManager::class, array('postProcessConfiguration'), array(new ApplicationContext('Testing')));
        $configurationManager->_set('configurationSource', $mockConfigurationSource);

        $configurationManager->expects($this->atLeastOnce())->method('postProcessConfiguration');

        $mockPackages = $this->getMockPackages();
        $configurationManager->setPackages($mockPackages);
        $configurationManager->_call('loadConfiguration', ConfigurationManager::CONFIGURATION_TYPE_ROUTES, $mockPackages);

        $actualConfigurations = $configurationManager->_get('configurations');
        $expectedRoutesConfiguration = array(
            // ROUTES DEFINED IN ROUTES.YAML ALWAYS COME FIRST:
            array(
                'name' => 'GlobalRoute1',
                'uriPattern' => 'globalRoute1'
            ),
            array(
                'name' => 'GlobalRoute2',
                'uriPattern' => 'globalRoute2'
            ),
            // MERGED SUBROUTES FROM SETTINGS
            array(
                'name' => 'TYPO3.Flow :: PackageRoute1',
                'uriPattern' => 'packageRoute1/some-value'
            ),
            array(
                'name' => 'TYPO3.Flow :: PackageRoute2',
                'uriPattern' => 'packageRoute2'
            ),
        );

        $this->assertSame($expectedRoutesConfiguration, $actualConfigurations[ConfigurationManager::CONFIGURATION_TYPE_ROUTES]);
    }

    /**
     * Callback for the above test.
     * @param string $filenameAndPath
     * @return array
     * @throws \Exception
     */
    public function packageRoutesAndSettingsCallback($filenameAndPath)
    {
        $packageRoutes = [
            [
                'name' => 'PackageRoute1',
                'uriPattern' => 'packageRoute1/<variable>'
            ],
            [
                'name' => 'PackageRoute2',
                'uriPattern' => 'packageRoute2'
            ]
        ];

        $globalRoutes = [
            [
                'name' => 'GlobalRoute1',
                'uriPattern' => 'globalRoute1'
            ],
            [
                'name' => 'GlobalRoute2',
                'uriPattern' => 'globalRoute2'
            ]
        ];

        $globalSettings = [
            'TYPO3' => [
                'Flow' => [
                    'mvc' => [
                        'routes' => [
                            'TYPO3.Flow' => [
                                'position' => 'start',
                                'suffix' => 'SomeSuffix',
                                'variables' => [
                                    'variable' => 'some-value'
                                 ]
                            ]
                        ]
                    ]
                ]
            ]
        ];

        switch ($filenameAndPath) {
            case 'Flow/Configuration/Routes.SomeSuffix': return $packageRoutes;
            case 'Flow/Configuration/Testing/Routes.SomeSuffix': return [];
            case FLOW_PATH_CONFIGURATION . 'Routes': return $globalRoutes;
            case FLOW_PATH_CONFIGURATION . 'Testing/Routes': return [];

            case 'Flow/Configuration/Settings': return [];
            case 'Flow/Configuration/Testing/Settings': return [];
            case FLOW_PATH_CONFIGURATION . 'Settings': return $globalSettings;
            case FLOW_PATH_CONFIGURATION . 'Testing/Settings': return [];
            default:
                throw new \Exception('Unexpected filename: ' . $filenameAndPath);
        }
    }

    /**
     * @test
     * @expectedException \TYPO3\Flow\Configuration\Exception\RecursionException
     */
    public function loadConfigurationForRoutesThrowsExceptionIfSubRoutesContainCircularReferences()
    {
        $mockSubRouteConfiguration =
            array(
                'name' => 'SomeRouteOrSubRoute',
                'uriPattern' => '<PackageSubroutes>',
                'subRoutes' => array(
                    'PackageSubroutes' => array(
                        'package' => 'TYPO3.Flow'
                    )
                ),
            );
<<<<<<< HEAD
        $mockConfigurationSource = $this->getMock(\TYPO3\Flow\Configuration\Source\YamlSource::class, array('load', 'save'));
=======
        $mockConfigurationSource = $this->getMockBuilder('TYPO3\Flow\Configuration\Source\YamlSource')->setMethods(array('load', 'save'))->getMock();
>>>>>>> 95ff38e8
        $mockConfigurationSource->expects($this->any())->method('load')->will($this->returnValue(array($mockSubRouteConfiguration)));

        $configurationManager = $this->getAccessibleMock(\TYPO3\Flow\Configuration\ConfigurationManager::class, array('postProcessConfiguration'), array(new ApplicationContext('Production')));
        $configurationManager->injectConfigurationSource($mockConfigurationSource);

        $mockPackages = $this->getMockPackages();
        $configurationManager->setPackages($mockPackages);
        $configurationManager->_call('loadConfiguration', ConfigurationManager::CONFIGURATION_TYPE_ROUTES, $mockPackages);
    }

    /**
     * @test
     * @expectedException \TYPO3\Flow\Configuration\Exception\ParseErrorException
     */
    public function mergeRoutesWithSubRoutesThrowsExceptionIfRouteRefersToNonExistingOrInactivePackages()
    {
        $routesConfiguration = array(
            array(
                'name' => 'Welcome',
                'uriPattern' => '<WelcomeSubroutes>',
                'subRoutes' => array(
                    'WelcomeSubroutes' => array(
                        'package' => 'Welcome'
                    )
                )
            )
        );
        $subRoutesConfiguration = array();

        $configurationManager = $this->getAccessibleMock(\TYPO3\Flow\Configuration\ConfigurationManager::class, array('dummy'), array(new ApplicationContext('Testing')));
        $configurationManager->_callRef('mergeRoutesWithSubRoutes', $routesConfiguration, $subRoutesConfiguration);
    }

    /**
     * @test
     */
    public function mergeRoutesWithSubRoutesRespectsSuffixSubRouteOption()
    {
        $mockRoutesConfiguration = array(
            array(
                'name' => 'SomeRoute',
                'uriPattern' => '<PackageSubroutes>',
                'subRoutes' => array(
                    'PackageSubroutes' => array(
                        'package' => 'TYPO3.Flow',
                        'suffix' => 'Foo'
                    )
                ),
            )
        );
<<<<<<< HEAD
        $mockConfigurationSource = $this->getMock(\TYPO3\Flow\Configuration\Source\YamlSource::class, array('load', 'save'));
=======
        $mockConfigurationSource = $this->getMockBuilder('TYPO3\Flow\Configuration\Source\YamlSource')->setMethods(array('load', 'save'))->getMock();
>>>>>>> 95ff38e8
        $mockConfigurationSource->expects($this->at(0))->method('load')->with('Flow/Configuration/Testing/System1/Routes.Foo')->will($this->returnValue(array()));
        $mockConfigurationSource->expects($this->at(1))->method('load')->with('Flow/Configuration/Testing/Routes.Foo')->will($this->returnValue(array()));
        $mockConfigurationSource->expects($this->at(2))->method('load')->with('Flow/Configuration/Routes.Foo')->will($this->returnValue(array()));

        $configurationManager = $this->getAccessibleMock(\TYPO3\Flow\Configuration\ConfigurationManager::class, array('postProcessConfiguration'), array(new ApplicationContext('Testing/System1')));
        $configurationManager->_set('configurationSource', $mockConfigurationSource);

        $mockPackages = $this->getMockPackages();
        $configurationManager->setPackages($mockPackages);
        $configurationManager->_callRef('mergeRoutesWithSubRoutes', $mockRoutesConfiguration);
    }

    /**
     * @test
     */
    public function buildSubrouteConfigurationsCorrectlyMergesRoutes()
    {
        $routesConfiguration = array(
            array(
                'name' => 'Welcome',
                'uriPattern' => '<WelcomeSubroutes>',
                'defaults' => array(
                    '@package' => 'Welcome'
                ),
                'subRoutes' => array(
                    'WelcomeSubroutes' => array(
                        'package' => 'Welcome'
                    )
                ),
                'routeParts' => array(
                    'foo' => array(
                        'bar' => 'baz',
                        'baz' => 'Xyz'
                    )
                ),
                'toLowerCase' => true
            )
        );
        $subRoutesConfiguration = array(
            array(
                'name' => 'Standard route',
                'uriPattern' => 'flow/welcome',
                'defaults' => array(
                    '@package' => 'OverriddenPackage',
                    '@controller' => 'Standard',
                    '@action' => 'index'
                )
            ),
            array(
                'name' => 'Redirect',
                'uriPattern' => '',
                'defaults' => array(
                    '@controller' => 'Standard',
                    '@action' => 'redirect'
                ),
                'routeParts' => array(
                    'foo' => array(
                        'bar' => 'overridden',
                        'new' => 'ZZZ'
                    )
                ),
                'toLowerCase' => false,
                'appendExceedingArguments' => true
            )
        );
        $expectedResult = array(
            array(
                'name' => 'Welcome :: Standard route',
                'uriPattern' => 'flow/welcome',
                'defaults' => array(
                    '@package' => 'OverriddenPackage',
                    '@controller' => 'Standard',
                    '@action' => 'index'
                ),
                'routeParts' => array(
                    'foo' => array(
                        'bar' => 'baz',
                        'baz' => 'Xyz'
                    )
                ),
                'toLowerCase' => true,
            ),
            array(
                'name' => 'Welcome :: Redirect',
                'uriPattern' => '',
                'defaults' => array(
                    '@package' => 'Welcome',
                    '@controller' => 'Standard',
                    '@action' => 'redirect'
                ),
                'routeParts' => array(
                    'foo' => array(
                        'bar' => 'overridden',
                        'baz' => 'Xyz',
                        'new' => 'ZZZ'
                    )
                ),
                'toLowerCase' => false,
                'appendExceedingArguments' => true
            )
        );
        $configurationManager = $this->getAccessibleMock(\TYPO3\Flow\Configuration\ConfigurationManager::class, array('dummy'), array(new ApplicationContext('Testing')));
        $actualResult = $configurationManager->_call('buildSubrouteConfigurations', $routesConfiguration, $subRoutesConfiguration, 'WelcomeSubroutes', array());

        $this->assertEquals($expectedResult, $actualResult);
    }

    /**
     * @test
     */
    public function buildSubrouteConfigurationsMergesSubRoutesAndProcessesPlaceholders()
    {
        $routesConfiguration = array(
            array(
                'name' => 'Welcome',
                'uriPattern' => 'welcome/<WelcomeSubroutes>',
                'defaults' => array(
                    '@package' => 'Welcome',
                ),
            )
        );
        $subRouteOptions = array(
            'package' => 'Welcome',
            'variables' => array(
                'someVariable' => 'someValue'
            )
        );
        $subRoutesConfiguration = array(
            array(
                'name' => 'Standard Route',
                'uriPattern' => 'foo',
                'defaults' => array(
                    '@package' => 'OverriddenPackage',
                    '@controller' => 'Standard',
                    '@action' => '<someVariable>'
                )
            ),
            array(
                'name' => 'Fallback',
                'uriPattern' => '',
                'defaults' => array(
                    '@controller' => 'Standard',
                    '@action' => 'redirect'
                ),
            )
        );
        $expectedResult = array(
            array(
                'name' => 'Welcome :: Standard Route',
                'uriPattern' => 'welcome/foo',
                'defaults' => array(
                    '@package' => 'OverriddenPackage',
                    '@controller' => 'Standard',
                    '@action' => 'someValue'
                ),
            ),
            array(
                'name' => 'Welcome :: Fallback',
                'uriPattern' => 'welcome',
                'defaults' => array(
                    '@package' => 'Welcome',
                    '@controller' => 'Standard',
                    '@action' => 'redirect'
                ),
            )
        );
        $configurationManager = $this->getAccessibleMock(\TYPO3\Flow\Configuration\ConfigurationManager::class, array('dummy'), array(new ApplicationContext('Testing')));
        $actualResult = $configurationManager->_call('buildSubrouteConfigurations', $routesConfiguration, $subRoutesConfiguration, 'WelcomeSubroutes', $subRouteOptions);

        $this->assertEquals($expectedResult, $actualResult);
    }

    /**
     * We expect that the context specific Views configurations are loaded *first*
     *
     * @test
     */
    public function loadConfigurationForViewsLoadsAppendsAllConfigurations()
    {
        $configurationManager = $this->getConfigurationManagerWithFlowPackage('packageViewConfigurationsCallback', 'Testing/System1');
        $configurationManager->registerConfigurationType('Views', ConfigurationManager::CONFIGURATION_PROCESSING_TYPE_APPEND);
        $configurationManager->setPackages($this->getMockPackages());

        $configurationManager->_call('loadConfiguration', 'Views', $this->getMockPackages());

        $actualConfigurations = $configurationManager->_get('configurations');
        $expectedRoutesConfiguration = array(
            array(
                'requestFilter' => 'RequestFilterFromPackage',
            ),
            array(
                'requestFilter' => 'RequestFilterFromGlobal',
            ),
            array(
                'requestFilter' => 'RequestFilterFromPackageContext',
            ),
            array(
                'requestFilter' => 'RequestFilterFromGlobalContext',
            ),
            array(
                'requestFilter' => 'RequestFilterFromPackageSubContext',
            ),
            array(
                'requestFilter' => 'RequestFilterFromGlobalSubContext',
            ),
        );

        $this->assertSame($expectedRoutesConfiguration, $actualConfigurations['Views']);
    }


    /**
     * Callback for the Views test above.
     *
     * @param string $filenameAndPath
     * @throws \Exception
     * @return array
     */
    public function packageViewConfigurationsCallback($filenameAndPath)
    {
        $packageSubContextViewConfigurations = array(
            array(
                'requestFilter' => 'RequestFilterFromPackageSubContext',
            ),
        );

        $packageContextViewConfigurations = array(
            array(
                'requestFilter' => 'RequestFilterFromPackageContext',
            ),
        );

        $packageViewConfigurations = array(
            array(
                'requestFilter' => 'RequestFilterFromPackage',
            ),
        );

        $globalSubContextViewConfigurations = array(
            array(
                'requestFilter' => 'RequestFilterFromGlobalSubContext',
            ),
        );

        $globalContextViewConfigurations = array(
            array(
                'requestFilter' => 'RequestFilterFromGlobalContext',
            ),
        );

        $globalViewConfigurations = array(
            array(
                'requestFilter' => 'RequestFilterFromGlobal',
            ),
        );

        switch ($filenameAndPath) {
            case 'Flow/Configuration/Views': return $packageViewConfigurations;
            case 'Flow/Configuration/Testing/Views': return $packageContextViewConfigurations;
            case 'Flow/Configuration/Testing/System1/Views': return $packageSubContextViewConfigurations;
            case FLOW_PATH_CONFIGURATION . 'Views': return $globalViewConfigurations;
            case FLOW_PATH_CONFIGURATION . 'Testing/Views': return $globalContextViewConfigurations;
            case FLOW_PATH_CONFIGURATION . 'Testing/System1/Views': return $globalSubContextViewConfigurations;
            default:
                throw new \Exception('Unexpected filename: ' . $filenameAndPath);
        }
    }

    protected function getConfigurationManagerWithFlowPackage($configurationSourceCallbackName, $contextName)
    {
<<<<<<< HEAD
        $mockConfigurationSource = $this->getMock(\TYPO3\Flow\Configuration\Source\YamlSource::class, array('load', 'save'));
=======
        $mockConfigurationSource = $this->getMockBuilder('TYPO3\Flow\Configuration\Source\YamlSource')->setMethods(array('load', 'save'))->getMock();
>>>>>>> 95ff38e8
        $mockConfigurationSource->expects($this->any())->method('load')->will($this->returnCallback(array($this, $configurationSourceCallbackName)));

        $configurationManager = $this->getAccessibleMock(\TYPO3\Flow\Configuration\ConfigurationManager::class, array('postProcessConfiguration', 'includeSubRoutesFromSettings'), array(new ApplicationContext($contextName)));
        $configurationManager->_set('configurationSource', $mockConfigurationSource);

        $configurationManager->expects($this->atLeastOnce())->method('postProcessConfiguration');

        return $configurationManager;
    }

    /**
     * @return array
     */
    protected function getMockPackages()
    {
<<<<<<< HEAD
        $mockPackageFlow = $this->getMock(\TYPO3\Flow\Package\Package::class, array(), array(), '', false);
=======
        $mockPackageFlow = $this->getMockBuilder('TYPO3\Flow\Package\Package')->disableOriginalConstructor()->getMock();
>>>>>>> 95ff38e8
        $mockPackageFlow->expects($this->any())->method('getConfigurationPath')->will($this->returnValue('Flow/Configuration/'));
        $mockPackageFlow->expects($this->any())->method('getPackageKey')->will($this->returnValue('TYPO3.Flow'));

        $mockPackages = array(
            'TYPO3.Flow' => $mockPackageFlow
        );

        return $mockPackages;
    }
}<|MERGE_RESOLUTION|>--- conflicted
+++ resolved
@@ -71,11 +71,7 @@
      */
     public function getConfigurationForTypeSettingsLoadsConfigurationIfNecessary()
     {
-<<<<<<< HEAD
-        $packages = array('SomePackage' => $this->getMock(\TYPO3\Flow\Package\Package::class, array(), array(), '', false));
-=======
-        $packages = array('SomePackage' => $this->getMockBuilder('TYPO3\Flow\Package\Package')->disableOriginalConstructor()->getMock());
->>>>>>> 95ff38e8
+        $packages = array('SomePackage' => $this->getMockBuilder(\TYPO3\Flow\Package\Package::class)->disableOriginalConstructor()->getMock());
 
         $configurationManager = $this->getAccessibleMock(\TYPO3\Flow\Configuration\ConfigurationManager::class, array('loadConfiguration'), array(), '', false);
         $configurationManager->_set('configurations', array(ConfigurationManager::CONFIGURATION_TYPE_SETTINGS => array()));
@@ -90,11 +86,7 @@
      */
     public function getConfigurationForTypeObjectLoadsConfiguration()
     {
-<<<<<<< HEAD
-        $packages = array('SomePackage' => $this->getMock(\TYPO3\Flow\Package\Package::class, array(), array(), '', false));
-=======
-        $packages = array('SomePackage' => $this->getMockBuilder('TYPO3\Flow\Package\Package')->disableOriginalConstructor()->getMock());
->>>>>>> 95ff38e8
+        $packages = array('SomePackage' => $this->getMockBuilder(\TYPO3\Flow\Package\Package::class)->disableOriginalConstructor()->getMock());
 
         $configurationManager = $this->getAccessibleMock(\TYPO3\Flow\Configuration\ConfigurationManager::class, array('loadConfiguration'), array(), '', false);
         $configurationManager->_set('configurations', array(ConfigurationManager::CONFIGURATION_TYPE_OBJECTS => array()));
@@ -215,17 +207,10 @@
      */
     public function loadConfigurationOverridesSettingsByContext()
     {
-<<<<<<< HEAD
-        $mockConfigurationSource = $this->getMock(\TYPO3\Flow\Configuration\Source\YamlSource::class, array('load', 'save'));
+        $mockConfigurationSource = $this->getMockBuilder(\TYPO3\Flow\Configuration\Source\YamlSource::class)->setMethods(array('load', 'save'))->getMock();
         $mockConfigurationSource->expects($this->any())->method('load')->will($this->returnCallback(array($this, 'packageSettingsCallback')));
 
-        $mockPackageA = $this->getMock(\TYPO3\Flow\Package\Package::class, array(), array(), '', false);
-=======
-        $mockConfigurationSource = $this->getMockBuilder('TYPO3\Flow\Configuration\Source\YamlSource')->setMethods(array('load', 'save'))->getMock();
-        $mockConfigurationSource->expects($this->any())->method('load')->will($this->returnCallback(array($this, 'packageSettingsCallback')));
-
-        $mockPackageA = $this->getMockBuilder('TYPO3\Flow\Package\Package')->disableOriginalConstructor()->getMock();
->>>>>>> 95ff38e8
+        $mockPackageA = $this->getMockBuilder(\TYPO3\Flow\Package\Package::class)->disableOriginalConstructor()->getMock();
         $mockPackageA->expects($this->any())->method('getConfigurationPath')->will($this->returnValue('PackageA/Configuration/'));
         $mockPackageA->expects($this->any())->method('getPackageKey')->will($this->returnValue('PackageA'));
 
@@ -398,7 +383,7 @@
         $actualConfigurations = $configurationManager->_get('configurations');
         $expectedSettings = array(
             'TYPO3.Flow' => array(
-                'TYPO3\Flow\SomeClass' => array(
+                \TYPO3\Flow\SomeClass::class => array(
                     'className' => 'Bar',
                     'configPackageObjects' => 'correct',
                     'configGlobalObjects' => 'correct',
@@ -428,7 +413,7 @@
         // - $packageSubContextObjects
         // - $globalSubContextObjects
         $packageObjects = array(
-            'TYPO3\Flow\SomeClass' => array(
+            \TYPO3\Flow\SomeClass::class => array(
                 'className' => 'Foo',
                 'configPackageObjects' => 'correct',
 
@@ -441,7 +426,7 @@
         );
 
         $globalObjects = array(
-            'TYPO3\Flow\SomeClass' => array(
+            \TYPO3\Flow\SomeClass::class => array(
                 'configGlobalObjects' => 'correct',
 
                 'configPackageContextObjects' => 'overriddenWronglyFromGlobalObjects',
@@ -452,7 +437,7 @@
         );
 
         $packageContextObjects = array(
-            'TYPO3\Flow\SomeClass' => array(
+            \TYPO3\Flow\SomeClass::class => array(
                 'className' => 'Bar',
 
                 'configPackageContextObjects' => 'correct',
@@ -464,7 +449,7 @@
         );
 
         $globalContextObjects = array(
-            'TYPO3\Flow\SomeClass' => array(
+            \TYPO3\Flow\SomeClass::class => array(
                 'configGlobalContextObjects' => 'correct',
 
                 'configPackageSubContextObjects' => 'overriddenWronglyFromGlobalContextObjects',
@@ -473,7 +458,7 @@
         );
 
         $packageSubContextObjects = array(
-            'TYPO3\Flow\SomeClass' => array(
+            \TYPO3\Flow\SomeClass::class => array(
                 'configPackageSubContextObjects' => 'correct',
 
                 'configGlobalSubContextObjects' => 'overriddenWronglyFromPackageSubContextObjects',
@@ -481,7 +466,7 @@
         );
 
         $globalSubContextObjects = array(
-            'TYPO3\Flow\SomeClass' => array(
+            \TYPO3\Flow\SomeClass::class => array(
                 'configGlobalSubContextObjects' => 'correct',
             )
         );
@@ -511,7 +496,7 @@
 
         $actualConfigurations = $configurationManager->_get('configurations');
         $expectedCachesConfiguration = array(
-            'TYPO3_Flow_SomeCache' => array(
+            \TYPO3_Flow_SomeCache::class => array(
                 'configPackageCaches' => 'correct',
                 'configGlobalCaches' => 'correct',
                 'configPackageContextCaches' => 'correct',
@@ -539,7 +524,7 @@
         // - $packageSubContextCaches
         // - $globalSubContextCaches
         $packageCaches = array(
-            'TYPO3_Flow_SomeCache' => array(
+            \TYPO3_Flow_SomeCache::class => array(
                 'configPackageCaches' => 'correct',
 
                 'configGlobalCaches' => 'overriddenWronglyFromPackageCaches',
@@ -551,7 +536,7 @@
         );
 
         $globalCaches = array(
-            'TYPO3_Flow_SomeCache' => array(
+            \TYPO3_Flow_SomeCache::class => array(
                 'configGlobalCaches' => 'correct',
 
                 'configPackageContextCaches' => 'overriddenWronglyFromGlobalCaches',
@@ -562,7 +547,7 @@
         );
 
         $packageContextCaches = array(
-            'TYPO3_Flow_SomeCache' => array(
+            \TYPO3_Flow_SomeCache::class => array(
                 'configPackageContextCaches' => 'correct',
 
                 'configGlobalContextCaches' => 'overriddenWronglyFromPackageContextCaches',
@@ -572,7 +557,7 @@
         );
 
         $globalContextCaches = array(
-            'TYPO3_Flow_SomeCache' => array(
+            \TYPO3_Flow_SomeCache::class => array(
                 'configGlobalContextCaches' => 'correct',
 
                 'configPackageSubContextCaches' => 'overriddenWronglyFromGlobalContextCaches',
@@ -581,7 +566,7 @@
         );
 
         $packageSubContextCaches = array(
-            'TYPO3_Flow_SomeCache' => array(
+            \TYPO3_Flow_SomeCache::class => array(
                 'configPackageSubContextCaches' => 'correct',
 
                 'configGlobalSubContextCaches' => 'overriddenWronglyFromPackageSubContextCaches',
@@ -589,7 +574,7 @@
         );
 
         $globalSubContextCaches = array(
-            'TYPO3_Flow_SomeCache' => array(
+            \TYPO3_Flow_SomeCache::class => array(
                 'configGlobalSubContextCaches' => 'correct',
             )
         );
@@ -639,11 +624,7 @@
      */
     public function loadConfigurationCorrectlyMergesSettings()
     {
-<<<<<<< HEAD
-        $mockConfigurationSource = $this->getMock(\TYPO3\Flow\Configuration\Source\YamlSource::class, array('load', 'save'));
-=======
-        $mockConfigurationSource = $this->getMockBuilder('TYPO3\Flow\Configuration\Source\YamlSource')->setMethods(array('load', 'save'))->getMock();
->>>>>>> 95ff38e8
+        $mockConfigurationSource = $this->getMockBuilder(\TYPO3\Flow\Configuration\Source\YamlSource::class)->setMethods(array('load', 'save'))->getMock();
         $mockConfigurationSource->expects($this->any())->method('load')->will($this->returnCallback(array($this, 'packageSettingsCallback')));
 
         $configurationManager = $this->getAccessibleMock(\TYPO3\Flow\Configuration\ConfigurationManager::class, array('postProcessConfiguration'), array(new ApplicationContext('Testing')));
@@ -680,11 +661,7 @@
             ConfigurationManager::CONFIGURATION_TYPE_SETTINGS => array('settings' => array('foo' => 'bar'))
         );
 
-<<<<<<< HEAD
-        $mockEnvironment = $this->getMock(\TYPO3\Flow\Utility\Environment::class, array('getPathToTemporaryDirectory'), array(), '', false);
-=======
-        $mockEnvironment = $this->getMockBuilder('TYPO3\Flow\Utility\Environment')->disableOriginalConstructor()->setMethods(array('getPathToTemporaryDirectory'))->getMock();
->>>>>>> 95ff38e8
+        $mockEnvironment = $this->getMockBuilder(\TYPO3\Flow\Utility\Environment::class)->disableOriginalConstructor()->setMethods(array('getPathToTemporaryDirectory'))->getMock();
         $mockEnvironment->expects($this->once())->method('getPathToTemporaryDirectory')->will($this->returnValue($temporaryDirectoryPath));
 
         $configurationManager = $this->getAccessibleMock(\TYPO3\Flow\Configuration\ConfigurationManager::class, array('postProcessConfiguration'), array(), '', false);
@@ -1081,7 +1058,7 @@
      */
     public function loadConfigurationForRoutesIncludesSubRoutesFromSettings()
     {
-        $mockConfigurationSource = $this->getMock(YamlSource::class, array('load', 'save'));
+        $mockConfigurationSource = $this->getMockBuilder(YamlSource::class)->setMethods(array('load', 'save'))->getMock();
         $mockConfigurationSource->expects($this->any())->method('load')->will($this->returnCallback(array($this, 'packageRoutesAndSettingsCallback')));
 
         $configurationManager = $this->getAccessibleMock(ConfigurationManager::class, array('postProcessConfiguration'), array(new ApplicationContext('Testing')));
@@ -1197,11 +1174,7 @@
                     )
                 ),
             );
-<<<<<<< HEAD
-        $mockConfigurationSource = $this->getMock(\TYPO3\Flow\Configuration\Source\YamlSource::class, array('load', 'save'));
-=======
-        $mockConfigurationSource = $this->getMockBuilder('TYPO3\Flow\Configuration\Source\YamlSource')->setMethods(array('load', 'save'))->getMock();
->>>>>>> 95ff38e8
+        $mockConfigurationSource = $this->getMockBuilder(\TYPO3\Flow\Configuration\Source\YamlSource::class)->setMethods(array('load', 'save'))->getMock();
         $mockConfigurationSource->expects($this->any())->method('load')->will($this->returnValue(array($mockSubRouteConfiguration)));
 
         $configurationManager = $this->getAccessibleMock(\TYPO3\Flow\Configuration\ConfigurationManager::class, array('postProcessConfiguration'), array(new ApplicationContext('Production')));
@@ -1252,11 +1225,7 @@
                 ),
             )
         );
-<<<<<<< HEAD
-        $mockConfigurationSource = $this->getMock(\TYPO3\Flow\Configuration\Source\YamlSource::class, array('load', 'save'));
-=======
-        $mockConfigurationSource = $this->getMockBuilder('TYPO3\Flow\Configuration\Source\YamlSource')->setMethods(array('load', 'save'))->getMock();
->>>>>>> 95ff38e8
+        $mockConfigurationSource = $this->getMockBuilder(\TYPO3\Flow\Configuration\Source\YamlSource::class)->setMethods(array('load', 'save'))->getMock();
         $mockConfigurationSource->expects($this->at(0))->method('load')->with('Flow/Configuration/Testing/System1/Routes.Foo')->will($this->returnValue(array()));
         $mockConfigurationSource->expects($this->at(1))->method('load')->with('Flow/Configuration/Testing/Routes.Foo')->will($this->returnValue(array()));
         $mockConfigurationSource->expects($this->at(2))->method('load')->with('Flow/Configuration/Routes.Foo')->will($this->returnValue(array()));
@@ -1525,13 +1494,15 @@
         }
     }
 
+
+    /**
+     * @param string $configurationSourceCallbackName
+     * @param string $contextName
+     * @return ConfigurationManager
+     */
     protected function getConfigurationManagerWithFlowPackage($configurationSourceCallbackName, $contextName)
     {
-<<<<<<< HEAD
-        $mockConfigurationSource = $this->getMock(\TYPO3\Flow\Configuration\Source\YamlSource::class, array('load', 'save'));
-=======
-        $mockConfigurationSource = $this->getMockBuilder('TYPO3\Flow\Configuration\Source\YamlSource')->setMethods(array('load', 'save'))->getMock();
->>>>>>> 95ff38e8
+        $mockConfigurationSource = $this->getMockBuilder(\TYPO3\Flow\Configuration\Source\YamlSource::class)->setMethods(array('load', 'save'))->getMock();
         $mockConfigurationSource->expects($this->any())->method('load')->will($this->returnCallback(array($this, $configurationSourceCallbackName)));
 
         $configurationManager = $this->getAccessibleMock(\TYPO3\Flow\Configuration\ConfigurationManager::class, array('postProcessConfiguration', 'includeSubRoutesFromSettings'), array(new ApplicationContext($contextName)));
@@ -1547,11 +1518,7 @@
      */
     protected function getMockPackages()
     {
-<<<<<<< HEAD
-        $mockPackageFlow = $this->getMock(\TYPO3\Flow\Package\Package::class, array(), array(), '', false);
-=======
-        $mockPackageFlow = $this->getMockBuilder('TYPO3\Flow\Package\Package')->disableOriginalConstructor()->getMock();
->>>>>>> 95ff38e8
+        $mockPackageFlow = $this->getMockBuilder(\TYPO3\Flow\Package\Package::class)->disableOriginalConstructor()->getMock();
         $mockPackageFlow->expects($this->any())->method('getConfigurationPath')->will($this->returnValue('Flow/Configuration/'));
         $mockPackageFlow->expects($this->any())->method('getPackageKey')->will($this->returnValue('TYPO3.Flow'));
 
