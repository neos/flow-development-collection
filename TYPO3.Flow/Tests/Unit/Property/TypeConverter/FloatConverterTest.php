<?php
namespace TYPO3\Flow\Tests\Unit\Property\TypeConverter;

/*
 * This file is part of the TYPO3.Flow package.
 *
 * (c) Contributors of the Neos Project - www.neos.io
 *
 * This package is Open Source Software. For the full copyright and license
 * information, please view the LICENSE file which was distributed with this
 * source code.
 */

use TYPO3\Flow\Property\TypeConverter\FloatConverter;
use TYPO3\Flow\Property\TypeConverterInterface;
use TYPO3\Flow\Tests\UnitTestCase;
use TYPO3\Flow\Error;

/**
 * Testcase for the Float converter
 *
 * @covers \TYPO3\Flow\Property\TypeConverter\FloatConverter<extended>
 */
class FloatConverterTest extends UnitTestCase
{
    /**
     * @var TypeConverterInterface
     */
    protected $converter;

    public function setUp()
    {
        $this->converter = new FloatConverter();
    }

    /**
     * @test
     */
    public function checkMetadata()
    {
        $this->assertEquals(['float', 'integer', 'string'], $this->converter->getSupportedSourceTypes(), 'Source types do not match');
        $this->assertEquals('float', $this->converter->getSupportedTargetType(), 'Target type does not match');
        $this->assertEquals(1, $this->converter->getPriority(), 'Priority does not match');
    }

    /**
     * @test
     */
    public function convertFromShouldCastTheStringToFloat()
    {
        $this->assertSame(1.5, $this->converter->convertFrom('1.5', 'float'));
    }

    /**
     * @test
     */
    public function convertFromReturnsNullIfEmptyStringSpecified()
    {
        $this->assertNull($this->converter->convertFrom('', 'float'));
    }

    /**
     * @test
     */
    public function convertFromShouldAcceptIntegers()
    {
        $this->assertSame((float)123, $this->converter->convertFrom(123, 'float'));
    }

    /**
     * @test
     */
    public function convertFromReturnsAnErrorIfSpecifiedStringIsNotNumeric()
    {
<<<<<<< HEAD
        $this->assertInstanceOf(\TYPO3\Flow\Error\Error::class, $this->converter->convertFrom('not numeric', 'float'));
=======
        $this->assertInstanceOf(Error\Error::class, $this->converter->convertFrom('not numeric', 'float'));
>>>>>>> 813dc269
    }

    /**
     * @test
     */
    public function canConvertFromShouldReturnTrue()
    {
        $this->assertTrue($this->converter->canConvertFrom('1.5', 'float'));
    }

    /**
     * @test
     */
    public function canConvertFromShouldReturnTrueForAnEmptyValue()
    {
        $this->assertTrue($this->converter->canConvertFrom('', 'integer'));
    }

    /**
     * @test
     */
    public function canConvertFromShouldReturnTrueForANullValue()
    {
        $this->assertTrue($this->converter->canConvertFrom(null, 'integer'));
    }

    /**
     * @test
     */
    public function getSourceChildPropertiesToBeConvertedShouldReturnEmptyArray()
    {
        $this->assertEquals([], $this->converter->getSourceChildPropertiesToBeConverted('myString'));
    }
}<|MERGE_RESOLUTION|>--- conflicted
+++ resolved
@@ -72,11 +72,7 @@
      */
     public function convertFromReturnsAnErrorIfSpecifiedStringIsNotNumeric()
     {
-<<<<<<< HEAD
-        $this->assertInstanceOf(\TYPO3\Flow\Error\Error::class, $this->converter->convertFrom('not numeric', 'float'));
-=======
         $this->assertInstanceOf(Error\Error::class, $this->converter->convertFrom('not numeric', 'float'));
->>>>>>> 813dc269
     }
 
     /**
