<?php
namespace TYPO3\Flow\Tests\Unit\Property\TypeConverter;

/*
 * This file is part of the TYPO3.Flow package.
 *
 * (c) Contributors of the Neos Project - www.neos.io
 *
 * This package is Open Source Software. For the full copyright and license
 * information, please view the LICENSE file which was distributed with this
 * source code.
 */

use TYPO3\Flow\Object\ObjectManagerInterface;
use TYPO3\Flow\Property\PropertyMappingConfiguration;
use TYPO3\Flow\Property\TypeConverter\ObjectConverter;
use TYPO3\Flow\Reflection\ReflectionService;
use TYPO3\Flow\Tests\UnitTestCase;
use TYPO3\Flow\Annotations as Flow;

/**
 * Testcase for the ObjectConverter
 *
 * @covers \TYPO3\Flow\Property\TypeConverter\ObjectConverter<extended>
 */
class ObjectConverterTest extends UnitTestCase
{
    /**
     * @var ObjectConverter
     */
    protected $converter;

    /**
     * @var ReflectionService
     */
    protected $mockReflectionService;

    /**
     * @var ObjectManagerInterface
     */
    protected $mockObjectManager;

    public function setUp()
    {
<<<<<<< HEAD
        $this->mockReflectionService = $this->createMock(\TYPO3\Flow\Reflection\ReflectionService::class);
        $this->mockObjectManager = $this->createMock(\TYPO3\Flow\Object\ObjectManagerInterface::class);
=======
        $this->mockReflectionService = $this->createMock(ReflectionService::class);
        $this->mockObjectManager = $this->createMock(ObjectManagerInterface::class);
>>>>>>> 813dc269

        $this->converter = new ObjectConverter();
        $this->inject($this->converter, 'reflectionService', $this->mockReflectionService);
        $this->inject($this->converter, 'objectManager', $this->mockObjectManager);
    }

    /**
     * @test
     */
    public function checkMetadata()
    {
        $this->assertEquals(['array'], $this->converter->getSupportedSourceTypes(), 'Source types do not match');
        $this->assertEquals('object', $this->converter->getSupportedTargetType(), 'Target type does not match');
        $this->assertEquals(0, $this->converter->getPriority(), 'Priority does not match');
    }

    public function dataProviderForCanConvert()
    {
        return [
            [true, false, false], // is entity => cannot convert
            [false, true, false], // is valueobject => cannot convert
            [false, false, true] // is no entity and no value object => can convert
        ];
    }

    /**
     * @test
     * @dataProvider dataProviderForCanConvert
     */
    public function canConvertFromReturnsTrueIfClassIsTaggedWithEntityOrValueObject($isEntity, $isValueObject, $expected)
    {
        if ($isEntity) {
<<<<<<< HEAD
            $this->mockReflectionService->expects($this->once())->method('isClassAnnotatedWith')->with('TheTargetType', \TYPO3\Flow\Annotations\Entity::class)->will($this->returnValue($isEntity));
        } else {
            $this->mockReflectionService->expects($this->at(0))->method('isClassAnnotatedWith')->with('TheTargetType', \TYPO3\Flow\Annotations\Entity::class)->will($this->returnValue($isEntity));
            $this->mockReflectionService->expects($this->at(1))->method('isClassAnnotatedWith')->with('TheTargetType', \TYPO3\Flow\Annotations\ValueObject::class)->will($this->returnValue($isValueObject));
=======
            $this->mockReflectionService->expects($this->once())->method('isClassAnnotatedWith')->with('TheTargetType', Flow\Entity::class)->will($this->returnValue($isEntity));
        } else {
            $this->mockReflectionService->expects($this->at(0))->method('isClassAnnotatedWith')->with('TheTargetType', Flow\Entity::class)->will($this->returnValue($isEntity));
            $this->mockReflectionService->expects($this->at(1))->method('isClassAnnotatedWith')->with('TheTargetType', Flow\ValueObject::class)->will($this->returnValue($isValueObject));
>>>>>>> 813dc269
        }

        $this->assertEquals($expected, $this->converter->canConvertFrom('myInputData', 'TheTargetType'));
    }

    /**
     * @test
     */
    public function getTypeOfChildPropertyShouldUseReflectionServiceToDetermineType()
    {
        $this->mockReflectionService->expects($this->any())->method('hasMethod')->with('TheTargetType', 'setThePropertyName')->will($this->returnValue(false));
        $this->mockReflectionService->expects($this->any())->method('getMethodParameters')->with('TheTargetType', '__construct')->will($this->returnValue([
            'thePropertyName' => [
                'type' => 'TheTypeOfSubObject',
                'elementType' => null
<<<<<<< HEAD
            )
        )));
        $configuration = new \TYPO3\Flow\Property\PropertyMappingConfiguration();
        $configuration->setTypeConverterOptions(\TYPO3\Flow\Property\TypeConverter\ObjectConverter::class, array());
=======
            ]
        ]));
        $configuration = new PropertyMappingConfiguration();
        $configuration->setTypeConverterOptions(ObjectConverter::class, []);
>>>>>>> 813dc269
        $this->assertEquals('TheTypeOfSubObject', $this->converter->getTypeOfChildProperty('TheTargetType', 'thePropertyName', $configuration));
    }

    /**
     * @test
     */
    public function getTypeOfChildPropertyShouldRemoveLeadingBackslashesForAnnotationParameters()
    {
        $this->mockReflectionService->expects($this->any())->method('getMethodParameters')->with('TheTargetType', '__construct')->will($this->returnValue([]));
        $this->mockReflectionService->expects($this->any())->method('hasMethod')->with('TheTargetType', 'setThePropertyName')->will($this->returnValue(false));
        $this->mockReflectionService->expects($this->any())->method('getClassPropertyNames')->with('TheTargetType')->will($this->returnValue([
            'thePropertyName'
        ]));
        $this->mockReflectionService->expects($this->any())->method('getPropertyTagValues')->with('TheTargetType', 'thePropertyName')->will($this->returnValue([
            '\TheTypeOfSubObject'
        ]));
        $configuration = new PropertyMappingConfiguration();
        $configuration->setTypeConverterOptions(ObjectConverter::class, []);
        $this->assertEquals('TheTypeOfSubObject', $this->converter->getTypeOfChildProperty('TheTargetType', 'thePropertyName', $configuration));
    }
}<|MERGE_RESOLUTION|>--- conflicted
+++ resolved
@@ -42,13 +42,8 @@
 
     public function setUp()
     {
-<<<<<<< HEAD
-        $this->mockReflectionService = $this->createMock(\TYPO3\Flow\Reflection\ReflectionService::class);
-        $this->mockObjectManager = $this->createMock(\TYPO3\Flow\Object\ObjectManagerInterface::class);
-=======
         $this->mockReflectionService = $this->createMock(ReflectionService::class);
         $this->mockObjectManager = $this->createMock(ObjectManagerInterface::class);
->>>>>>> 813dc269
 
         $this->converter = new ObjectConverter();
         $this->inject($this->converter, 'reflectionService', $this->mockReflectionService);
@@ -81,17 +76,10 @@
     public function canConvertFromReturnsTrueIfClassIsTaggedWithEntityOrValueObject($isEntity, $isValueObject, $expected)
     {
         if ($isEntity) {
-<<<<<<< HEAD
-            $this->mockReflectionService->expects($this->once())->method('isClassAnnotatedWith')->with('TheTargetType', \TYPO3\Flow\Annotations\Entity::class)->will($this->returnValue($isEntity));
-        } else {
-            $this->mockReflectionService->expects($this->at(0))->method('isClassAnnotatedWith')->with('TheTargetType', \TYPO3\Flow\Annotations\Entity::class)->will($this->returnValue($isEntity));
-            $this->mockReflectionService->expects($this->at(1))->method('isClassAnnotatedWith')->with('TheTargetType', \TYPO3\Flow\Annotations\ValueObject::class)->will($this->returnValue($isValueObject));
-=======
             $this->mockReflectionService->expects($this->once())->method('isClassAnnotatedWith')->with('TheTargetType', Flow\Entity::class)->will($this->returnValue($isEntity));
         } else {
             $this->mockReflectionService->expects($this->at(0))->method('isClassAnnotatedWith')->with('TheTargetType', Flow\Entity::class)->will($this->returnValue($isEntity));
             $this->mockReflectionService->expects($this->at(1))->method('isClassAnnotatedWith')->with('TheTargetType', Flow\ValueObject::class)->will($this->returnValue($isValueObject));
->>>>>>> 813dc269
         }
 
         $this->assertEquals($expected, $this->converter->canConvertFrom('myInputData', 'TheTargetType'));
@@ -107,17 +95,10 @@
             'thePropertyName' => [
                 'type' => 'TheTypeOfSubObject',
                 'elementType' => null
-<<<<<<< HEAD
-            )
-        )));
-        $configuration = new \TYPO3\Flow\Property\PropertyMappingConfiguration();
-        $configuration->setTypeConverterOptions(\TYPO3\Flow\Property\TypeConverter\ObjectConverter::class, array());
-=======
             ]
         ]));
         $configuration = new PropertyMappingConfiguration();
         $configuration->setTypeConverterOptions(ObjectConverter::class, []);
->>>>>>> 813dc269
         $this->assertEquals('TheTypeOfSubObject', $this->converter->getTypeOfChildProperty('TheTargetType', 'thePropertyName', $configuration));
     }
 
