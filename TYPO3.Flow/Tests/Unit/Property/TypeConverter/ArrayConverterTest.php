--- conflicted
+++ resolved
@@ -36,11 +36,7 @@
      */
     public function checkMetadata()
     {
-<<<<<<< HEAD
-        $this->assertEquals(array('array', 'string', \TYPO3\Flow\Resource\Resource::class), $this->converter->getSupportedSourceTypes(), 'Source types do not match');
-=======
         $this->assertEquals(['array', 'string', ResourceObject::class], $this->converter->getSupportedSourceTypes(), 'Source types do not match');
->>>>>>> 813dc269
         $this->assertEquals('array', $this->converter->getSupportedTargetType(), 'Target type does not match');
         $this->assertEquals(1, $this->converter->getPriority(), 'Priority does not match');
     }
@@ -74,17 +70,10 @@
         // Create a map of arguments to return values.
         $configurationValueMap = [];
         foreach ($mappingConfiguration as $setting => $value) {
-<<<<<<< HEAD
-            $configurationValueMap[] = array(\TYPO3\Flow\Property\TypeConverter\ArrayConverter::class, $setting, $value);
-        }
-
-        $propertyMappingConfiguration = $this->createMock(\TYPO3\Flow\Property\PropertyMappingConfiguration::class);
-=======
             $configurationValueMap[] = [ArrayConverter::class, $setting, $value];
         }
 
         $propertyMappingConfiguration = $this->createMock(PropertyMappingConfiguration::class);
->>>>>>> 813dc269
         $propertyMappingConfiguration
             ->expects($this->any())
             ->method('getConfigurationValue')
