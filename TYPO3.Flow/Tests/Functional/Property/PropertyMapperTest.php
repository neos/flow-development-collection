<?php
namespace TYPO3\Flow\Tests\Functional\Property;

/*
 * This file is part of the TYPO3.Flow package.
 *
 * (c) Contributors of the Neos Project - www.neos.io
 *
 * This package is Open Source Software. For the full copyright and license
 * information, please view the LICENSE file which was distributed with this
 * source code.
 */

use TYPO3\Flow\Property\PropertyMapper;
use TYPO3\Flow\Property\PropertyMappingConfiguration;
use TYPO3\Flow\Property\PropertyMappingConfigurationBuilder;
use TYPO3\Flow\Property\PropertyMappingConfigurationInterface;
use TYPO3\Flow\Property\TypeConverter\ObjectConverter;
use TYPO3\Flow\Property\TypeConverter\PersistentObjectConverter;
use TYPO3\Flow\Security\Account;
use TYPO3\Flow\Tests\FunctionalTestCase;
use TYPO3\Flow\Tests\Functional\Property\Fixtures;

/**
 * Testcase for Property Mapper
 */
class PropertyMapperTest extends FunctionalTestCase
{
    /**
     *
     * @var PropertyMapper
     */
    protected $propertyMapper;

    protected static $testablePersistenceEnabled = true;

    /**
     * @return void
     */
    public function setUp()
    {
        parent::setUp();
<<<<<<< HEAD
        $this->propertyMapper = $this->objectManager->get(\TYPO3\Flow\Property\PropertyMapper::class);
=======
        $this->propertyMapper = $this->objectManager->get(PropertyMapper::class);
>>>>>>> 813dc269
    }

    /**
     * @test
     */
    public function domainObjectWithSimplePropertiesCanBeCreated()
    {
        $source = [
            'name' => 'Robert Skaarhoj',
            'age' => '25',
            'averageNumberOfKids' => '1.5'
        ];

<<<<<<< HEAD
        $result = $this->propertyMapper->convert($source, \TYPO3\Flow\Tests\Functional\Property\Fixtures\TestEntity::class);
=======
        $result = $this->propertyMapper->convert($source, Fixtures\TestEntity::class);
>>>>>>> 813dc269
        $this->assertSame('Robert Skaarhoj', $result->getName());
        $this->assertSame(25, $result->getAge());
        $this->assertSame(1.5, $result->getAverageNumberOfKids());
    }

    /**
     * @test
     */
    public function domainObjectWithVirtualPropertiesCanBeCreated()
    {
        $source = [
            'name' => 'Robert Skaarhoj',
            'yearOfBirth' => '1988',
            'averageNumberOfKids' => '1.5'
        ];

<<<<<<< HEAD
        $result = $this->propertyMapper->convert($source, \TYPO3\Flow\Tests\Functional\Property\Fixtures\TestEntity::class);
=======
        $result = $this->propertyMapper->convert($source, Fixtures\TestEntity::class);
>>>>>>> 813dc269
        $this->assertSame('Robert Skaarhoj', $result->getName());
        $this->assertSame(25, $result->getAge());
        $this->assertSame(1.5, $result->getAverageNumberOfKids());
    }

    /**
     * @test
     */
    public function simpleObjectWithSimplePropertiesCanBeCreated()
    {
        $source = [
            'name' => 'Christopher',
            'size' => '187',
            'signedCla' => true
        ];

<<<<<<< HEAD
        $result = $this->propertyMapper->convert($source, \TYPO3\Flow\Tests\Functional\Property\Fixtures\TestClass::class);
=======
        $result = $this->propertyMapper->convert($source, Fixtures\TestClass::class);
>>>>>>> 813dc269
        $this->assertSame('Christopher', $result->getName());
        $this->assertSame(187, $result->getSize());
        $this->assertSame(true, $result->getSignedCla());
    }

    /**
     * @test
     */
    public function valueobjectCanBeMapped()
    {
        $source = [
            '__identity' => 'abcdefghijkl',
            'name' => 'Christopher',
            'age' => '28'
        ];

<<<<<<< HEAD
        $result = $this->propertyMapper->convert($source, \TYPO3\Flow\Tests\Functional\Property\Fixtures\TestValueobject::class);
=======
        $result = $this->propertyMapper->convert($source, Fixtures\TestValueobject::class);
>>>>>>> 813dc269
        $this->assertSame('Christopher', $result->getName());
        $this->assertSame(28, $result->getAge());
    }

    /**
     * @test
     */
    public function integerCanBeMappedToString()
    {
        $source = [
            'name' => 42,
            'size' => 23
        ];

<<<<<<< HEAD
        $result = $this->propertyMapper->convert($source, \TYPO3\Flow\Tests\Functional\Property\Fixtures\TestClass::class);
=======
        $result = $this->propertyMapper->convert($source, Fixtures\TestClass::class);
>>>>>>> 813dc269
        $this->assertSame('42', $result->getName());
        $this->assertSame(23, $result->getSize());
    }

    /**
     * @test
     */
    public function targetTypeForEntityCanBeOverridenIfConfigured()
    {
<<<<<<< HEAD
        $source = array(
            '__type' => \TYPO3\Flow\Tests\Functional\Property\Fixtures\TestEntitySubclass::class,
=======
        $source = [
            '__type' => Fixtures\TestEntitySubclass::class,
>>>>>>> 813dc269
            'name' => 'Arthur',
            'age' => '42'
        ];

<<<<<<< HEAD
        $configuration = $this->objectManager->get(\TYPO3\Flow\Property\PropertyMappingConfigurationBuilder::class)->build();
        $configuration->setTypeConverterOption(\TYPO3\Flow\Property\TypeConverter\PersistentObjectConverter::class, \TYPO3\Flow\Property\TypeConverter\PersistentObjectConverter::CONFIGURATION_OVERRIDE_TARGET_TYPE_ALLOWED, true);

        $result = $this->propertyMapper->convert($source, \TYPO3\Flow\Tests\Functional\Property\Fixtures\TestEntity::class, $configuration);
        $this->assertInstanceOf(\TYPO3\Flow\Tests\Functional\Property\Fixtures\TestEntitySubclass::class, $result);
=======
        $configuration = $this->objectManager->get(PropertyMappingConfigurationBuilder::class)->build();
        $configuration->setTypeConverterOption(PersistentObjectConverter::class, PersistentObjectConverter::CONFIGURATION_OVERRIDE_TARGET_TYPE_ALLOWED, true);

        $result = $this->propertyMapper->convert($source, Fixtures\TestEntity::class, $configuration);
        $this->assertInstanceOf(Fixtures\TestEntitySubclass::class, $result);
>>>>>>> 813dc269
    }

    /**
     * @test
     * @expectedException \TYPO3\Flow\Property\Exception
     */
    public function overridenTargetTypeForEntityMustBeASubclass()
    {
<<<<<<< HEAD
        $source = array(
            '__type' => \TYPO3\Flow\Tests\Functional\Property\Fixtures\TestClass::class,
=======
        $source = [
            '__type' => Fixtures\TestClass::class,
>>>>>>> 813dc269
            'name' => 'A horse'
        ];

<<<<<<< HEAD
        $configuration = $this->objectManager->get(\TYPO3\Flow\Property\PropertyMappingConfigurationBuilder::class)->build();
        $configuration->setTypeConverterOption(\TYPO3\Flow\Property\TypeConverter\PersistentObjectConverter::class, \TYPO3\Flow\Property\TypeConverter\PersistentObjectConverter::CONFIGURATION_OVERRIDE_TARGET_TYPE_ALLOWED, true);

        $this->propertyMapper->convert($source, \TYPO3\Flow\Tests\Functional\Property\Fixtures\TestEntity::class, $configuration);
=======
        $configuration = $this->objectManager->get(PropertyMappingConfigurationBuilder::class)->build();
        $configuration->setTypeConverterOption(PersistentObjectConverter::class, PersistentObjectConverter::CONFIGURATION_OVERRIDE_TARGET_TYPE_ALLOWED, true);

        $this->propertyMapper->convert($source, Fixtures\TestEntity::class, $configuration);
>>>>>>> 813dc269
    }

    /**
     * @test
     */
    public function targetTypeForSimpleObjectCanBeOverridenIfConfigured()
    {
<<<<<<< HEAD
        $source = array(
            '__type' => \TYPO3\Flow\Tests\Functional\Property\Fixtures\TestSubclass::class,
=======
        $source = [
            '__type' => Fixtures\TestSubclass::class,
>>>>>>> 813dc269
            'name' => 'Tower of Pisa'
        ];

<<<<<<< HEAD
        $configuration = $this->objectManager->get(\TYPO3\Flow\Property\PropertyMappingConfigurationBuilder::class)->build();
        $configuration->setTypeConverterOption(\TYPO3\Flow\Property\TypeConverter\ObjectConverter::class, \TYPO3\Flow\Property\TypeConverter\ObjectConverter::CONFIGURATION_OVERRIDE_TARGET_TYPE_ALLOWED, true);

        $result = $this->propertyMapper->convert($source, \TYPO3\Flow\Tests\Functional\Property\Fixtures\TestClass::class, $configuration);
        $this->assertInstanceOf(\TYPO3\Flow\Tests\Functional\Property\Fixtures\TestSubclass::class, $result);
=======
        $configuration = $this->objectManager->get(PropertyMappingConfigurationBuilder::class)->build();
        $configuration->setTypeConverterOption(ObjectConverter::class, ObjectConverter::CONFIGURATION_OVERRIDE_TARGET_TYPE_ALLOWED, true);

        $result = $this->propertyMapper->convert($source, Fixtures\TestClass::class, $configuration);
        $this->assertInstanceOf(Fixtures\TestSubclass::class, $result);
>>>>>>> 813dc269
    }

    /**
     * @test
     * @expectedException \TYPO3\Flow\Property\Exception
     */
    public function overridenTargetTypeForSimpleObjectMustBeASubclass()
    {
<<<<<<< HEAD
        $source = array(
            '__type' => \TYPO3\Flow\Tests\Functional\Property\Fixtures\TestEntity::class,
=======
        $source = [
            '__type' => Fixtures\TestEntity::class,
>>>>>>> 813dc269
            'name' => 'A horse'
        ];

<<<<<<< HEAD
        $configuration = $this->objectManager->get(\TYPO3\Flow\Property\PropertyMappingConfigurationBuilder::class)->build();
        $configuration->setTypeConverterOption(\TYPO3\Flow\Property\TypeConverter\ObjectConverter::class, \TYPO3\Flow\Property\TypeConverter\ObjectConverter::CONFIGURATION_OVERRIDE_TARGET_TYPE_ALLOWED, true);

        $this->propertyMapper->convert($source, \TYPO3\Flow\Tests\Functional\Property\Fixtures\TestClass::class, $configuration);
=======
        $configuration = $this->objectManager->get(PropertyMappingConfigurationBuilder::class)->build();
        $configuration->setTypeConverterOption(ObjectConverter::class, ObjectConverter::CONFIGURATION_OVERRIDE_TARGET_TYPE_ALLOWED, true);

        $this->propertyMapper->convert($source, Fixtures\TestClass::class, $configuration);
>>>>>>> 813dc269
    }

    /**
     * @test
     */
    public function mappingPersistentEntityOnlyChangesModifiedProperties()
    {
        $entityIdentity = $this->createTestEntity();

        $source = [
            '__identity' => $entityIdentity,
            'averageNumberOfKids' => '5.5'
        ];

<<<<<<< HEAD
        $result = $this->propertyMapper->convert($source, \TYPO3\Flow\Tests\Functional\Property\Fixtures\TestEntity::class);
=======
        $result = $this->propertyMapper->convert($source, Fixtures\TestEntity::class);
>>>>>>> 813dc269
        $this->assertSame('Egon Olsen', $result->getName());
        $this->assertSame(42, $result->getAge());
        $this->assertSame(5.5, $result->getAverageNumberOfKids());
    }

    /**
     * @test
     */
    public function mappingPersistentEntityAllowsToSetValueToNull()
    {
        $entityIdentity = $this->createTestEntity();

        $source = [
            '__identity' => $entityIdentity,
            'averageNumberOfKids' => ''
        ];

<<<<<<< HEAD
        $result = $this->propertyMapper->convert($source, \TYPO3\Flow\Tests\Functional\Property\Fixtures\TestEntity::class);
=======
        $result = $this->propertyMapper->convert($source, Fixtures\TestEntity::class);
>>>>>>> 813dc269
        $this->assertSame('Egon Olsen', $result->getName());
        $this->assertSame(42, $result->getAge());
        $this->assertSame(null, $result->getAverageNumberOfKids());
    }

    /**
     * @test
     */
    public function mappingOfPropertiesWithUnqualifiedInterfaceName()
    {
        $relatedEntity = new Fixtures\TestEntity();

        $source = [
            'relatedEntity' => $relatedEntity,
<<<<<<< HEAD
        );
        $result = $this->propertyMapper->convert($source, \TYPO3\Flow\Tests\Functional\Property\Fixtures\TestEntity::class);
=======
        ];
        $result = $this->propertyMapper->convert($source, Fixtures\TestEntity::class);
>>>>>>> 813dc269
        $this->assertSame($relatedEntity, $result->getRelatedEntity());
    }

    /**
     * Testcase for http://forge.typo3.org/issues/36988 - needed for Neos
     * editing
     *
     * @test
     */
    public function ifTargetObjectTypeIsPassedAsArgumentDoNotConvertIt()
    {
        $entity = new Fixtures\TestEntity();
        $entity->setName('Egon Olsen');

<<<<<<< HEAD
        $result = $this->propertyMapper->convert($entity, \TYPO3\Flow\Tests\Functional\Property\Fixtures\TestEntity::class);
=======
        $result = $this->propertyMapper->convert($entity, Fixtures\TestEntity::class);
>>>>>>> 813dc269
        $this->assertSame($entity, $result);
    }

    /**
     * Testcase for http://forge.typo3.org/issues/39445
     *
     * @test
     */
    public function ifTargetObjectTypeIsPassedRecursivelyDoNotConvertIt()
    {
        $entity = new Fixtures\TestEntity();
        $entity->setName('Egon Olsen');

        $result = $this->propertyMapper->convert([$entity], 'array<TYPO3\Flow\Tests\Functional\Property\Fixtures\TestEntity>');
        $this->assertSame([$entity], $result);
    }

    /**
     * Add and persist a test entity, and return the identifier of the newly created
     * entity.
     *
     * @return string identifier of newly created entity
     */
    protected function createTestEntity()
    {
        $entity = new Fixtures\TestEntity();
        $entity->setName('Egon Olsen');
        $entity->setAge(42);
        $entity->setAverageNumberOfKids(3.5);
        $this->persistenceManager->add($entity);
        $entityIdentifier = $this->persistenceManager->getIdentifierByObject($entity);

        $this->persistenceManager->persistAll();
        $this->persistenceManager->clearState();

        return $entityIdentifier;
    }

    /**
     * Testcase for #32829
     *
     * @test
     */
    public function mappingToFieldsFromSubclassWorksIfTargetTypeIsOverridden()
    {
<<<<<<< HEAD
        $source = array(
            '__type' => \TYPO3\Flow\Tests\Functional\Property\Fixtures\TestEntitySubclassWithNewField::class,
=======
        $source = [
            '__type' => Fixtures\TestEntitySubclassWithNewField::class,
>>>>>>> 813dc269
            'testField' => 'A horse'
        ];

<<<<<<< HEAD
        $configuration = $this->objectManager->get(\TYPO3\Flow\Property\PropertyMappingConfigurationBuilder::class)->build();
        $configuration->setTypeConverterOption(\TYPO3\Flow\Property\TypeConverter\PersistentObjectConverter::class, \TYPO3\Flow\Property\TypeConverter\ObjectConverter::CONFIGURATION_OVERRIDE_TARGET_TYPE_ALLOWED, true);

        $theHorse = $this->propertyMapper->convert($source, \TYPO3\Flow\Tests\Functional\Property\Fixtures\TestEntity::class, $configuration);
        $this->assertInstanceOf(\TYPO3\Flow\Tests\Functional\Property\Fixtures\TestEntitySubclassWithNewField::class, $theHorse);
=======
        $configuration = $this->objectManager->get(PropertyMappingConfigurationBuilder::class)->build();
        $configuration->setTypeConverterOption(PersistentObjectConverter::class, ObjectConverter::CONFIGURATION_OVERRIDE_TARGET_TYPE_ALLOWED, true);

        $theHorse = $this->propertyMapper->convert($source, Fixtures\TestEntity::class, $configuration);
        $this->assertInstanceOf(Fixtures\TestEntitySubclassWithNewField::class, $theHorse);
>>>>>>> 813dc269
    }

    /**
     * @test
     * @dataProvider invalidTypeConverterConfigurationsForOverridingTargetTypes
     * @expectedException \TYPO3\Flow\Property\Exception
     */
    public function mappingToFieldsFromSubclassThrowsExceptionIfTypeConverterOptionIsInvalidOrNotSet(PropertyMappingConfigurationInterface $configuration = null)
    {
<<<<<<< HEAD
        $source = array(
            '__type' => \TYPO3\Flow\Tests\Functional\Property\Fixtures\TestEntitySubclassWithNewField::class,
=======
        $source = [
            '__type' => Fixtures\TestEntitySubclassWithNewField::class,
>>>>>>> 813dc269
            'testField' => 'A horse'
        ];

<<<<<<< HEAD
        $this->propertyMapper->convert($source, \TYPO3\Flow\Tests\Functional\Property\Fixtures\TestEntity::class, $configuration);
=======
        $this->propertyMapper->convert($source, Fixtures\TestEntity::class, $configuration);
>>>>>>> 813dc269
    }

    /**
     * Data provider with invalid configuration for target type overrides
     *
     * @return array
     */
    public function invalidTypeConverterConfigurationsForOverridingTargetTypes()
    {
        $configurationWithNoSetting = new PropertyMappingConfiguration();

<<<<<<< HEAD
        $configurationWithOverrideOff = new \TYPO3\Flow\Property\PropertyMappingConfiguration();
        $configurationWithOverrideOff->setTypeConverterOption(\TYPO3\Flow\Property\TypeConverter\ObjectConverter::class, \TYPO3\Flow\Property\TypeConverter\ObjectConverter::CONFIGURATION_OVERRIDE_TARGET_TYPE_ALLOWED, false);
=======
        $configurationWithOverrideOff = new PropertyMappingConfiguration();
        $configurationWithOverrideOff->setTypeConverterOption(ObjectConverter::class, ObjectConverter::CONFIGURATION_OVERRIDE_TARGET_TYPE_ALLOWED, false);
>>>>>>> 813dc269

        return [
            [null],
            [$configurationWithNoSetting],
            [$configurationWithOverrideOff],
        ];
    }

    /**
     * @test
     * @expectedException \TYPO3\Flow\Property\Exception
     */
    public function convertFromShouldThrowExceptionIfGivenSourceTypeIsNotATargetType()
    {
<<<<<<< HEAD
        $source = array(
            '__type' => \TYPO3\Flow\Tests\Functional\Property\Fixtures\TestClass::class,
=======
        $source = [
            '__type' => Fixtures\TestClass::class,
>>>>>>> 813dc269
            'testField' => 'A horse'
        ];

<<<<<<< HEAD
        $configuration = $this->objectManager->get(\TYPO3\Flow\Property\PropertyMappingConfigurationBuilder::class)->build();
        $configuration->setTypeConverterOption(\TYPO3\Flow\Property\TypeConverter\PersistentObjectConverter::class, \TYPO3\Flow\Property\TypeConverter\ObjectConverter::CONFIGURATION_OVERRIDE_TARGET_TYPE_ALLOWED, true);

        $this->propertyMapper->convert($source, \TYPO3\Flow\Tests\Functional\Property\Fixtures\TestEntity::class, $configuration);
=======
        $configuration = $this->objectManager->get(PropertyMappingConfigurationBuilder::class)->build();
        $configuration->setTypeConverterOption(PersistentObjectConverter::class, ObjectConverter::CONFIGURATION_OVERRIDE_TARGET_TYPE_ALLOWED, true);

        $this->propertyMapper->convert($source, Fixtures\TestEntity::class, $configuration);
>>>>>>> 813dc269
    }

    /**
     * Test case for #47232
     *
     * @test
     */
    public function convertedAccountRolesCanBeSet()
    {
        $source = [
            'accountIdentifier' => 'someAccountIdentifier',
            'credentialsSource' => 'someEncryptedStuff',
            'authenticationProviderName' => 'DefaultProvider',
            'roles' => ['TYPO3.Flow:Customer', 'TYPO3.Flow:Administrator']
        ];

        $expectedRoleIdentifiers = ['TYPO3.Flow:Customer', 'TYPO3.Flow:Administrator'];

<<<<<<< HEAD
        $configuration = $this->objectManager->get(\TYPO3\Flow\Property\PropertyMappingConfigurationBuilder::class)->build();
        $configuration->forProperty('roles.*')->allowProperties();

        $account = $this->propertyMapper->convert($source, \TYPO3\Flow\Security\Account::class, $configuration);

        $this->assertInstanceOf(\TYPO3\Flow\Security\Account::class, $account);
=======
        $configuration = $this->objectManager->get(PropertyMappingConfigurationBuilder::class)->build();
        $configuration->forProperty('roles.*')->allowProperties();

        $account = $this->propertyMapper->convert($source, Account::class, $configuration);

        $this->assertInstanceOf(Account::class, $account);
>>>>>>> 813dc269
        $this->assertEquals(2, count($account->getRoles()));
        $this->assertEquals($expectedRoleIdentifiers, array_keys($account->getRoles()));
    }

    /**
     * @test
     */
    public function persistentEntityCanBeSerializedToIdentifierUsingObjectSource()
    {
        $entity = new Fixtures\TestEntity();
        $entity->setName('Egon Olsen');
        $entity->setAge(42);
        $entity->setAverageNumberOfKids(3.5);
        $this->persistenceManager->add($entity);

        $entityIdentifier = $this->persistenceManager->getIdentifierByObject($entity);

        $this->persistenceManager->persistAll();
        $this->persistenceManager->clearState();

        $source = $entity;

        $result = $this->propertyMapper->convert($source, 'string');

        $this->assertSame($entityIdentifier, $result);
    }
}<|MERGE_RESOLUTION|>--- conflicted
+++ resolved
@@ -40,11 +40,7 @@
     public function setUp()
     {
         parent::setUp();
-<<<<<<< HEAD
-        $this->propertyMapper = $this->objectManager->get(\TYPO3\Flow\Property\PropertyMapper::class);
-=======
         $this->propertyMapper = $this->objectManager->get(PropertyMapper::class);
->>>>>>> 813dc269
     }
 
     /**
@@ -58,11 +54,7 @@
             'averageNumberOfKids' => '1.5'
         ];
 
-<<<<<<< HEAD
-        $result = $this->propertyMapper->convert($source, \TYPO3\Flow\Tests\Functional\Property\Fixtures\TestEntity::class);
-=======
         $result = $this->propertyMapper->convert($source, Fixtures\TestEntity::class);
->>>>>>> 813dc269
         $this->assertSame('Robert Skaarhoj', $result->getName());
         $this->assertSame(25, $result->getAge());
         $this->assertSame(1.5, $result->getAverageNumberOfKids());
@@ -79,11 +71,7 @@
             'averageNumberOfKids' => '1.5'
         ];
 
-<<<<<<< HEAD
-        $result = $this->propertyMapper->convert($source, \TYPO3\Flow\Tests\Functional\Property\Fixtures\TestEntity::class);
-=======
         $result = $this->propertyMapper->convert($source, Fixtures\TestEntity::class);
->>>>>>> 813dc269
         $this->assertSame('Robert Skaarhoj', $result->getName());
         $this->assertSame(25, $result->getAge());
         $this->assertSame(1.5, $result->getAverageNumberOfKids());
@@ -100,11 +88,7 @@
             'signedCla' => true
         ];
 
-<<<<<<< HEAD
-        $result = $this->propertyMapper->convert($source, \TYPO3\Flow\Tests\Functional\Property\Fixtures\TestClass::class);
-=======
         $result = $this->propertyMapper->convert($source, Fixtures\TestClass::class);
->>>>>>> 813dc269
         $this->assertSame('Christopher', $result->getName());
         $this->assertSame(187, $result->getSize());
         $this->assertSame(true, $result->getSignedCla());
@@ -121,11 +105,7 @@
             'age' => '28'
         ];
 
-<<<<<<< HEAD
-        $result = $this->propertyMapper->convert($source, \TYPO3\Flow\Tests\Functional\Property\Fixtures\TestValueobject::class);
-=======
         $result = $this->propertyMapper->convert($source, Fixtures\TestValueobject::class);
->>>>>>> 813dc269
         $this->assertSame('Christopher', $result->getName());
         $this->assertSame(28, $result->getAge());
     }
@@ -140,11 +120,7 @@
             'size' => 23
         ];
 
-<<<<<<< HEAD
-        $result = $this->propertyMapper->convert($source, \TYPO3\Flow\Tests\Functional\Property\Fixtures\TestClass::class);
-=======
         $result = $this->propertyMapper->convert($source, Fixtures\TestClass::class);
->>>>>>> 813dc269
         $this->assertSame('42', $result->getName());
         $this->assertSame(23, $result->getSize());
     }
@@ -154,30 +130,17 @@
      */
     public function targetTypeForEntityCanBeOverridenIfConfigured()
     {
-<<<<<<< HEAD
-        $source = array(
-            '__type' => \TYPO3\Flow\Tests\Functional\Property\Fixtures\TestEntitySubclass::class,
-=======
         $source = [
             '__type' => Fixtures\TestEntitySubclass::class,
->>>>>>> 813dc269
             'name' => 'Arthur',
             'age' => '42'
         ];
 
-<<<<<<< HEAD
-        $configuration = $this->objectManager->get(\TYPO3\Flow\Property\PropertyMappingConfigurationBuilder::class)->build();
-        $configuration->setTypeConverterOption(\TYPO3\Flow\Property\TypeConverter\PersistentObjectConverter::class, \TYPO3\Flow\Property\TypeConverter\PersistentObjectConverter::CONFIGURATION_OVERRIDE_TARGET_TYPE_ALLOWED, true);
-
-        $result = $this->propertyMapper->convert($source, \TYPO3\Flow\Tests\Functional\Property\Fixtures\TestEntity::class, $configuration);
-        $this->assertInstanceOf(\TYPO3\Flow\Tests\Functional\Property\Fixtures\TestEntitySubclass::class, $result);
-=======
         $configuration = $this->objectManager->get(PropertyMappingConfigurationBuilder::class)->build();
         $configuration->setTypeConverterOption(PersistentObjectConverter::class, PersistentObjectConverter::CONFIGURATION_OVERRIDE_TARGET_TYPE_ALLOWED, true);
 
         $result = $this->propertyMapper->convert($source, Fixtures\TestEntity::class, $configuration);
         $this->assertInstanceOf(Fixtures\TestEntitySubclass::class, $result);
->>>>>>> 813dc269
     }
 
     /**
@@ -186,27 +149,15 @@
      */
     public function overridenTargetTypeForEntityMustBeASubclass()
     {
-<<<<<<< HEAD
-        $source = array(
-            '__type' => \TYPO3\Flow\Tests\Functional\Property\Fixtures\TestClass::class,
-=======
         $source = [
             '__type' => Fixtures\TestClass::class,
->>>>>>> 813dc269
             'name' => 'A horse'
         ];
 
-<<<<<<< HEAD
-        $configuration = $this->objectManager->get(\TYPO3\Flow\Property\PropertyMappingConfigurationBuilder::class)->build();
-        $configuration->setTypeConverterOption(\TYPO3\Flow\Property\TypeConverter\PersistentObjectConverter::class, \TYPO3\Flow\Property\TypeConverter\PersistentObjectConverter::CONFIGURATION_OVERRIDE_TARGET_TYPE_ALLOWED, true);
-
-        $this->propertyMapper->convert($source, \TYPO3\Flow\Tests\Functional\Property\Fixtures\TestEntity::class, $configuration);
-=======
         $configuration = $this->objectManager->get(PropertyMappingConfigurationBuilder::class)->build();
         $configuration->setTypeConverterOption(PersistentObjectConverter::class, PersistentObjectConverter::CONFIGURATION_OVERRIDE_TARGET_TYPE_ALLOWED, true);
 
         $this->propertyMapper->convert($source, Fixtures\TestEntity::class, $configuration);
->>>>>>> 813dc269
     }
 
     /**
@@ -214,29 +165,16 @@
      */
     public function targetTypeForSimpleObjectCanBeOverridenIfConfigured()
     {
-<<<<<<< HEAD
-        $source = array(
-            '__type' => \TYPO3\Flow\Tests\Functional\Property\Fixtures\TestSubclass::class,
-=======
         $source = [
             '__type' => Fixtures\TestSubclass::class,
->>>>>>> 813dc269
             'name' => 'Tower of Pisa'
         ];
 
-<<<<<<< HEAD
-        $configuration = $this->objectManager->get(\TYPO3\Flow\Property\PropertyMappingConfigurationBuilder::class)->build();
-        $configuration->setTypeConverterOption(\TYPO3\Flow\Property\TypeConverter\ObjectConverter::class, \TYPO3\Flow\Property\TypeConverter\ObjectConverter::CONFIGURATION_OVERRIDE_TARGET_TYPE_ALLOWED, true);
-
-        $result = $this->propertyMapper->convert($source, \TYPO3\Flow\Tests\Functional\Property\Fixtures\TestClass::class, $configuration);
-        $this->assertInstanceOf(\TYPO3\Flow\Tests\Functional\Property\Fixtures\TestSubclass::class, $result);
-=======
         $configuration = $this->objectManager->get(PropertyMappingConfigurationBuilder::class)->build();
         $configuration->setTypeConverterOption(ObjectConverter::class, ObjectConverter::CONFIGURATION_OVERRIDE_TARGET_TYPE_ALLOWED, true);
 
         $result = $this->propertyMapper->convert($source, Fixtures\TestClass::class, $configuration);
         $this->assertInstanceOf(Fixtures\TestSubclass::class, $result);
->>>>>>> 813dc269
     }
 
     /**
@@ -245,27 +183,15 @@
      */
     public function overridenTargetTypeForSimpleObjectMustBeASubclass()
     {
-<<<<<<< HEAD
-        $source = array(
-            '__type' => \TYPO3\Flow\Tests\Functional\Property\Fixtures\TestEntity::class,
-=======
         $source = [
             '__type' => Fixtures\TestEntity::class,
->>>>>>> 813dc269
             'name' => 'A horse'
         ];
 
-<<<<<<< HEAD
-        $configuration = $this->objectManager->get(\TYPO3\Flow\Property\PropertyMappingConfigurationBuilder::class)->build();
-        $configuration->setTypeConverterOption(\TYPO3\Flow\Property\TypeConverter\ObjectConverter::class, \TYPO3\Flow\Property\TypeConverter\ObjectConverter::CONFIGURATION_OVERRIDE_TARGET_TYPE_ALLOWED, true);
-
-        $this->propertyMapper->convert($source, \TYPO3\Flow\Tests\Functional\Property\Fixtures\TestClass::class, $configuration);
-=======
         $configuration = $this->objectManager->get(PropertyMappingConfigurationBuilder::class)->build();
         $configuration->setTypeConverterOption(ObjectConverter::class, ObjectConverter::CONFIGURATION_OVERRIDE_TARGET_TYPE_ALLOWED, true);
 
         $this->propertyMapper->convert($source, Fixtures\TestClass::class, $configuration);
->>>>>>> 813dc269
     }
 
     /**
@@ -280,11 +206,7 @@
             'averageNumberOfKids' => '5.5'
         ];
 
-<<<<<<< HEAD
-        $result = $this->propertyMapper->convert($source, \TYPO3\Flow\Tests\Functional\Property\Fixtures\TestEntity::class);
-=======
         $result = $this->propertyMapper->convert($source, Fixtures\TestEntity::class);
->>>>>>> 813dc269
         $this->assertSame('Egon Olsen', $result->getName());
         $this->assertSame(42, $result->getAge());
         $this->assertSame(5.5, $result->getAverageNumberOfKids());
@@ -302,11 +224,7 @@
             'averageNumberOfKids' => ''
         ];
 
-<<<<<<< HEAD
-        $result = $this->propertyMapper->convert($source, \TYPO3\Flow\Tests\Functional\Property\Fixtures\TestEntity::class);
-=======
         $result = $this->propertyMapper->convert($source, Fixtures\TestEntity::class);
->>>>>>> 813dc269
         $this->assertSame('Egon Olsen', $result->getName());
         $this->assertSame(42, $result->getAge());
         $this->assertSame(null, $result->getAverageNumberOfKids());
@@ -321,13 +239,8 @@
 
         $source = [
             'relatedEntity' => $relatedEntity,
-<<<<<<< HEAD
-        );
-        $result = $this->propertyMapper->convert($source, \TYPO3\Flow\Tests\Functional\Property\Fixtures\TestEntity::class);
-=======
         ];
         $result = $this->propertyMapper->convert($source, Fixtures\TestEntity::class);
->>>>>>> 813dc269
         $this->assertSame($relatedEntity, $result->getRelatedEntity());
     }
 
@@ -342,11 +255,7 @@
         $entity = new Fixtures\TestEntity();
         $entity->setName('Egon Olsen');
 
-<<<<<<< HEAD
-        $result = $this->propertyMapper->convert($entity, \TYPO3\Flow\Tests\Functional\Property\Fixtures\TestEntity::class);
-=======
         $result = $this->propertyMapper->convert($entity, Fixtures\TestEntity::class);
->>>>>>> 813dc269
         $this->assertSame($entity, $result);
     }
 
@@ -392,29 +301,16 @@
      */
     public function mappingToFieldsFromSubclassWorksIfTargetTypeIsOverridden()
     {
-<<<<<<< HEAD
-        $source = array(
-            '__type' => \TYPO3\Flow\Tests\Functional\Property\Fixtures\TestEntitySubclassWithNewField::class,
-=======
         $source = [
             '__type' => Fixtures\TestEntitySubclassWithNewField::class,
->>>>>>> 813dc269
             'testField' => 'A horse'
         ];
 
-<<<<<<< HEAD
-        $configuration = $this->objectManager->get(\TYPO3\Flow\Property\PropertyMappingConfigurationBuilder::class)->build();
-        $configuration->setTypeConverterOption(\TYPO3\Flow\Property\TypeConverter\PersistentObjectConverter::class, \TYPO3\Flow\Property\TypeConverter\ObjectConverter::CONFIGURATION_OVERRIDE_TARGET_TYPE_ALLOWED, true);
-
-        $theHorse = $this->propertyMapper->convert($source, \TYPO3\Flow\Tests\Functional\Property\Fixtures\TestEntity::class, $configuration);
-        $this->assertInstanceOf(\TYPO3\Flow\Tests\Functional\Property\Fixtures\TestEntitySubclassWithNewField::class, $theHorse);
-=======
         $configuration = $this->objectManager->get(PropertyMappingConfigurationBuilder::class)->build();
         $configuration->setTypeConverterOption(PersistentObjectConverter::class, ObjectConverter::CONFIGURATION_OVERRIDE_TARGET_TYPE_ALLOWED, true);
 
         $theHorse = $this->propertyMapper->convert($source, Fixtures\TestEntity::class, $configuration);
         $this->assertInstanceOf(Fixtures\TestEntitySubclassWithNewField::class, $theHorse);
->>>>>>> 813dc269
     }
 
     /**
@@ -424,21 +320,12 @@
      */
     public function mappingToFieldsFromSubclassThrowsExceptionIfTypeConverterOptionIsInvalidOrNotSet(PropertyMappingConfigurationInterface $configuration = null)
     {
-<<<<<<< HEAD
-        $source = array(
-            '__type' => \TYPO3\Flow\Tests\Functional\Property\Fixtures\TestEntitySubclassWithNewField::class,
-=======
         $source = [
             '__type' => Fixtures\TestEntitySubclassWithNewField::class,
->>>>>>> 813dc269
             'testField' => 'A horse'
         ];
 
-<<<<<<< HEAD
-        $this->propertyMapper->convert($source, \TYPO3\Flow\Tests\Functional\Property\Fixtures\TestEntity::class, $configuration);
-=======
         $this->propertyMapper->convert($source, Fixtures\TestEntity::class, $configuration);
->>>>>>> 813dc269
     }
 
     /**
@@ -450,13 +337,8 @@
     {
         $configurationWithNoSetting = new PropertyMappingConfiguration();
 
-<<<<<<< HEAD
-        $configurationWithOverrideOff = new \TYPO3\Flow\Property\PropertyMappingConfiguration();
-        $configurationWithOverrideOff->setTypeConverterOption(\TYPO3\Flow\Property\TypeConverter\ObjectConverter::class, \TYPO3\Flow\Property\TypeConverter\ObjectConverter::CONFIGURATION_OVERRIDE_TARGET_TYPE_ALLOWED, false);
-=======
         $configurationWithOverrideOff = new PropertyMappingConfiguration();
         $configurationWithOverrideOff->setTypeConverterOption(ObjectConverter::class, ObjectConverter::CONFIGURATION_OVERRIDE_TARGET_TYPE_ALLOWED, false);
->>>>>>> 813dc269
 
         return [
             [null],
@@ -471,27 +353,15 @@
      */
     public function convertFromShouldThrowExceptionIfGivenSourceTypeIsNotATargetType()
     {
-<<<<<<< HEAD
-        $source = array(
-            '__type' => \TYPO3\Flow\Tests\Functional\Property\Fixtures\TestClass::class,
-=======
         $source = [
             '__type' => Fixtures\TestClass::class,
->>>>>>> 813dc269
             'testField' => 'A horse'
         ];
 
-<<<<<<< HEAD
-        $configuration = $this->objectManager->get(\TYPO3\Flow\Property\PropertyMappingConfigurationBuilder::class)->build();
-        $configuration->setTypeConverterOption(\TYPO3\Flow\Property\TypeConverter\PersistentObjectConverter::class, \TYPO3\Flow\Property\TypeConverter\ObjectConverter::CONFIGURATION_OVERRIDE_TARGET_TYPE_ALLOWED, true);
-
-        $this->propertyMapper->convert($source, \TYPO3\Flow\Tests\Functional\Property\Fixtures\TestEntity::class, $configuration);
-=======
         $configuration = $this->objectManager->get(PropertyMappingConfigurationBuilder::class)->build();
         $configuration->setTypeConverterOption(PersistentObjectConverter::class, ObjectConverter::CONFIGURATION_OVERRIDE_TARGET_TYPE_ALLOWED, true);
 
         $this->propertyMapper->convert($source, Fixtures\TestEntity::class, $configuration);
->>>>>>> 813dc269
     }
 
     /**
@@ -510,21 +380,12 @@
 
         $expectedRoleIdentifiers = ['TYPO3.Flow:Customer', 'TYPO3.Flow:Administrator'];
 
-<<<<<<< HEAD
-        $configuration = $this->objectManager->get(\TYPO3\Flow\Property\PropertyMappingConfigurationBuilder::class)->build();
+        $configuration = $this->objectManager->get(PropertyMappingConfigurationBuilder::class)->build();
         $configuration->forProperty('roles.*')->allowProperties();
 
-        $account = $this->propertyMapper->convert($source, \TYPO3\Flow\Security\Account::class, $configuration);
-
-        $this->assertInstanceOf(\TYPO3\Flow\Security\Account::class, $account);
-=======
-        $configuration = $this->objectManager->get(PropertyMappingConfigurationBuilder::class)->build();
-        $configuration->forProperty('roles.*')->allowProperties();
-
         $account = $this->propertyMapper->convert($source, Account::class, $configuration);
 
         $this->assertInstanceOf(Account::class, $account);
->>>>>>> 813dc269
         $this->assertEquals(2, count($account->getRoles()));
         $this->assertEquals($expectedRoleIdentifiers, array_keys($account->getRoles()));
     }
