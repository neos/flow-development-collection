--- conflicted
+++ resolved
@@ -42,15 +42,9 @@
      */
     public function lifecycleEventAnnotationsAreDetected()
     {
-<<<<<<< HEAD
-        $classMetadata = new ClassMetadata(\TYPO3\Flow\Tests\Functional\Persistence\Fixtures\Post::class);
-        $driver = $this->objectManager->get(\TYPO3\Flow\Persistence\Doctrine\Mapping\Driver\FlowAnnotationDriver::class);
-        $driver->loadMetadataForClass(\TYPO3\Flow\Tests\Functional\Persistence\Fixtures\Post::class, $classMetadata);
-=======
         $classMetadata = new ClassMetadata(Fixtures\Post::class);
         $driver = $this->objectManager->get(FlowAnnotationDriver::class);
         $driver->loadMetadataForClass(Fixtures\Post::class, $classMetadata);
->>>>>>> 813dc269
         $this->assertTrue($classMetadata->hasLifecycleCallbacks('prePersist'));
     }
 
@@ -59,15 +53,9 @@
      */
     public function lifecycleEventAnnotationsAreDetectedWithoutHasLifecycleCallbacks()
     {
-<<<<<<< HEAD
-        $classMetadata = new ClassMetadata(\TYPO3\Flow\Tests\Functional\Persistence\Fixtures\Comment::class);
-        $driver = $this->objectManager->get(\TYPO3\Flow\Persistence\Doctrine\Mapping\Driver\FlowAnnotationDriver::class);
-        $driver->loadMetadataForClass(\TYPO3\Flow\Tests\Functional\Persistence\Fixtures\Comment::class, $classMetadata);
-=======
         $classMetadata = new ClassMetadata(Fixtures\Comment::class);
         $driver = $this->objectManager->get(FlowAnnotationDriver::class);
         $driver->loadMetadataForClass(Fixtures\Comment::class, $classMetadata);
->>>>>>> 813dc269
         $this->assertTrue($classMetadata->hasLifecycleCallbacks('prePersist'));
     }
 
@@ -76,15 +64,9 @@
      */
     public function lifecycleCallbacksAreNotRegisteredForUnproxiedEntities()
     {
-<<<<<<< HEAD
-        $classMetadata = new \TYPO3\Flow\Persistence\Doctrine\Mapping\ClassMetadata(\TYPO3\Flow\Tests\Functional\Persistence\Fixtures\UnproxiedTestEntity::class);
-        $driver = $this->objectManager->get(\TYPO3\Flow\Persistence\Doctrine\Mapping\Driver\FlowAnnotationDriver::class);
-        $driver->loadMetadataForClass(\TYPO3\Flow\Tests\Functional\Persistence\Fixtures\UnproxiedTestEntity::class, $classMetadata);
-=======
         $classMetadata = new ClassMetadata(Fixtures\UnproxiedTestEntity::class);
         $driver = $this->objectManager->get(FlowAnnotationDriver::class);
         $driver->loadMetadataForClass(Fixtures\UnproxiedTestEntity::class, $classMetadata);
->>>>>>> 813dc269
         $this->assertFalse($classMetadata->hasLifecycleCallbacks(\Doctrine\ORM\Events::postLoad));
     }
 
@@ -93,15 +75,9 @@
      */
     public function inheritanceTypeIsNotChangedIfNoSubclassesOfNonAbstractClassExist()
     {
-<<<<<<< HEAD
-        $classMetadata = new ClassMetadata(\TYPO3\Flow\Tests\Functional\Persistence\Fixtures\Post::class);
-        $driver = $this->objectManager->get(\TYPO3\Flow\Persistence\Doctrine\Mapping\Driver\FlowAnnotationDriver::class);
-        $driver->loadMetadataForClass(\TYPO3\Flow\Tests\Functional\Persistence\Fixtures\Post::class, $classMetadata);
-=======
         $classMetadata = new ClassMetadata(Fixtures\Post::class);
         $driver = $this->objectManager->get(FlowAnnotationDriver::class);
         $driver->loadMetadataForClass(Fixtures\Post::class, $classMetadata);
->>>>>>> 813dc269
         $this->assertSame(\Doctrine\ORM\Mapping\ClassMetadata::INHERITANCE_TYPE_JOINED, $classMetadata->inheritanceType);
     }
 
@@ -110,15 +86,9 @@
      */
     public function inheritanceTypeIsSetToNoneIfNoSubclassesOfAbstractClassExist()
     {
-<<<<<<< HEAD
-        $classMetadata = new ClassMetadata(\TYPO3\Flow\Tests\Functional\Persistence\Fixtures\AbstractEntity::class);
-        $driver = $this->objectManager->get(\TYPO3\Flow\Persistence\Doctrine\Mapping\Driver\FlowAnnotationDriver::class);
-        $driver->loadMetadataForClass(\TYPO3\Flow\Tests\Functional\Persistence\Fixtures\AbstractEntity::class, $classMetadata);
-=======
         $classMetadata = new ClassMetadata(Fixtures\AbstractEntity::class);
         $driver = $this->objectManager->get(FlowAnnotationDriver::class);
         $driver->loadMetadataForClass(Fixtures\AbstractEntity::class, $classMetadata);
->>>>>>> 813dc269
         $this->assertSame(\Doctrine\ORM\Mapping\ClassMetadata::INHERITANCE_TYPE_NONE, $classMetadata->inheritanceType);
     }
 
@@ -127,15 +97,9 @@
      */
     public function compositePrimaryKeyOverEntityRelationIsRegistered()
     {
-<<<<<<< HEAD
-        $classMetadata = new \TYPO3\Flow\Persistence\Doctrine\Mapping\ClassMetadata(\TYPO3\Flow\Tests\Functional\Persistence\Fixtures\CompositeKeyTestEntity::class);
-        $driver = $this->objectManager->get(\TYPO3\Flow\Persistence\Doctrine\Mapping\Driver\FlowAnnotationDriver::class);
-        $driver->loadMetadataForClass(\TYPO3\Flow\Tests\Functional\Persistence\Fixtures\CompositeKeyTestEntity::class, $classMetadata);
-=======
         $classMetadata = new ClassMetadata(Fixtures\CompositeKeyTestEntity::class);
         $driver = $this->objectManager->get(FlowAnnotationDriver::class);
         $driver->loadMetadataForClass(Fixtures\CompositeKeyTestEntity::class, $classMetadata);
->>>>>>> 813dc269
         $this->assertTrue($classMetadata->isIdentifierComposite);
         $this->assertTrue($classMetadata->containsForeignIdentifier);
         $this->assertEquals($classMetadata->identifier, ['name', 'relatedEntity']);
@@ -184,17 +148,10 @@
                     'nullable' => true,
                     'onDelete' => 'SET NULL',
                     'columnDefinition' => null,
-<<<<<<< HEAD
-                ),
-            ),
-            'sourceEntity' => \TYPO3\Flow\Tests\Functional\Persistence\Fixtures\Post::class,
-            'sourceToTargetKeyColumns' => array(
-=======
             ],
             ],
             'sourceEntity' => Fixtures\Post::class,
             'sourceToTargetKeyColumns' => [
->>>>>>> 813dc269
                 'comment' => 'persistence_object_identifier',
             ],
             'joinColumnFieldNames' => [
@@ -205,15 +162,9 @@
             ],
         ];
 
-<<<<<<< HEAD
-        $classMetadata = new ClassMetadata(\TYPO3\Flow\Tests\Functional\Persistence\Fixtures\Post::class);
-        $driver = $this->objectManager->get(\TYPO3\Flow\Persistence\Doctrine\Mapping\Driver\FlowAnnotationDriver::class);
-        $driver->loadMetadataForClass(\TYPO3\Flow\Tests\Functional\Persistence\Fixtures\Post::class, $classMetadata);
-=======
         $classMetadata = new ClassMetadata(Fixtures\Post::class);
         $driver = $this->objectManager->get(FlowAnnotationDriver::class);
         $driver->loadMetadataForClass(Fixtures\Post::class, $classMetadata);
->>>>>>> 813dc269
 
         $this->assertEquals($expectedTitleMapping, $classMetadata->getFieldMapping('title'), 'mapping for "title" not as expected');
         $imageAssociationMapping = $classMetadata->getAssociationMapping('image');
@@ -269,19 +220,11 @@
             ],
             'relationToTargetKeyColumns' => [
                 'related_post_id' => 'persistence_object_identifier',
-<<<<<<< HEAD
-            ),
-        );
-        $classMetadata = new ClassMetadata(\TYPO3\Flow\Tests\Functional\Persistence\Fixtures\Post::class);
-        $driver = $this->objectManager->get(\TYPO3\Flow\Persistence\Doctrine\Mapping\Driver\FlowAnnotationDriver::class);
-        $driver->loadMetadataForClass(\TYPO3\Flow\Tests\Functional\Persistence\Fixtures\Post::class, $classMetadata);
-=======
             ],
         ];
         $classMetadata = new ClassMetadata(Fixtures\Post::class);
         $driver = $this->objectManager->get(FlowAnnotationDriver::class);
         $driver->loadMetadataForClass(Fixtures\Post::class, $classMetadata);
->>>>>>> 813dc269
 
         $relatedAssociationMapping = $classMetadata->getAssociationMapping('related');
         foreach (array_keys($expectedRelatedAssociationMapping) as $key) {
@@ -296,15 +239,9 @@
      */
     public function doctrineIndexByAnnotationIsObserved()
     {
-<<<<<<< HEAD
-        $classMetadata = new ClassMetadata(\TYPO3\Flow\Tests\Functional\Persistence\Fixtures\EntityWithIndexedRelation::class);
-        $driver = $this->objectManager->get(\TYPO3\Flow\Persistence\Doctrine\Mapping\Driver\FlowAnnotationDriver::class);
-        $driver->loadMetadataForClass(\TYPO3\Flow\Tests\Functional\Persistence\Fixtures\EntityWithIndexedRelation::class, $classMetadata);
-=======
         $classMetadata = new ClassMetadata(Fixtures\EntityWithIndexedRelation::class);
         $driver = $this->objectManager->get(FlowAnnotationDriver::class);
         $driver->loadMetadataForClass(Fixtures\EntityWithIndexedRelation::class, $classMetadata);
->>>>>>> 813dc269
 
         /* The annotation should be available at ManyToMany relations */
         $relatedAssociationMapping = $classMetadata->getAssociationMapping('annotatedIdentitiesEntities');
@@ -322,15 +259,9 @@
      */
     public function introducedPropertiesAreObservedCorrectly()
     {
-<<<<<<< HEAD
-        $classMetadata = new ClassMetadata(\TYPO3\Flow\Tests\Functional\Aop\Fixtures\TargetClass04::class);
-        $driver = $this->objectManager->get(\TYPO3\Flow\Persistence\Doctrine\Mapping\Driver\FlowAnnotationDriver::class);
-        $driver->loadMetadataForClass(\TYPO3\Flow\Tests\Functional\Aop\Fixtures\TargetClass04::class, $classMetadata);
-=======
         $classMetadata = new ClassMetadata(TargetClass04::class);
         $driver = $this->objectManager->get(FlowAnnotationDriver::class);
         $driver->loadMetadataForClass(TargetClass04::class, $classMetadata);
->>>>>>> 813dc269
 
         $fieldNames = $classMetadata->getFieldNames();
         $this->assertContains('introducedProtectedProperty', $fieldNames);
@@ -343,15 +274,9 @@
      */
     public function oneToOneRelationsAreMappedCorrectly()
     {
-<<<<<<< HEAD
-        $classMetadata = new ClassMetadata(\TYPO3\Flow\Tests\Functional\Persistence\Fixtures\OneToOneEntity::class);
-        $driver = $this->objectManager->get(\TYPO3\Flow\Persistence\Doctrine\Mapping\Driver\FlowAnnotationDriver::class);
-        $driver->loadMetadataForClass(\TYPO3\Flow\Tests\Functional\Persistence\Fixtures\OneToOneEntity::class, $classMetadata);
-=======
         $classMetadata = new ClassMetadata(Fixtures\OneToOneEntity::class);
         $driver = $this->objectManager->get(FlowAnnotationDriver::class);
         $driver->loadMetadataForClass(Fixtures\OneToOneEntity::class, $classMetadata);
->>>>>>> 813dc269
 
         $selfReferencingMapping = $classMetadata->getAssociationMapping('selfReferencing');
         $this->assertNotEmpty($selfReferencingMapping['joinColumns']);
@@ -362,13 +287,8 @@
         $this->assertEquals('bidirectionalRelation', $bidirectionalMapping['inversedBy']);
         $this->assertTrue($bidirectionalMapping['isOwningSide']);
 
-<<<<<<< HEAD
-        $classMetadata2 = new ClassMetadata(\TYPO3\Flow\Tests\Functional\Persistence\Fixtures\OneToOneEntity2::class);
-        $driver->loadMetadataForClass(\TYPO3\Flow\Tests\Functional\Persistence\Fixtures\OneToOneEntity2::class, $classMetadata2);
-=======
         $classMetadata2 = new ClassMetadata(Fixtures\OneToOneEntity2::class);
         $driver->loadMetadataForClass(Fixtures\OneToOneEntity2::class, $classMetadata2);
->>>>>>> 813dc269
         $bidirectionalMapping2 = $classMetadata2->getAssociationMapping('bidirectionalRelation');
         $this->assertFalse(isset($bidirectionalMapping2['joinColumns']));
         $this->assertEquals('bidirectionalRelation', $bidirectionalMapping2['mappedBy']);
@@ -381,11 +301,7 @@
         /* @var $entityManager \Doctrine\Common\Persistence\ObjectManager */
         $entityManager = $this->objectManager->get(\Doctrine\Common\Persistence\ObjectManager::class);
         $schemaTool = new SchemaTool($entityManager);
-<<<<<<< HEAD
-        $schema = $schemaTool->getSchemaFromMetadata(array($entityManager->getClassMetadata(\TYPO3\Flow\Tests\Functional\Persistence\Fixtures\OneToOneEntity2::class)));
-=======
         $schema = $schemaTool->getSchemaFromMetadata([$entityManager->getClassMetadata(Fixtures\OneToOneEntity2::class)]);
->>>>>>> 813dc269
         /* @var $foreignKey \Doctrine\DBAL\Schema\ForeignKeyConstraint */
         foreach ($schema->getTable('persistence_onetooneentity2')->getForeignKeys() as $foreignKey) {
             if ($foreignKey->getForeignTableName() === 'persistence_onetooneentity') {
