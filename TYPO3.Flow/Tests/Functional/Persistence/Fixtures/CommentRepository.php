--- conflicted
+++ resolved
@@ -23,9 +23,5 @@
     /**
      * @var string
      */
-<<<<<<< HEAD
-    const ENTITY_CLASSNAME = \TYPO3\Flow\Tests\Functional\Persistence\Fixtures\Comment::class;
-=======
     const ENTITY_CLASSNAME = Comment::class;
->>>>>>> 813dc269
 }