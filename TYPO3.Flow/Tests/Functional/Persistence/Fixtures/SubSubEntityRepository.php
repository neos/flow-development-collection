--- conflicted
+++ resolved
@@ -23,11 +23,7 @@
     /**
      * @var string
      */
-<<<<<<< HEAD
-    const ENTITY_CLASSNAME = \TYPO3\Flow\Tests\Functional\Persistence\Fixtures\SubSubEntity::class;
-=======
     const ENTITY_CLASSNAME = SubSubEntity::class;
->>>>>>> 813dc269
 
     public function findAll()
     {
