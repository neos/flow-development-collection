<?php
namespace TYPO3\Flow\Tests\Functional\Mvc\ViewsConfiguration\Fixtures;

/*
 * This file is part of the TYPO3.Flow package.
 *
 * (c) Contributors of the Neos Project - www.neos.io
 *
 * This package is Open Source Software. For the full copyright and license
 * information, please view the LICENSE file which was distributed with this
 * source code.
 */
use TYPO3\Flow\Mvc\Controller\ControllerContext;
use TYPO3\Flow\Mvc\View\EmptyView;

/**
 * An empty view - a special case.
 *
 */
final class TemplateView extends \TYPO3\Flow\Mvc\View\AbstractView
{
    /**
     * @var array
     */
    protected $supportedOptions = [
        'templateRootPathPattern' => ['@packageResourcesPath/Private/Templates', 'Pattern to be resolved for "@templateRoot" in the other patterns', 'string'],
        'partialRootPathPattern' => ['@packageResourcesPath/Private/Partials', 'Pattern to be resolved for "@partialRoot" in the other patterns', 'string'],
        'layoutRootPathPattern' => ['@packageResourcesPath/Private/Layouts', 'Pattern to be resolved for "@layoutRoot" in the other patterns', 'string'],

        'templateRootPath' => [null, 'Path to the template root. If NULL, then $this->templateRootPathPattern will be used', 'string'],
        'partialRootPath' => [null, 'Path to the partial root. If NULL, then $this->partialRootPathPattern will be used', 'string'],
        'layoutRootPath' => [null, 'Path to the layout root. If NULL, then $this->layoutRootPathPattern will be used', 'string'],

        'templatePathAndFilenamePattern' => ['@templateRoot/@subpackage/@controller/@action.@format', 'File pattern for resolving the template file', 'string'],
        'partialPathAndFilenamePattern' => ['@partialRoot/@subpackage/@partial.@format', 'Directory pattern for global partials. Not part of the public API, should not be changed for now.', 'string'],
        'layoutPathAndFilenamePattern' => ['@layoutRoot/@layout.@format', 'File pattern for resolving the layout', 'string'],

        'templatePathAndFilename' => [null, 'Path and filename of the template file. If set,  overrides the templatePathAndFilenamePattern', 'string'],
        'layoutPathAndFilename' => [null, 'Path and filename of the layout file. If set, overrides the layoutPathAndFilenamePattern', 'string'],
    ];

    /**
     * Dummy method to satisfy the ViewInterface
     *
     * @param ControllerContext $controllerContext
     * @return void
     * @api
     */
    public function setControllerContext(ControllerContext $controllerContext)
    {
    }

    /**
     * Dummy method to satisfy the ViewInterface
     *
     * @param string $key
     * @param mixed $value
<<<<<<< HEAD
     * @return \TYPO3\Flow\Tests\Functional\Mvc\ViewsConfiguration\Fixtures\TemplateView instance of $this to allow chaining
=======
     * @return EmptyView instance of $this to allow chaining
>>>>>>> 813dc269
     * @api
     */
    public function assign($key, $value)
    {
        return $this;
    }

    /**
     * Dummy method to satisfy the ViewInterface
     *
     * @param array $values
<<<<<<< HEAD
     * @return \TYPO3\Flow\Tests\Functional\Mvc\ViewsConfiguration\Fixtures\TemplateView instance of $this to allow chaining
=======
     * @return EmptyView instance of $this to allow chaining
>>>>>>> 813dc269
     * @api
     */
    public function assignMultiple(array $values)
    {
        return $this;
    }

    /**
     * This view can be used in any case.
     *
     * @param ControllerContext $controllerContext
     * @return boolean TRUE
     * @api
     */
    public function canRender(ControllerContext $controllerContext)
    {
        return true;
    }

    /**
     * Renders the empty view
     *
     * @return string An empty string
     */
    public function render()
    {
        return get_class($this);
    }

    /**
     * A magic call method.
     *
     * Because this empty view is used as a Special Case in situations when no matching
     * view is available, it must be able to handle method calls which originally were
     * directed to another type of view. This magic method should prevent PHP from issuing
     * a fatal error.
     *
     * @param string $methodName Name of the method
     * @param array $arguments Arguments passed to the method
     * @return void
     */
    public function __call($methodName, array $arguments)
    {
    }
}<|MERGE_RESOLUTION|>--- conflicted
+++ resolved
@@ -55,11 +55,7 @@
      *
      * @param string $key
      * @param mixed $value
-<<<<<<< HEAD
-     * @return \TYPO3\Flow\Tests\Functional\Mvc\ViewsConfiguration\Fixtures\TemplateView instance of $this to allow chaining
-=======
      * @return EmptyView instance of $this to allow chaining
->>>>>>> 813dc269
      * @api
      */
     public function assign($key, $value)
@@ -71,11 +67,7 @@
      * Dummy method to satisfy the ViewInterface
      *
      * @param array $values
-<<<<<<< HEAD
-     * @return \TYPO3\Flow\Tests\Functional\Mvc\ViewsConfiguration\Fixtures\TemplateView instance of $this to allow chaining
-=======
      * @return EmptyView instance of $this to allow chaining
->>>>>>> 813dc269
      * @api
      */
     public function assignMultiple(array $values)
