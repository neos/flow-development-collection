<?php
namespace TYPO3\Flow\Tests\Functional\Mvc;

/*
 * This file is part of the TYPO3.Flow package.
 *
 * (c) Contributors of the Neos Project - www.neos.io
 *
 * This package is Open Source Software. For the full copyright and license
 * information, please view the LICENSE file which was distributed with this
 * source code.
 */

use TYPO3\Flow\Http\Request;
use TYPO3\Flow\Http\Uri;
use TYPO3\Flow\Mvc\Controller\MvcPropertyMappingConfigurationService;
use TYPO3\Flow\Tests\Functional\Persistence\Fixtures\TestEntity;
use TYPO3\Flow\Tests\FunctionalTestCase;

/**
 * Functional tests for the ActionController
 */
class ActionControllerTest extends FunctionalTestCase
{
    /**
     * @var boolean
     */
    protected static $testablePersistenceEnabled = true;

    /**
     * Additional setup: Routes
     */
    public function setUp()
    {
        parent::setUp();

        $this->registerRoute('testa', 'test/mvc/actioncontrollertesta(/{@action})', [
            '@package' => 'TYPO3.Flow',
            '@subpackage' => 'Tests\Functional\Mvc\Fixtures',
            '@controller' => 'ActionControllerTestA',
            '@action' => 'first',
<<<<<<< HEAD
            '@format' => 'html'
        ));
=======
            '@format' =>'html'
        ]);
>>>>>>> 813dc269

        $this->registerRoute('testb', 'test/mvc/actioncontrollertestb(/{@action})', [
            '@package' => 'TYPO3.Flow',
            '@subpackage' => 'Tests\Functional\Mvc\Fixtures',
            '@controller' => 'ActionControllerTestB',
<<<<<<< HEAD
            '@format' => 'html'
        ));
=======
            '@format' =>'html'
        ]);
>>>>>>> 813dc269

        $route = $this->registerRoute('testc', 'test/mvc/actioncontrollertestc/{entity}(/{@action})', [
            '@package' => 'TYPO3.Flow',
            '@subpackage' => 'Tests\Functional\Mvc\Fixtures',
            '@controller' => 'Entity',
            '@action' => 'show',
<<<<<<< HEAD
            '@format' => 'html'
        ));
        $route->setRoutePartsConfiguration(array(
            'entity' => array(
                'objectType' => 'TYPO3\Flow\Tests\Functional\Persistence\Fixtures\TestEntity'
            )
        ));
=======
            '@format' =>'html'
        ]);
        $route->setRoutePartsConfiguration([
            'entity' => [
                'objectType' => TestEntity::class
            ]
        ]);
>>>>>>> 813dc269
    }

    /**
     * Checks if a simple request is handled correctly. The route matching the
     * specified URI defines a default action "first" which results in firstAction
     * being called.
     *
     * @test
     */
    public function defaultActionSpecifiedInrouteIsCalledAndResponseIsReturned()
    {
        $response = $this->browser->request('http://localhost/test/mvc/actioncontrollertesta');
        $this->assertEquals('First action was called', $response->getContent());
        $this->assertEquals('200 OK', $response->getStatus());
    }

    /**
     * Checks if a simple request is handled correctly if another than the default
     * action is specified.
     *
     * @test
     */
    public function actionSpecifiedInActionRequestIsCalledAndResponseIsReturned()
    {
        $response = $this->browser->request('http://localhost/test/mvc/actioncontrollertesta/second');
        $this->assertEquals('Second action was called', $response->getContent());
        $this->assertEquals('200 OK', $response->getStatus());
    }

    /**
     * Checks if query parameters are handled correctly and default arguments are
     * respected / overridden.
     *
     * @test
     */
    public function queryStringOfAGetRequestIsParsedAndPassedToActionAsArguments()
    {
        $response = $this->browser->request('http://localhost/test/mvc/actioncontrollertesta/third?secondArgument=bar&firstArgument=foo&third=baz');
        $this->assertEquals('thirdAction-foo-bar-baz-default', $response->getContent());
    }

    /**
     * @test
     */
    public function defaultTemplateIsResolvedAndUsedAccordingToConventions()
    {
        $response = $this->browser->request('http://localhost/test/mvc/actioncontrollertesta/fourth?emailAddress=example@neos.io');
        $this->assertEquals('Fourth action <b>example@neos.io</b>', $response->getContent());
    }

    /**
     * Bug #36913
     *
     * @test
     */
    public function argumentsOfPutRequestArePassedToAction()
    {
        $request = Request::create(new Uri('http://localhost/test/mvc/actioncontrollertesta/put?getArgument=getValue'), 'PUT');
        $request->setContent('putArgument=first value');
        $request->setHeader('Content-Type', 'application/x-www-form-urlencoded');
        $request->setHeader('Content-Length', 54);

        $response = $this->browser->sendRequest($request);
        $this->assertEquals('putAction-first value-getValue', $response->getContent());
    }

    /**
     * RFC 2616 / 10.4.5 (404 Not Found)
     *
     * @test
     */
    public function notFoundStatusIsReturnedIfASpecifiedObjectCantBeFound()
    {
        $request = Request::create(new Uri('http://localhost/test/mvc/actioncontrollertestc/non-existing-id'), 'GET');

        $response = $this->browser->sendRequest($request);
        $this->assertSame(404, $response->getStatusCode());
    }


    /**
     * RFC 2616 / 10.4.7 (406 Not Acceptable)
     *
     * @test
     */
    public function notAcceptableStatusIsReturnedIfMediaTypeDoesNotMatchSupportedMediaTypes()
    {
        $request = Request::create(new Uri('http://localhost/test/mvc/actioncontrollertesta'), 'GET');
        $request->setHeader('Content-Type', 'application/xml');
        $request->setHeader('Accept', 'application/xml');
        $request->setContent('<xml></xml>');

        $response = $this->browser->sendRequest($request);
        $this->assertSame(406, $response->getStatusCode());
    }

    /**
     * @test
     */
    public function ignoreValidationAnnotationsAreObservedForPost()
    {
        $arguments = [
            'argument' => [
                'name' => 'Foo',
                'emailAddress' => '-invalid-'
            ]
        ];
        $response = $this->browser->request('http://localhost/test/mvc/actioncontrollertestb/showobjectargument', 'POST', $arguments);

        $expectedResult = '-invalid-';
        $this->assertEquals($expectedResult, $response->getContent());
    }

    /**
     * See http://forge.typo3.org/issues/37385
     * @test
     */
    public function ignoreValidationAnnotationIsObservedWithAndWithoutDollarSign()
    {
        $response = $this->browser->request('http://localhost/test/mvc/actioncontrollertesta/ignorevalidation?brokenArgument1=toolong&brokenArgument2=tooshort');
        $this->assertEquals('action was called', $response->getContent());
    }

    /**
     * @test
     */
    public function argumentsOfPutRequestWithJsonOrXmlTypeAreAlsoPassedToAction()
    {
        $request = Request::create(new Uri('http://localhost/test/mvc/actioncontrollertesta/put?getArgument=getValue'), 'PUT');
        $request->setHeader('Content-Type', 'application/json');
        $request->setHeader('Content-Length', 29);
        $request->setContent('{"putArgument":"first value"}');

        $response = $this->browser->sendRequest($request);
        $this->assertEquals('putAction-first value-getValue', $response->getContent());
    }

    /**
     * @test
     */
    public function objectArgumentsAreValidatedByDefault()
    {
        $arguments = [
            'argument' => [
                'name' => 'Foo',
                'emailAddress' => '-invalid-'
            ]
        ];
        $response = $this->browser->request('http://localhost/test/mvc/actioncontrollertestb/requiredobject', 'POST', $arguments);

        $expectedResult = 'Validation failed while trying to call TYPO3\Flow\Tests\Functional\Mvc\Fixtures\Controller\ActionControllerTestBController->requiredObjectAction().' . PHP_EOL;
        $this->assertEquals($expectedResult, $response->getContent());
    }

    /**
     * @test
     */
    public function optionalObjectArgumentsAreValidatedByDefault()
    {
        $arguments = [
            'argument' => [
                'name' => 'Foo',
                'emailAddress' => '-invalid-'
            ]
        ];
        $response = $this->browser->request('http://localhost/test/mvc/actioncontrollertestb/optionalobject', 'POST', $arguments);

        $expectedResult = 'Validation failed while trying to call TYPO3\Flow\Tests\Functional\Mvc\Fixtures\Controller\ActionControllerTestBController->optionalObjectAction().' . PHP_EOL;
        $this->assertEquals($expectedResult, $response->getContent());
    }

    /**
     * @test
     */
    public function optionalObjectArgumentsCanBeOmitted()
    {
        $response = $this->browser->request('http://localhost/test/mvc/actioncontrollertestb/optionalobject');

        $expectedResult = 'null';
        $this->assertEquals($expectedResult, $response->getContent());
    }

    /**
     * @test
     */
    public function notValidatedGroupObjectArgumentsAreNotValidated()
    {
        $arguments = [
            'argument' => [
                'name' => 'Foo',
                'emailAddress' => '-invalid-'
            ]
        ];
        $response = $this->browser->request('http://localhost/test/mvc/actioncontrollertestb/notvalidatedgroupobject', 'POST', $arguments);

        $expectedResult = '-invalid-';
        $this->assertEquals($expectedResult, $response->getContent());
    }

    /**
     * @test
     */
    public function validatedGroupObjectArgumentsAreValidated()
    {
        $arguments = [
            'argument' => [
                'name' => 'Foo',
                'emailAddress' => '-invalid-'
            ]
        ];
        $response = $this->browser->request('http://localhost/test/mvc/actioncontrollertestb/validatedgroupobject', 'POST', $arguments);

        $expectedResult = 'Validation failed while trying to call TYPO3\Flow\Tests\Functional\Mvc\Fixtures\Controller\ActionControllerTestBController->validatedGroupObjectAction().' . PHP_EOL;
        $this->assertEquals($expectedResult, $response->getContent());
    }

    /**
     * Data provider for argumentTests()
     *
     * @TODO Using 'optional float - default value'    => array('optionalFloat', NULL, 12.34),
     * this fails (on some machines) because the value is 12.33999999...
     *
     * @return array
     */
    public function argumentTestsDataProvider()
    {
        $requiredArgumentExceptionText = 'Uncaught Exception in Flow #1298012500: Required argument "argument" is not set.';
        $data = [
            'required string            '       => ['requiredString', 'some String', '\'some String\''],
            'required string - missing value'   => ['requiredString', null, $requiredArgumentExceptionText],
            'optional string'                   => ['optionalString', '123', '\'123\''],
            'optional string - default'         => ['optionalString', null, '\'default\''],
            'required integer'                  => ['requiredInteger', '234', 234],
            'required integer - missing value'  => ['requiredInteger', null, $requiredArgumentExceptionText],
            'required integer - mapping error'  => ['requiredInteger', 'not an integer', 'Validation failed while trying to call TYPO3\Flow\Tests\Functional\Mvc\Fixtures\Controller\ActionControllerTestBController->requiredIntegerAction().'],
            'required integer - empty value'    => ['requiredInteger', '', 'NULL'],
            'optional integer'                  => ['optionalInteger', 456, 456],
            'optional integer - default value'  => ['optionalInteger', null, 123],
            'optional integer - mapping error'  => ['optionalInteger', 'not an integer', 'Validation failed while trying to call TYPO3\Flow\Tests\Functional\Mvc\Fixtures\Controller\ActionControllerTestBController->optionalIntegerAction().'],
            'optional integer - empty value'    => ['optionalInteger', '', 123],
            'required float'                    => ['requiredFloat', 34.56, 34.56],
            'required float - integer'          => ['requiredFloat', 485, '485'],
            'required float - integer2'         => ['requiredFloat', '888', '888'],
            'required float - missing value'    => ['requiredFloat', null, $requiredArgumentExceptionText],
            'required float - mapping error'    => ['requiredFloat', 'not a float', 'Validation failed while trying to call TYPO3\Flow\Tests\Functional\Mvc\Fixtures\Controller\ActionControllerTestBController->requiredFloatAction().'],
            'required float - empty value'      => ['requiredFloat', '', 'NULL'],
            'optional float'                    => ['optionalFloat', 78.90, 78.9],
            'optional float - default value'    => ['optionalFloat', null, 112.34],
            'optional float - mapping error'    => ['optionalFloat', 'not a float', 'Validation failed while trying to call TYPO3\Flow\Tests\Functional\Mvc\Fixtures\Controller\ActionControllerTestBController->optionalFloatAction().'],
            'optional float - empty value'      => ['optionalFloat', '', 112.34],
            'required date'                     => ['requiredDate', ['date' => '1980-12-13', 'dateFormat' => 'Y-m-d'], '1980-12-13'],
            'required date string'              => ['requiredDate', '1980-12-13T14:22:12+02:00', '1980-12-13'],
            'required date - missing value'     => ['requiredDate', null, $requiredArgumentExceptionText],
            'required date - mapping error'     => ['requiredDate', 'no date', 'Validation failed while trying to call TYPO3\Flow\Tests\Functional\Mvc\Fixtures\Controller\ActionControllerTestBController->requiredDateAction().'],
            'optional date string'              => ['optionalDate', '1980-12-13T14:22:12+02:00', '1980-12-13'],
            'optional date - default value'     => ['optionalDate', null, 'null'],
            'optional date - mapping error'     => ['optionalDate', 'no date', 'Validation failed while trying to call TYPO3\Flow\Tests\Functional\Mvc\Fixtures\Controller\ActionControllerTestBController->optionalDateAction().'],
            'optional date - missing value'     => ['optionalDate', null, 'null'],
            'optional date - empty value'       => ['optionalDate', '', 'null']
        ];

        if (version_compare(PHP_VERSION, '6.0.0') >= 0) {
            $data['required date - empty value'] = ['requiredDate', '', 'Uncaught Exception in Flow Argument 1 passed to TYPO3\Flow\Tests\Functional\Mvc\Fixtures\Controller\ActionControllerTestBController_Original::requiredDateAction() must be an instance of DateTime, null given'];
        } else {
            $data['required date - empty value'] = ['requiredDate', '', 'Uncaught Exception in Flow #1: Catchable Fatal Error: Argument 1 passed to TYPO3\Flow\Tests\Functional\Mvc\Fixtures\Controller\ActionControllerTestBController_Original::requiredDateAction() must be an instance of DateTime, null given'];
        }

        return $data;
    }

    /**
     * Tut Dinge.
     *
     * @param string $action
     * @param mixed $argument
     * @param string $expectedResult
     * @test
     * @dataProvider argumentTestsDataProvider
     */
    public function argumentTests($action, $argument, $expectedResult)
    {
        $arguments = [
            'argument' => $argument,
        ];

        $uri = str_replace('{@action}', strtolower($action), 'http://localhost/test/mvc/actioncontrollertestb/{@action}');
        $response = $this->browser->request($uri, 'POST', $arguments);
        $this->assertTrue(strpos(trim($response->getContent()), (string)$expectedResult) === 0, sprintf('The resulting string did not start with the expected string. Expected: "%s", Actual: "%s"', $expectedResult, $response->getContent()));
    }

    /**
     * @test
     */
    public function trustedPropertiesConfigurationDoesNotIgnoreWildcardConfigurationInController()
    {
        $entity = new TestEntity();
        $entity->setName('Foo');
        $this->persistenceManager->add($entity);
        $identifier = $this->persistenceManager->getIdentifierByObject($entity);

        $trustedPropertiesService = new MvcPropertyMappingConfigurationService();
        $trustedProperties = $trustedPropertiesService->generateTrustedPropertiesToken(['entity[__identity]', 'entity[subEntities][0][content]', 'entity[subEntities][0][date]', 'entity[subEntities][1][content]', 'entity[subEntities][1][date]']);

        $form = [
            'entity' => [
                '__identity' => $identifier,
                'subEntities' => [
                    [
                        'content' => 'Bar',
                        'date' => '1.1.2016'
                    ],
                    [
                        'content' => 'Baz',
                        'date' => '30.12.2016'
                    ]
                ]
            ],
            '__trustedProperties' => $trustedProperties
        ];
        $request = Request::create(new Uri('http://localhost/test/mvc/actioncontrollertestc/' . $identifier . '/update'), 'POST', $form);

        $response = $this->browser->sendRequest($request);
        $this->assertSame('Entity "Foo" updated', $response->getContent());
    }
}<|MERGE_RESOLUTION|>--- conflicted
+++ resolved
@@ -39,40 +39,21 @@
             '@subpackage' => 'Tests\Functional\Mvc\Fixtures',
             '@controller' => 'ActionControllerTestA',
             '@action' => 'first',
-<<<<<<< HEAD
-            '@format' => 'html'
+            '@format' =>'html'
         ));
-=======
-            '@format' =>'html'
-        ]);
->>>>>>> 813dc269
 
         $this->registerRoute('testb', 'test/mvc/actioncontrollertestb(/{@action})', [
             '@package' => 'TYPO3.Flow',
             '@subpackage' => 'Tests\Functional\Mvc\Fixtures',
             '@controller' => 'ActionControllerTestB',
-<<<<<<< HEAD
-            '@format' => 'html'
+            '@format' =>'html'
         ));
-=======
-            '@format' =>'html'
-        ]);
->>>>>>> 813dc269
 
         $route = $this->registerRoute('testc', 'test/mvc/actioncontrollertestc/{entity}(/{@action})', [
             '@package' => 'TYPO3.Flow',
             '@subpackage' => 'Tests\Functional\Mvc\Fixtures',
             '@controller' => 'Entity',
             '@action' => 'show',
-<<<<<<< HEAD
-            '@format' => 'html'
-        ));
-        $route->setRoutePartsConfiguration(array(
-            'entity' => array(
-                'objectType' => 'TYPO3\Flow\Tests\Functional\Persistence\Fixtures\TestEntity'
-            )
-        ));
-=======
             '@format' =>'html'
         ]);
         $route->setRoutePartsConfiguration([
@@ -80,7 +61,6 @@
                 'objectType' => TestEntity::class
             ]
         ]);
->>>>>>> 813dc269
     }
 
     /**
