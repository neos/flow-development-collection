<?php
namespace TYPO3\Flow\Tests\Functional\Mvc;

/*
 * This file is part of the TYPO3.Flow package.
 *
 * (c) Contributors of the Neos Project - www.neos.io
 *
 * This package is Open Source Software. For the full copyright and license
 * information, please view the LICENSE file which was distributed with this
 * source code.
 */

use TYPO3\Flow\Http\Request;
use TYPO3\Flow\Http\Uri;
use TYPO3\Flow\Mvc\Controller\MvcPropertyMappingConfigurationService;
use TYPO3\Flow\Tests\Functional\Persistence\Fixtures\TestEntity;
use TYPO3\Flow\Tests\FunctionalTestCase;

class ActionControllerTest extends FunctionalTestCase
{
    /**
     * @var boolean
     */
    protected static $testablePersistenceEnabled = true;

    /**
     * Additional setup: Routes
     */
    public function setUp()
    {
        parent::setUp();

        $this->registerRoute('testa', 'test/mvc/actioncontrollertesta(/{@action})', [
            '@package' => 'TYPO3.Flow',
            '@subpackage' => 'Tests\Functional\Mvc\Fixtures',
            '@controller' => 'ActionControllerTestA',
            '@action' => 'first',
            '@format' =>'html'
        ]);

        $this->registerRoute('testb', 'test/mvc/actioncontrollertestb(/{@action})', [
            '@package' => 'TYPO3.Flow',
            '@subpackage' => 'Tests\Functional\Mvc\Fixtures',
            '@controller' => 'ActionControllerTestB',
<<<<<<< HEAD
            '@action' => 'first',
            '@format' => 'html'
        ));
=======
            '@format' =>'html'
        ]);
>>>>>>> 5518eecc

        $route = $this->registerRoute('testc', 'test/mvc/actioncontrollertestc/{entity}(/{@action})', [
            '@package' => 'TYPO3.Flow',
            '@subpackage' => 'Tests\Functional\Mvc\Fixtures',
            '@controller' => 'Entity',
            '@action' => 'show',
            '@format' => 'html'
        ]);
        $route->setRoutePartsConfiguration([
            'entity' => [
                'objectType' => 'TYPO3\Flow\Tests\Functional\Persistence\Fixtures\TestEntity'
            ]
        ]);
    }

    /**
     * Checks if a simple request is handled correctly. The route matching the
     * specified URI defines a default action "first" which results in firstAction
     * being called.
     *
     * @test
     */
    public function defaultActionSpecifiedInrouteIsCalledAndResponseIsReturned()
    {
        $response = $this->browser->request('http://localhost/test/mvc/actioncontrollertesta');
        $this->assertEquals('First action was called', $response->getContent());
        $this->assertEquals('200 OK', $response->getStatus());
    }

    /**
     * Checks if a simple request is handled correctly if another than the default
     * action is specified.
     *
     * @test
     */
    public function actionSpecifiedInActionRequestIsCalledAndResponseIsReturned()
    {
        $response = $this->browser->request('http://localhost/test/mvc/actioncontrollertesta/second');
        $this->assertEquals('Second action was called', $response->getContent());
        $this->assertEquals('200 OK', $response->getStatus());
    }

    /**
     * Checks if query parameters are handled correctly and default arguments are
     * respected / overridden.
     *
     * @test
     */
    public function queryStringOfAGetRequestIsParsedAndPassedToActionAsArguments()
    {
        $response = $this->browser->request('http://localhost/test/mvc/actioncontrollertesta/third?secondArgument=bar&firstArgument=foo&third=baz');
        $this->assertEquals('thirdAction-foo-bar-baz-default', $response->getContent());
    }

    /**
     * @test
     */
    public function defaultTemplateIsResolvedAndUsedAccordingToConventions()
    {
        $response = $this->browser->request('http://localhost/test/mvc/actioncontrollertesta/fourth?emailAddress=example@neos.io');
        $this->assertEquals('Fourth action <b>example@neos.io</b>', $response->getContent());
    }

    /**
     * Bug #36913
     *
     * @test
     */
    public function argumentsOfPutRequestArePassedToAction()
    {
        $request = Request::create(new Uri('http://localhost/test/mvc/actioncontrollertesta/put?getArgument=getValue'), 'PUT');
        $request->setContent('putArgument=first value');
        $request->setHeader('Content-Type', 'application/x-www-form-urlencoded');
        $request->setHeader('Content-Length', 54);

        $response = $this->browser->sendRequest($request);
        $this->assertEquals('putAction-first value-getValue', $response->getContent());
    }

    /**
     * RFC 2616 / 10.4.5 (404 Not Found)
     *
     * @test
     */
    public function notFoundStatusIsReturnedIfASpecifiedObjectCantBeFound()
    {
        $request = Request::create(new Uri('http://localhost/test/mvc/actioncontrollertestc/non-existing-id'), 'GET');

        $response = $this->browser->sendRequest($request);
        $this->assertSame(404, $response->getStatusCode());
    }


    /**
     * RFC 2616 / 10.4.7 (406 Not Acceptable)
     *
     * @test
     */
    public function notAcceptableStatusIsReturnedIfMediaTypeDoesNotMatchSupportedMediaTypes()
    {
        $request = Request::create(new Uri('http://localhost/test/mvc/actioncontrollertesta'), 'GET');
        $request->setHeader('Content-Type', 'application/xml');
        $request->setHeader('Accept', 'application/xml');
        $request->setContent('<xml></xml>');

        $response = $this->browser->sendRequest($request);
        $this->assertSame(406, $response->getStatusCode());
    }

    /**
     * @test
     */
    public function ignoreValidationAnnotationsAreObservedForPost()
    {
        $arguments = [
            'argument' => [
                'name' => 'Foo',
                'emailAddress' => '-invalid-'
            ]
        ];
        $response = $this->browser->request('http://localhost/test/mvc/actioncontrollertestb/showobjectargument', 'POST', $arguments);

        $expectedResult = '-invalid-';
        $this->assertEquals($expectedResult, $response->getContent());
    }

    /**
     * See http://forge.typo3.org/issues/37385
     * @test
     */
    public function ignoreValidationAnnotationIsObservedWithAndWithoutDollarSign()
    {
        $response = $this->browser->request('http://localhost/test/mvc/actioncontrollertesta/ignorevalidation?brokenArgument1=toolong&brokenArgument2=tooshort');
        $this->assertEquals('action was called', $response->getContent());
    }

    /**
     * @test
     */
    public function argumentsOfPutRequestWithJsonOrXmlTypeAreAlsoPassedToAction()
    {
        $request = Request::create(new Uri('http://localhost/test/mvc/actioncontrollertesta/put?getArgument=getValue'), 'PUT');
        $request->setHeader('Content-Type', 'application/json');
        $request->setHeader('Content-Length', 29);
        $request->setContent('{"putArgument":"first value"}');

        $response = $this->browser->sendRequest($request);
        $this->assertEquals('putAction-first value-getValue', $response->getContent());
    }

    /**
     * @test
     */
    public function objectArgumentsAreValidatedByDefault()
    {
        $arguments = [
            'argument' => [
                'name' => 'Foo',
                'emailAddress' => '-invalid-'
            ]
        ];
        $response = $this->browser->request('http://localhost/test/mvc/actioncontrollertestb/requiredobject', 'POST', $arguments);

        $expectedResult = 'Validation failed while trying to call TYPO3\Flow\Tests\Functional\Mvc\Fixtures\Controller\ActionControllerTestBController->requiredObjectAction().' . PHP_EOL;
        $this->assertEquals($expectedResult, $response->getContent());
    }

    /**
     * @test
     */
    public function optionalObjectArgumentsAreValidatedByDefault()
    {
        $arguments = [
            'argument' => [
                'name' => 'Foo',
                'emailAddress' => '-invalid-'
            ]
        ];
        $response = $this->browser->request('http://localhost/test/mvc/actioncontrollertestb/optionalobject', 'POST', $arguments);

        $expectedResult = 'Validation failed while trying to call TYPO3\Flow\Tests\Functional\Mvc\Fixtures\Controller\ActionControllerTestBController->optionalObjectAction().' . PHP_EOL;
        $this->assertEquals($expectedResult, $response->getContent());
    }

    /**
     * @test
     */
    public function optionalObjectArgumentsCanBeOmitted()
    {
        $response = $this->browser->request('http://localhost/test/mvc/actioncontrollertestb/optionalobject');

        $expectedResult = 'null';
        $this->assertEquals($expectedResult, $response->getContent());
    }

    /**
     * @test
     */
    public function notValidatedGroupObjectArgumentsAreNotValidated()
    {
        $arguments = [
            'argument' => [
                'name' => 'Foo',
                'emailAddress' => '-invalid-'
            ]
        ];
        $response = $this->browser->request('http://localhost/test/mvc/actioncontrollertestb/notvalidatedgroupobject', 'POST', $arguments);

        $expectedResult = '-invalid-';
        $this->assertEquals($expectedResult, $response->getContent());
    }

    /**
     * @test
     */
    public function validatedGroupObjectArgumentsAreValidated()
    {
        $arguments = [
            'argument' => [
                'name' => 'Foo',
                'emailAddress' => '-invalid-'
            ]
        ];
        $response = $this->browser->request('http://localhost/test/mvc/actioncontrollertestb/validatedgroupobject', 'POST', $arguments);

        $expectedResult = 'Validation failed while trying to call TYPO3\Flow\Tests\Functional\Mvc\Fixtures\Controller\ActionControllerTestBController->validatedGroupObjectAction().' . PHP_EOL;
        $this->assertEquals($expectedResult, $response->getContent());
    }

    /**
     * Data provider for argumentTests()
     *
     * @TODO Using 'optional float - default value'    => array('optionalFloat', NULL, 12.34),
     * this fails (on some machines) because the value is 12.33999999...
     *
     * @return array
     */
    public function argumentTestsDataProvider()
    {
        $requiredArgumentExceptionText = 'Uncaught Exception in Flow #1298012500: Required argument "argument" is not set.';
        $data = [
            'required string            '       => ['requiredString', 'some String', '\'some String\''],
            'required string - missing value'   => ['requiredString', null, $requiredArgumentExceptionText],
            'optional string'                   => ['optionalString', '123', '\'123\''],
            'optional string - default'         => ['optionalString', null, '\'default\''],
            'required integer'                  => ['requiredInteger', '234', 234],
            'required integer - missing value'  => ['requiredInteger', null, $requiredArgumentExceptionText],
            'required integer - mapping error'  => ['requiredInteger', 'not an integer', 'Validation failed while trying to call TYPO3\Flow\Tests\Functional\Mvc\Fixtures\Controller\ActionControllerTestBController->requiredIntegerAction().'],
            'required integer - empty value'    => ['requiredInteger', '', 'NULL'],
            'optional integer'                  => ['optionalInteger', 456, 456],
            'optional integer - default value'  => ['optionalInteger', null, 123],
            'optional integer - mapping error'  => ['optionalInteger', 'not an integer', 'Validation failed while trying to call TYPO3\Flow\Tests\Functional\Mvc\Fixtures\Controller\ActionControllerTestBController->optionalIntegerAction().'],
            'optional integer - empty value'    => ['optionalInteger', '', 123],
            'required float'                    => ['requiredFloat', 34.56, 34.56],
            'required float - integer'          => ['requiredFloat', 485, '485'],
            'required float - integer2'         => ['requiredFloat', '888', '888'],
            'required float - missing value'    => ['requiredFloat', null, $requiredArgumentExceptionText],
            'required float - mapping error'    => ['requiredFloat', 'not a float', 'Validation failed while trying to call TYPO3\Flow\Tests\Functional\Mvc\Fixtures\Controller\ActionControllerTestBController->requiredFloatAction().'],
            'required float - empty value'      => ['requiredFloat', '', 'NULL'],
            'optional float'                    => ['optionalFloat', 78.90, 78.9],
            'optional float - default value'    => ['optionalFloat', null, 112.34],
            'optional float - mapping error'    => ['optionalFloat', 'not a float', 'Validation failed while trying to call TYPO3\Flow\Tests\Functional\Mvc\Fixtures\Controller\ActionControllerTestBController->optionalFloatAction().'],
            'optional float - empty value'      => ['optionalFloat', '', 112.34],
            'required date'                     => ['requiredDate', ['date' => '1980-12-13', 'dateFormat' => 'Y-m-d'], '1980-12-13'],
            'required date string'              => ['requiredDate', '1980-12-13T14:22:12+02:00', '1980-12-13'],
            'required date - missing value'     => ['requiredDate', null, $requiredArgumentExceptionText],
            'required date - mapping error'     => ['requiredDate', 'no date', 'Validation failed while trying to call TYPO3\Flow\Tests\Functional\Mvc\Fixtures\Controller\ActionControllerTestBController->requiredDateAction().'],
            'optional date string'              => ['optionalDate', '1980-12-13T14:22:12+02:00', '1980-12-13'],
            'optional date - default value'     => ['optionalDate', null, 'null'],
            'optional date - mapping error'     => ['optionalDate', 'no date', 'Validation failed while trying to call TYPO3\Flow\Tests\Functional\Mvc\Fixtures\Controller\ActionControllerTestBController->optionalDateAction().'],
            'optional date - missing value'     => ['optionalDate', null, 'null'],
            'optional date - empty value'       => ['optionalDate', '', 'null']
        ];

        if (version_compare(PHP_VERSION, '6.0.0') >= 0) {
            $data['required date - empty value'] = ['requiredDate', '', 'Uncaught Exception in Flow Argument 1 passed to TYPO3\Flow\Tests\Functional\Mvc\Fixtures\Controller\ActionControllerTestBController_Original::requiredDateAction() must be an instance of DateTime, null given'];
        } else {
            $data['required date - empty value'] = ['requiredDate', '', 'Uncaught Exception in Flow #1: Catchable Fatal Error: Argument 1 passed to TYPO3\Flow\Tests\Functional\Mvc\Fixtures\Controller\ActionControllerTestBController_Original::requiredDateAction() must be an instance of DateTime, null given'];
        }

        return $data;
    }

    /**
     * Tut Dinge.
     *
     * @param string $action
     * @param mixed $argument
     * @param string $expectedResult
     * @test
     * @dataProvider argumentTestsDataProvider
     */
    public function argumentTests($action, $argument, $expectedResult)
    {
        $arguments = [
            'argument' => $argument,
        ];

        $uri = str_replace('{@action}', strtolower($action), 'http://localhost/test/mvc/actioncontrollertestb/{@action}');
        $response = $this->browser->request($uri, 'POST', $arguments);
        $this->assertTrue(strpos(trim($response->getContent()), (string)$expectedResult) === 0, sprintf('The resulting string did not start with the expected string. Expected: "%s", Actual: "%s"', $expectedResult, $response->getContent()));
    }

    /**
     * @test
     */
    public function trustedPropertiesConfigurationDoesNotIgnoreWildcardConfigurationInController()
    {
        $entity = new TestEntity();
        $entity->setName('Foo');
        $this->persistenceManager->add($entity);
        $identifier = $this->persistenceManager->getIdentifierByObject($entity);

        $trustedPropertiesService = new MvcPropertyMappingConfigurationService();
        $trustedProperties = $trustedPropertiesService->generateTrustedPropertiesToken(['entity[__identity]', 'entity[subEntities][0][content]', 'entity[subEntities][0][date]', 'entity[subEntities][1][content]', 'entity[subEntities][1][date]']);

        $form = [
            'entity' => [
                '__identity' => $identifier,
                'subEntities' => [
                    [
                        'content' => 'Bar',
                        'date' => '1.1.2016'
                    ],
                    [
                        'content' => 'Baz',
                        'date' => '30.12.2016'
                    ]
                ]
            ],
            '__trustedProperties' => $trustedProperties
        ];
        $request = Request::create(new Uri('http://localhost/test/mvc/actioncontrollertestc/' . $identifier . '/update'), 'POST', $form);

        $response = $this->browser->sendRequest($request);
        $this->assertSame('Entity "Foo" updated', $response->getContent());
    }
}<|MERGE_RESOLUTION|>--- conflicted
+++ resolved
@@ -43,14 +43,9 @@
             '@package' => 'TYPO3.Flow',
             '@subpackage' => 'Tests\Functional\Mvc\Fixtures',
             '@controller' => 'ActionControllerTestB',
-<<<<<<< HEAD
             '@action' => 'first',
             '@format' => 'html'
-        ));
-=======
-            '@format' =>'html'
         ]);
->>>>>>> 5518eecc
 
         $route = $this->registerRoute('testc', 'test/mvc/actioncontrollertestc/{entity}(/{@action})', [
             '@package' => 'TYPO3.Flow',
