--- conflicted
+++ resolved
@@ -34,21 +34,13 @@
     }
 
     /**
-<<<<<<< HEAD
-     * Check if the Curl Engine can send a GET request to neos.io
-=======
      * Check if the Curl Engine can send a GET request to www.neos.io
->>>>>>> cbecb8c3
      *
      * @test
      */
     public function getRequestReturnsResponse()
     {
-<<<<<<< HEAD
-        $response = $this->browser->request('https://www.neos.io');
-=======
         $response = $this->browser->request('http://www.neos.io');
->>>>>>> cbecb8c3
         $this->assertContains('This website is powered by Neos', $response->getContent());
     }
 }