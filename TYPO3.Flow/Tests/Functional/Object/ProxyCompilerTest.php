--- conflicted
+++ resolved
@@ -13,11 +13,7 @@
 
 use TYPO3\Flow\Object\Proxy\ProxyInterface;
 use TYPO3\Flow\Reflection\ClassReflection;
-<<<<<<< HEAD
-use TYPO3\Flow\Tests\Functional\Object\Fixtures\FinalClassWithDependencies;
-=======
 use TYPO3\Flow\Tests\FunctionalTestCase;
->>>>>>> 669b7c35
 
 /**
  * Functional tests for the Proxy Compiler and related features
@@ -130,7 +126,7 @@
      */
     public function proxiedFinalClassesAreStillFinal()
     {
-        $reflectionClass = new ClassReflection(FinalClassWithDependencies::class);
+        $reflectionClass = new ClassReflection(Fixtures\FinalClassWithDependencies::class);
         $this->assertTrue($reflectionClass->isFinal());
     }
 }