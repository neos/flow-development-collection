<?php
namespace TYPO3\Flow\Tests\Functional\Session;

/*
 * This file is part of the TYPO3.Flow package.
 *
 * (c) Contributors of the Neos Project - www.neos.io
 *
 * This package is Open Source Software. For the full copyright and license
 * information, please view the LICENSE file which was distributed with this
 * source code.
 */

use TYPO3\Flow\Configuration\ConfigurationManager;
use TYPO3\Flow\Mvc\Routing\Route;
use TYPO3\Flow\Tests\FunctionalTestCase;
use TYPO3\Flow\Session;

class SessionManagementTest extends FunctionalTestCase
{
    /**
     * @return void
     */
    public function setUp()
    {
        parent::setUp();

        $route = new Route();
        $route->setName('Functional Test - Session::SessionTest');
        $route->setUriPattern('test/session(/{@action})');
        $route->setDefaults([
            '@package' => 'TYPO3.Flow',
            '@subpackage' => 'Tests\Functional\Session\Fixtures',
            '@controller' => 'SessionTest',
            '@action' => 'sessionStart',
            '@format' =>'html'
        ]);
        $this->router->addRoute($route);
    }

    /**
     * @test
     */
    public function objectManagerAlwaysReturnsTheSameSessionIfInterfaceIsSpecified()
    {
        $session1 = $this->objectManager->get(Session\SessionInterface::class);
        $session2 = $this->objectManager->get(Session\SessionInterface::class);
        $this->assertSame($session1, $session2);
    }

    /**
     * @test
     */
    public function objectManagerAlwaysReturnsANewSessionInstanceIfClassNameIsSpecified()
    {
        $session1 = $this->objectManager->get(Session\Session::class);
        $session2 = $this->objectManager->get(Session\Session::class);
        $this->assertNotSame($session1, $session2);
    }

    /**
     * Checks if getCurrentSessionSession() returns the one and only session which can also
     * be retrieved through Dependency Injection using the SessionInterface.
     *
     * @test
     */
    public function getCurrentSessionReturnsTheCurrentlyActiveSession()
    {
        $injectedSession = $this->objectManager->get(Session\SessionInterface::class);
        $sessionManager = $this->objectManager->get(Session\SessionManagerInterface::class);
        $otherInjectedSession = $this->objectManager->get(Session\SessionInterface::class);

        $retrievedSession = $sessionManager->getCurrentSession();
        $this->assertSame($injectedSession, $retrievedSession);
        $this->assertSame($otherInjectedSession, $retrievedSession);
    }

    /**
     * Makes sure that the functional base testcase initializes an HTTP request and
     * an HTTP response which can be retrieved from the special request handler by
     * the session initialization in order to retrieve or set the session cookie.
     *
     * See bug #43590
     *
     * @test
     */
    public function aSessionCanBeStartedInAFunctionalTest()
    {
        $session = $this->objectManager->get(Session\SessionInterface::class);
        $session->start();
        // dummy assertion to avoid PHPUnit warning
        $this->assertTrue(true);
    }

    /**
     * This test makes sure that if a session is used through the HTTP Browser in
     * a functional test, the Session does not have side effects which result, for
     * example, in a cookie sent only at the end of the first request.
     *
     * @test
     */
    public function aSessionUsedInAFunctionalTestVirtualBrowserSendsCookiesOnEachRequest()
    {
        // As the session name can be configured it depends on the application and therefore we need to fetch it here.
        $configuredSessionName = $this->objectManager->get(ConfigurationManager::class)->getConfiguration('Settings', 'TYPO3.Flow.session.name');

        $response = $this->browser->request('http://localhost/test/session');
<<<<<<< HEAD
        $this->assertTrue($response->hasCookie('Flow_Testing_Session'), 'Available Cookies are: ' . implode(', ', array_keys($response->getCookies())));

        $response = $this->browser->request('http://localhost/test/session');
        $this->assertTrue($response->hasCookie('Flow_Testing_Session'), 'Available Cookies are: ' . implode(', ', array_keys($response->getCookies())));
=======
        $this->assertTrue($response->hasCookie($configuredSessionName), 'Available Cookies are: ' . implode(', ', array_keys($response->getCookies())));

        $response = $this->browser->request('http://localhost/test/session');
        $this->assertTrue($response->hasCookie($configuredSessionName), 'Available Cookies are: ' . implode(', ', array_keys($response->getCookies())));
>>>>>>> e5acda9b
    }
}<|MERGE_RESOLUTION|>--- conflicted
+++ resolved
@@ -101,20 +101,10 @@
      */
     public function aSessionUsedInAFunctionalTestVirtualBrowserSendsCookiesOnEachRequest()
     {
-        // As the session name can be configured it depends on the application and therefore we need to fetch it here.
-        $configuredSessionName = $this->objectManager->get(ConfigurationManager::class)->getConfiguration('Settings', 'TYPO3.Flow.session.name');
-
         $response = $this->browser->request('http://localhost/test/session');
-<<<<<<< HEAD
         $this->assertTrue($response->hasCookie('Flow_Testing_Session'), 'Available Cookies are: ' . implode(', ', array_keys($response->getCookies())));
 
         $response = $this->browser->request('http://localhost/test/session');
         $this->assertTrue($response->hasCookie('Flow_Testing_Session'), 'Available Cookies are: ' . implode(', ', array_keys($response->getCookies())));
-=======
-        $this->assertTrue($response->hasCookie($configuredSessionName), 'Available Cookies are: ' . implode(', ', array_keys($response->getCookies())));
-
-        $response = $this->browser->request('http://localhost/test/session');
-        $this->assertTrue($response->hasCookie($configuredSessionName), 'Available Cookies are: ' . implode(', ', array_keys($response->getCookies())));
->>>>>>> e5acda9b
     }
 }