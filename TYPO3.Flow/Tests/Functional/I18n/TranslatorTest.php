<?php
namespace TYPO3\Flow\Tests\Functional\I18n;

/*
 * This file is part of the TYPO3.Flow package.
 *
 * (c) Contributors of the Neos Project - www.neos.io
 *
 * This package is Open Source Software. For the full copyright and license
 * information, please view the LICENSE file which was distributed with this
 * source code.
 */

use TYPO3\Flow\I18n;
use TYPO3\Flow\Tests\FunctionalTestCase;

/**
 * Testcase for the I18N translations
 *
 */
class TranslatorTest extends FunctionalTestCase
{
    /**
     * @var I18n\Translator
     */
    protected $translator;

    /**
     * Initialize dependencies
     */
    public function setUp()
    {
        parent::setUp();
<<<<<<< HEAD
        $this->translator = $this->objectManager->get(\TYPO3\Flow\I18n\Translator::class);
=======
        $this->translator = $this->objectManager->get(I18n\Translator::class);
>>>>>>> 813dc269
    }

    /**
     * @return array
     */
    public function idAndLocaleForTranslation()
    {
        return [
            ['authentication.username', new I18n\Locale('en'), 'Username'],
            ['authentication.username', new I18n\Locale('de_CH'), 'Benutzername'],
            ['update', new I18n\Locale('en'), 'Update'],
            ['update', new I18n\Locale('de'), 'Aktualisieren']
        ];
    }

    /**
     * @test
     * @dataProvider idAndLocaleForTranslation
     */
    public function simpleTranslationByIdWorks($id, $locale, $translation)
    {
        $result = $this->translator->translateById($id, [], null, $locale, 'Main', 'TYPO3.Flow');
        $this->assertEquals($translation, $result);
    }

    /**
     * @return array
     */
    public function labelAndLocaleForTranslation()
    {
        return [
            ['Update', new I18n\Locale('en'), 'Update'],
            ['Update', new I18n\Locale('de'), 'Aktualisieren']
        ];
    }

    /**
     * @test
     * @dataProvider labelAndLocaleForTranslation
     */
    public function simpleTranslationByLabelWorks($label, $locale, $translation)
    {
        $result = $this->translator->translateByOriginalLabel($label, [], null, $locale, 'Main', 'TYPO3.Flow');
        $this->assertEquals($translation, $result);
    }
}<|MERGE_RESOLUTION|>--- conflicted
+++ resolved
@@ -31,11 +31,7 @@
     public function setUp()
     {
         parent::setUp();
-<<<<<<< HEAD
-        $this->translator = $this->objectManager->get(\TYPO3\Flow\I18n\Translator::class);
-=======
         $this->translator = $this->objectManager->get(I18n\Translator::class);
->>>>>>> 813dc269
     }
 
     /**
