--- conflicted
+++ resolved
@@ -35,18 +35,13 @@
         "ext-mbstring": "*"
     },
     "replace": {
-<<<<<<< HEAD
-=======
-        "typo3/eel": "self.version",
-        "typo3/flow": "self.version",
         "symfony/polyfill-php54": "*",
         "symfony/polyfill-php55": "*",
         "symfony/polyfill-php56": "*",
         "symfony/polyfill-php70": "*",
         "symfony/polyfill-php71": "*",
+        "symfony/polyfill-php72": "*",
         "symfony/polyfill-mbstring": "*",
-        "typo3/kickstart": "self.version",
->>>>>>> 0e61f8fe
         "neos/cache": "self.version",
         "neos/eel": "self.version",
         "neos/error-messages": "self.version",
