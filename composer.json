{
    "name": "neos/flow-development-collection",
    "description": "Flow packages in a joined repository for pull requests.",
    "license": [
        "MIT"
    ],
    "type": "neos-package-collection",
    "scripts": {
        "test:behavioral": [
            "../../flow doctrine:migrate --quiet",
            "../../bin/behat -f progress -c Neos.Flow/Tests/Behavior/behat.yml"
        ],
        "lint": [
            "../../bin/phpstan analyse"
        ]
    },
    "require": {
        "behat/behat": "^3.10",
        "php": "^8.2",
        "psr/simple-cache": "^2.0 || ^3.0",
        "psr/cache": "^2.0 || ^3.0",
        "psr/log": "^2.0 || ^3.0",
        "ext-zlib": "*",
        "ext-SPL": "*",
        "ext-json": "*",
        "ext-reflection": "*",
        "ext-xml": "*",
        "ext-xmlreader": "*",
        "neos/composer-plugin": "^2.0",
        "psr/http-message": "^1.0",
        "psr/http-factory": "^1.0",
        "psr/container": "^1.0",
        "psr/http-server-middleware": "^1.0",
        "psr/http-server-handler": "^1.0",
        "psr/http-client": "^1.0",
        "ramsey/uuid": "^3.0 || ^4.0",
        "laminas/laminas-code": "^4.10",
        "doctrine/orm": "^2.12.0",
        "doctrine/migrations": "^3.0",
        "doctrine/dbal": "^2.13",
        "doctrine/common": "^3.0.3",
        "doctrine/annotations": "^1.12",
        "symfony/yaml": "^5.1||^6.0",
        "symfony/dom-crawler": "^5.1||^6.0",
        "symfony/console": "^5.1||^6.0",
        "composer/composer": "^2.2.8",
        "egulias/email-validator": "^2.1.17 || ^3.0",
        "typo3fluid/fluid": "^2.8.0",
        "guzzlehttp/psr7": "^1.8.4 || ^2.1.1",
        "ext-mbstring": "*"
    },
    "replace": {
        "symfony/polyfill-php70": "*",
        "symfony/polyfill-php71": "*",
        "symfony/polyfill-php72": "*",
        "symfony/polyfill-php73": "*",
        "symfony/polyfill-php74": "*",
        "symfony/polyfill-php80": "*",
        "symfony/polyfill-mbstring": "*",
        "neos/cache": "self.version",
        "neos/eel": "self.version",
        "neos/error-messages": "self.version",
        "neos/flow-log": "self.version",
        "neos/flow": "self.version",
        "neos/fluid-adaptor": "self.version",
        "neos/http-factories": "self.version",
        "neos/kickstarter": "self.version",
        "neos/utility-arrays": "self.version",
        "neos/utility-files": "self.version",
        "neos/utility-mediatypes": "self.version",
        "neos/utility-objecthandling": "self.version",
        "neos/utility-opcodecache": "self.version",
        "neos/utility-pdo": "self.version",
        "neos/utility-schema": "self.version",
        "neos/utility-unicode": "self.version"
    },
<<<<<<< HEAD
=======
    "scripts": {
        "lint:phpstan": "../../bin/phpstan analyse",
        "lint": [
            "@lint:phpstan"
        ]
    },
>>>>>>> c3d8c23e
    "suggest": {
        "ext-memcache": "If you have a memcache server and want to use it for caching.",
        "ext-memcached": "Alternative, if you have a memcache server and want to use it for caching.",
        "ext-redis": "If you have a redis server and want to use it for caching.",
        "ext-igbinary": "The igbinary extension is a replacement for the standard PHP serializer",
        "ext-curl": "To use the \\Neos\\Flow\\Http\\Client\\CurlEngine",
        "doctrine/data-fixtures": "To manage and execute the loading of data fixtures for the Doctrine ORM or ODM",
        "neos/party": "To make use of basic user handling",
        "php-uuid": "For fast generation of UUIDs used in the persistence.",
        "neos/fluid-adaptor": "For rendering templates with TYPO3.Fluid"
    },
    "autoload": {
        "psr-4": {
            "Neos\\Cache\\": [
                "Neos.Cache/Classes"
            ],
            "Neos\\Eel\\": [
                "Neos.Eel/Classes"
            ],
            "Neos\\Error\\Messages\\": [
                "Neos.Error.Messages/Classes"
            ],
            "Neos\\Flow\\Log\\": [
                "Neos.Flow.Log/Classes"
            ],
            "Neos\\Flow\\": [
                "Neos.Flow/Classes"
            ],
            "Neos\\Flow\\Core\\Migrations\\": [
                "Neos.Flow/Scripts/Migrations"
            ],
            "Neos\\FluidAdaptor\\": [
                "Neos.FluidAdaptor/Classes/"
            ],
            "Neos\\Http\\Factories\\": [
                "Neos.Http.Factories/Classes"
            ],
            "Neos\\Kickstarter\\": [
                "Neos.Kickstarter/Classes"
            ],
            "Neos\\Utility\\": [
                "Neos.Utility.Arrays/Classes",
                "Neos.Utility.Files/Classes",
                "Neos.Utility.MediaTypes/Classes",
                "Neos.Utility.ObjectHandling/Classes",
                "Neos.Utility.OpcodeCache/Classes",
                "Neos.Utility.Pdo/Classes",
                "Neos.Utility.Schema/Classes"
            ],
            "Neos\\Utility\\Unicode\\": [
                "Neos.Utility.Unicode/Classes"
            ]
        }
    },
    "extra": {
        "installer-name": "Framework",
        "neos": {
            "warning": "AUTOGENERATED FILE, ONLY MODIFY THE .composer.json IN THIS DIRECTORY AND RUN THE COMPOSER MANIFEST MERGER SCRIPT PROVIDED BY THE BUILD ESSENTIALS PACKAGE."
        }
    },
    "require-dev": {
        "mikey179/vfsstream": "^1.6.10",
        "phpunit/phpunit": "~9.1"
    },
    "autoload-dev": {
        "psr-4": {
            "Neos\\Cache\\Tests\\": [
                "Neos.Cache/Tests"
            ],
            "Neos\\Eel\\Tests\\": [
                "Neos.Eel/Classes"
            ],
            "Neos\\Error\\Messages\\Tests\\": [
                "Neos.Error.Messages/Tests"
            ],
            "Neos\\Flow\\Log\\Tests\\": [
                "Neos.Flow.Log/Tests"
            ],
            "Neos\\Flow\\Tests\\": [
                "Neos.Flow/Tests"
            ],
            "Neos\\Http\\Factories\\Tests\\": [
                "Neos.Http.Factories/Tests"
            ],
            "Neos\\Kickstarter\\Tests\\": [
                "Neos.Kickstarter/Tests"
            ],
            "Neos\\Utility\\Arrays\\Tests\\": [
                "Neos.Utility.Arrays/Tests"
            ],
            "Neos\\Flow\\Utility\\Files\\Tests\\": [
                "Neos.Utility.Files/Tests"
            ],
            "Neos\\Utility\\MediaTypes\\Tests\\": [
                "Neos.Utility.MediaTypes/Tests"
            ],
            "Neos\\Utility\\ObjectHandling\\Tests\\": [
                "Neos.Utility.ObjectHandling/Tests"
            ],
            "Neos\\Flow\\Utility\\Schema\\Tests\\": [
                "Neos.Utility.Schema/Tests"
            ],
            "Neos\\Flow\\Utility\\Unicode\\Tests\\": [
                "Neos.Utility.Unicode/Tests"
            ]
        }
    }
}<|MERGE_RESOLUTION|>--- conflicted
+++ resolved
@@ -10,8 +10,9 @@
             "../../flow doctrine:migrate --quiet",
             "../../bin/behat -f progress -c Neos.Flow/Tests/Behavior/behat.yml"
         ],
+        "lint:phpstan": "../../bin/phpstan analyse",
         "lint": [
-            "../../bin/phpstan analyse"
+            "@lint:phpstan"
         ]
     },
     "require": {
@@ -74,15 +75,6 @@
         "neos/utility-schema": "self.version",
         "neos/utility-unicode": "self.version"
     },
-<<<<<<< HEAD
-=======
-    "scripts": {
-        "lint:phpstan": "../../bin/phpstan analyse",
-        "lint": [
-            "@lint:phpstan"
-        ]
-    },
->>>>>>> c3d8c23e
     "suggest": {
         "ext-memcache": "If you have a memcache server and want to use it for caching.",
         "ext-memcached": "Alternative, if you have a memcache server and want to use it for caching.",
@@ -147,6 +139,11 @@
         "mikey179/vfsstream": "^1.6.10",
         "phpunit/phpunit": "~9.1"
     },
+    "provide": {
+        "psr/cache-implementation": "2.0.0 || 3.0.0",
+        "psr/simple-cache-implementation": "2.0.0 || 3.0.0",
+        "psr/log-implementation": "2.0.0 || 3.0.0"
+    },
     "autoload-dev": {
         "psr-4": {
             "Neos\\Cache\\Tests\\": [
