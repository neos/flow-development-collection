{
    "name": "neos/flow-development-collection",
    "description": "Flow packages in a joined repository for pull requests.",
    "license": [
        "MIT"
    ],
    "type": "neos-package-collection",
    "require": {
        "php": ">=5.5.0",
        "ext-mbstring": "*",
        "ext-zlib": "*",
        "ext-SPL": "*",
        "ext-json": ">=1.2.0",
        "ext-reflection": "*",
        "ramsey/uuid": "^3.0.0",
        "paragonie/random_compat": "^1.0",
        "doctrine/orm": "~2.5.0",
        "doctrine/migrations": "~1.3.0",
        "doctrine/dbal": "~2.5.0",
        "symfony/yaml": "~2.8.0",
        "symfony/dom-crawler": "~2.8.0",
        "symfony/console": "~2.8",
        "neos/composer-plugin": "^1.0.1"
    },
    "replace": {
        "neos/error-messages": "self.version",
        "neos/utility-arrays": "self.version",
        "neos/utility-files": "self.version",
        "neos/utility-lock": "self.version",
        "neos/utility-mediatypes": "self.version",
        "neos/utility-objecthandling": "self.version",
        "neos/utility-opcodecache": "self.version",
        "neos/utility-pdo": "self.version",
        "neos/utility-schema": "self.version",
        "neos/utility-unicode": "self.version",
        "typo3/eel": "self.version",
        "typo3/flow": "self.version",
        "typo3/fluid": "self.version",
        "typo3/kickstart": "self.version"
    },
    "suggest": {
        "ext-curl": "To use the \\TYPO3\\Flow\\Http\\Client\\CurlEngine",
        "doctrine/data-fixtures": "To manage and execute the loading of data fixtures for the Doctrine ORM or ODM",
        "typo3/party": "To make use of basic user handling",
        "php-uuid": "For fast generation of UUIDs used in the persistence."
    },
    "autoload": {
        "psr-0": {
            "TYPO3\\Flow\\Error": [
                "Neos.Error.Messages/Classes"
            ],
            "TYPO3\\Flow\\Utility": [
                "Neos.Utility.Arrays/Classes",
                "Neos.Utility.Files/Classes",
                "Neos.Utility.MediaTypes/Classes",
                "Neos.Utility.ObjectHandling/Classes",
                "Neos.Utility.OpcodeCache/Classes",
                "Neos.Utility.Pdo/Classes",
                "Neos.Utility.Schema/Classes"
            ],
            "TYPO3\\Flow\\Utility\\Lock": [
                "Neos.Utility.Lock/Classes"
            ],
            "TYPO3\\Flow\\Reflection": [
                "Neos.Utility.ObjectHandling/Classes"
            ],
            "TYPO3\\Flow\\Utility\\Unicode": [
                "Neos.Utility.Unicode/Classes"
            ],
            "TYPO3\\Eel": [
                "TYPO3.Eel/Classes"
            ],
            "TYPO3\\Flow": [
                "TYPO3.Flow/Classes"
            ],
            "TYPO3\\Fluid": [
                "TYPO3.Fluid/Classes"
            ],
            "TYPO3\\Kickstart": [
                "TYPO3.Kickstart/Classes"
            ]
        },
        "psr-4": {
            "TYPO3\\Flow\\Core\\Migrations\\": [
                "TYPO3.Flow/Scripts/Migrations"
            ]
        }
    },
    "extra": {
        "installer-name": "Framework",
        "neos": {
            "warning": "AUTOGENERATED FILE, ONLY MODIFY THE .composer.json IN THIS DIRECTORY AND RUN THE MERGE SCRIPT.",
            "package-key": [
                "Neos.Utility.Arrays",
                "Neos.Utility.Files",
                "Neos.Utility.MediaTypes",
                "Neos.Utility.ObjectHandling",
                "Neos.Utility.OpcodeCache",
                "Neos.Utility.Pdo",
                "Neos.Utility.Schema"
            ]
        }
    },
    "require-dev": {
        "phpunit/phpunit": "~4.8 || ~5.2.0",
<<<<<<< HEAD
        "mikey179/vfsstream": "~1.6",
        "doctrine/orm": "~2.5.0"
=======
        "mikey179/vfsstream": "~1.6"
>>>>>>> 85636c00
    },
    "autoload-dev": {
        "psr-4": {
            "Neos\\Error\\Messages\\Tests\\": [
                "Neos.Error.Messages/Tests"
            ],
            "Neos\\Utility\\Arrays\\Tests\\": [
                "Neos.Utility.Arrays/Tests"
            ],
            "TYPO3\\Flow\\Utility\\Files\\Tests\\": [
                "Neos.Utility.Files/Tests"
            ],
            "TYPO3\\Flow\\Utility\\Lock\\Tests\\": [
                "Neos.Utility.Lock/Tests"
            ],
            "TYPO3\\Flow\\Utility\\MediaTypes\\Tests\\": [
                "Neos.Utility.MediaTypes/Tests"
            ],
            "Neos\\Utility\\ObjectHandling\\Tests\\": [
                "Neos.Utility.ObjectHandling/Tests"
            ],
            "TYPO3\\Flow\\Utility\\Schema\\Tests\\": [
                "Neos.Utility.Schema/Tests"
            ],
            "TYPO3\\Flow\\Utility\\Unicode\\Tests\\": [
                "Neos.Utility.Unicode/Tests"
            ]
        }
    }
}<|MERGE_RESOLUTION|>--- conflicted
+++ resolved
@@ -103,12 +103,7 @@
     },
     "require-dev": {
         "phpunit/phpunit": "~4.8 || ~5.2.0",
-<<<<<<< HEAD
-        "mikey179/vfsstream": "~1.6",
-        "doctrine/orm": "~2.5.0"
-=======
         "mikey179/vfsstream": "~1.6"
->>>>>>> 85636c00
     },
     "autoload-dev": {
         "psr-4": {
