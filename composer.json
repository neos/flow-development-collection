--- conflicted
+++ resolved
@@ -31,13 +31,8 @@
         "symfony/console": "^4.2",
         "neos/composer-plugin": "^2.0",
         "composer/composer": "^1.10.22 || ^2.0.13",
-<<<<<<< HEAD
-        "typo3fluid/fluid": "~2.5.11 || ^2.6.10",
+        "typo3fluid/fluid": "~2.5.11 || ~2.6.10",
         "guzzlehttp/psr7": "^1.4.1, !=1.8.0",
-=======
-        "typo3fluid/fluid": "~2.5.11 || ~2.6.10",
-        "guzzlehttp/psr7": "^1.4, !=1.8.0",
->>>>>>> aae03668
         "ext-mbstring": "*"
     },
     "replace": {
