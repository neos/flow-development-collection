<?php
namespace Neos\Utility\ObjectHandling\Tests\Unit;

/*
 * This file is part of the Neos.Utility.ObjectHandling package.
 *
 * (c) Contributors of the Neos Project - www.neos.io
 *
 * This package is Open Source Software. For the full copyright and license
 * information, please view the LICENSE file which was distributed with this
 * source code.
 */

use Neos\Utility\ObjectAccess;
use Neos\Utility\ObjectHandling\Tests\Unit\Fixture\ArrayAccessClass;
use Neos\Utility\ObjectHandling\Tests\Unit\Fixture\DummyClassWithGettersAndSetters;
use Neos\Utility\ObjectHandling\Tests\Unit\Fixture\Model\EntityWithDoctrineProxy;

require_once('Fixture/DummyClassWithGettersAndSetters.php');
require_once('Fixture/ArrayAccessClass.php');
require_once('Fixture/Model/EntityWithDoctrineProxy.php');

/**
 * Testcase for Object Access
 *
 */
class ObjectAccessTest extends \PHPUnit\Framework\TestCase
{
    /**
     * @var DummyClassWithGettersAndSetters
     */
    protected $dummyObject;

    /**
     */
    public function setUp()
    {
        $this->dummyObject = new DummyClassWithGettersAndSetters();
        $this->dummyObject->setProperty('string1');
        $this->dummyObject->setAnotherProperty(42);
        $this->dummyObject->shouldNotBePickedUp = true;
    }

    /**
     * @test
     */
    public function getPropertyReturnsExpectedValueForGetterProperty()
    {
        $property = ObjectAccess::getProperty($this->dummyObject, 'property');
        $this->assertEquals($property, 'string1');
    }

    /**
     * @test
     */
    public function getPropertyReturnsExpectedValueForPublicProperty()
    {
        $property = ObjectAccess::getProperty($this->dummyObject, 'publicProperty2');
        $this->assertEquals($property, 42, 'A property of a given object was not returned correctly.');
    }

    /**
     * @test
     */
    public function getPropertyReturnsExpectedValueForUnexposedPropertyIfForceDirectAccessIsTrue()
    {
        $property = ObjectAccess::getProperty($this->dummyObject, 'unexposedProperty', true);
        $this->assertEquals($property, 'unexposed', 'A property of a given object was not returned correctly.');
    }

    /**
     * @test
     */
    public function getPropertyReturnsExpectedValueForUnknownPropertyIfForceDirectAccessIsTrue()
    {
        $this->dummyObject->unknownProperty = 'unknown';
        $property = ObjectAccess::getProperty($this->dummyObject, 'unknownProperty', true);
        $this->assertEquals($property, 'unknown', 'A property of a given object was not returned correctly.');
    }

    /**
     * @test
     * @expectedException \Neos\Utility\Exception\PropertyNotAccessibleException
     */
    public function getPropertyReturnsPropertyNotAccessibleExceptionForNotExistingPropertyIfForceDirectAccessIsTrue()
    {
        ObjectAccess::getProperty($this->dummyObject, 'notExistingProperty', true);
    }

    /**
     * @test
     * @expectedException \Neos\Utility\Exception\PropertyNotAccessibleException
     */
    public function getPropertyReturnsThrowsExceptionIfPropertyDoesNotExist()
    {
        ObjectAccess::getProperty($this->dummyObject, 'notExistingProperty');
    }

    /**
     * @test
     * @expectedException \Neos\Utility\Exception\PropertyNotAccessibleException
     */
    public function getPropertyReturnsThrowsExceptionIfArrayKeyDoesNotExist()
    {
        ObjectAccess::getProperty([], 'notExistingProperty');
    }

    /**
     * @test
     */
    public function getPropertyTriesToCallABooleanIsGetterMethodIfItExists()
    {
        $property = ObjectAccess::getProperty($this->dummyObject, 'booleanProperty');
        $this->assertSame('method called 1', $property);
    }

    /**
     * @test
     */
    public function getPropertyTriesToCallABooleanHasGetterMethodIfItExists()
    {
        $property = ObjectAccess::getProperty($this->dummyObject, 'anotherBooleanProperty');
        $this->assertSame(false, $property);

        $this->dummyObject->setAnotherBooleanProperty(true);
        $property = ObjectAccess::getProperty($this->dummyObject, 'anotherBooleanProperty');
        $this->assertSame(true, $property);
    }

    /**
     * @test
     * @expectedException \InvalidArgumentException
     */
    public function getPropertyThrowsExceptionIfThePropertyNameIsNotAString()
    {
        ObjectAccess::getProperty($this->dummyObject, new \ArrayObject());
    }

    /**
     * @test
     * @expectedException \InvalidArgumentException
     */
    public function setPropertyThrowsExceptionIfThePropertyNameIsNotAString()
    {
        ObjectAccess::setProperty($this->dummyObject, new \ArrayObject(), 42);
    }

    /**
     * @test
     */
    public function setPropertyWorksIfThePropertyNameIsAnInteger()
    {
        $array = new \ArrayObject();
        ObjectAccess::setProperty($array, 42, 'Test');
        $this->assertSame('Test', $array[42]);
    }

    /**
     * @test
     */
    public function setPropertyReturnsFalseIfPropertyIsNotAccessible()
    {
        $this->assertFalse(ObjectAccess::setProperty($this->dummyObject, 'protectedProperty', 42));
    }

    /**
     * @test
     */
    public function setPropertySetsValueIfPropertyIsNotAccessibleWhenForceDirectAccessIsTrue()
    {
        $this->assertTrue(ObjectAccess::setProperty($this->dummyObject, 'unexposedProperty', 'was set anyway', true));
        $this->assertAttributeEquals('was set anyway', 'unexposedProperty', $this->dummyObject);
    }

    /**
     * @test
     */
    public function setPropertySetsValueIfPropertyDoesNotExistWhenForceDirectAccessIsTrue()
    {
        $this->assertTrue(ObjectAccess::setProperty($this->dummyObject, 'unknownProperty', 'was set anyway', true));
        $this->assertAttributeEquals('was set anyway', 'unknownProperty', $this->dummyObject);
    }

    /**
     * @test
     */
    public function setPropertyCallsASetterMethodToSetThePropertyValueIfOneIsAvailable()
    {
        ObjectAccess::setProperty($this->dummyObject, 'property', 4242);
        $this->assertEquals($this->dummyObject->getProperty(), 4242, 'setProperty does not work with setter.');
    }

    /**
     * @test
     */
    public function setPropertyWorksWithPublicProperty()
    {
        ObjectAccess::setProperty($this->dummyObject, 'publicProperty', 4242);
        $this->assertEquals($this->dummyObject->publicProperty, 4242, 'setProperty does not work with public property.');
    }

    /**
     * @test
     */
    public function setPropertyCanDirectlySetValuesInAnArrayObjectOrArray()
    {
        $arrayObject = new \ArrayObject();
        $array = [];

        ObjectAccess::setProperty($arrayObject, 'publicProperty', 4242);
        ObjectAccess::setProperty($array, 'key', 'value');

        $this->assertEquals(4242, $arrayObject['publicProperty']);
        $this->assertEquals('value', $array['key']);
    }

    /**
     * @test
     */
    public function getPropertyCanAccessPropertiesOfAnArrayObject()
    {
        $arrayObject = new \ArrayObject(['key' => 'value']);
        $expectedResult = 'value';
        $actualResult = ObjectAccess::getProperty($arrayObject, 'key');
        $this->assertEquals($expectedResult, $actualResult, 'getProperty does not work with ArrayObject property.');
    }

    /**
     * @test
     */
    public function getPropertyCallsCustomGettersOfObjectsImplementingArrayAccess()
    {
        $arrayObject = new \ArrayObject();
        $expectedResult = 'ArrayIterator';
        $actualResult = ObjectAccess::getProperty($arrayObject, 'iteratorClass');
        $this->assertEquals($expectedResult, $actualResult, 'getProperty does not call existing getter of object implementing ArrayAccess.');
    }

    /**
     * @test
     */
    public function getPropertyCallsGettersBeforeCheckingViaArrayAccess()
    {
        $arrayObject = new \ArrayObject(['iteratorClass' => 'This should be ignored']);
        $expectedResult = 'ArrayIterator';
        $actualResult = ObjectAccess::getProperty($arrayObject, 'iteratorClass');
        $this->assertEquals($expectedResult, $actualResult, 'getProperty does not call existing getter of object implementing ArrayAccess.');
    }

    /**
     * @test
     * @expectedException \Neos\Utility\Exception\PropertyNotAccessibleException
     */
    public function getPropertyThrowsExceptionIfArrayObjectDoesNotContainMatchingKeyNorGetter()
    {
        $arrayObject = new \ArrayObject();
        ObjectAccess::getProperty($arrayObject, 'nonExistingProperty');
    }

    /**
     * @test
     * @expectedException \Neos\Utility\Exception\PropertyNotAccessibleException
     */
    public function getPropertyDoesNotTryArrayAccessOnSplObjectStorageSubject()
    {
        $splObjectStorage = new \SplObjectStorage();
        ObjectAccess::getProperty($splObjectStorage, 'something');
    }

    /**
     * @test
     */
    public function getPropertyCanAccessPropertiesOfAnObjectImplementingArrayAccess()
    {
        $arrayAccessInstance = new ArrayAccessClass(['key' => 'value']);
        $expectedResult = 'value';
        $actualResult = ObjectAccess::getProperty($arrayAccessInstance, 'key');
        $this->assertEquals($expectedResult, $actualResult, 'getPropertyPath does not work with Array Access property.');
    }

    /**
     * @test
     */
    public function getPropertyRespectsForceDirectAccessForArrayAccess()
    {
        $arrayAccessInstance = new ArrayAccessClass(['key' => 'value']);
        $actualResult = ObjectAccess::getProperty($arrayAccessInstance, 'internalProperty', true);
        $this->assertEquals('access through forceDirectAccess', $actualResult, 'getPropertyPath does not respect ForceDirectAccess for ArrayAccess implementations.');
    }

    /**
     * @test
     */
    public function getPropertyCanAccessPropertiesOfAnArray()
    {
        $array = ['key' => 'value'];
        $actualResult = ObjectAccess::getProperty($array, 'key');
        $this->assertEquals('value', $actualResult, 'getProperty does not work with Array property.');
    }

    /**
     * @test
     */
    public function getPropertyCanAccessNullPropertyOfAnArray()
    {
        $array = ['key' => null];
        $actualResult = ObjectAccess::getProperty($array, 'key');
        $this->assertNull($actualResult, 'getProperty should allow access to NULL properties.');
    }

    /**
     * @test
     */
    public function getPropertyPathCanAccessPropertiesOfAnArray()
    {
        $array = ['parent' => ['key' => 'value']];
        $actualResult = ObjectAccess::getPropertyPath($array, 'parent.key');
        $this->assertEquals('value', $actualResult, 'getPropertyPath does not work with Array property.');
    }

    /**
     * @test
     */
    public function getPropertyPathCanAccessPropertiesOfAnObjectImplementingArrayAccess()
    {
        $array = ['parent' => new \ArrayObject(['key' => 'value'])];
        $actualResult = ObjectAccess::getPropertyPath($array, 'parent.key');
        $this->assertEquals('value', $actualResult, 'getPropertyPath does not work with Array Access property.');
    }

    /**
     * @test
     */
    public function getGettablePropertyNamesReturnsAllPropertiesWhichAreAvailable()
    {
        $expectedPropertyNames = ['anotherBooleanProperty', 'anotherProperty', 'booleanProperty', 'property', 'property2', 'publicProperty', 'publicProperty2'];
        $actualPropertyNames = ObjectAccess::getGettablePropertyNames($this->dummyObject);
        $this->assertEquals($expectedPropertyNames, $actualPropertyNames, 'getGettablePropertyNames returns not all gettable properties.');
    }

    /**
     * @test
     */
    public function getSettablePropertyNamesReturnsAllPropertiesWhichAreAvailable()
    {
        $expectedPropertyNames = ['anotherBooleanProperty', 'anotherProperty', 'property', 'property2', 'publicProperty', 'publicProperty2', 'writeOnlyMagicProperty'];
        $actualPropertyNames = ObjectAccess::getSettablePropertyNames($this->dummyObject);
        $this->assertEquals($expectedPropertyNames, $actualPropertyNames, 'getSettablePropertyNames returns not all settable properties.');
    }

    /**
     * @test
     */
    public function getSettablePropertyNamesReturnsPropertyNamesOfStdClass()
    {
        $stdClassObject = new \stdClass();
        $stdClassObject->property = 'string1';
        $stdClassObject->property2 = null;

        $expectedPropertyNames = ['property', 'property2'];
        $actualPropertyNames = ObjectAccess::getSettablePropertyNames($stdClassObject);
        $this->assertEquals($expectedPropertyNames, $actualPropertyNames, 'getSettablePropertyNames returns not all settable properties.');
    }

    /**
     * @test
     */
    public function getGettablePropertiesReturnsTheCorrectValuesForAllProperties()
    {
        $expectedProperties = [
            'anotherBooleanProperty' => false,
            'anotherProperty' => 42,
            'booleanProperty' => 'method called 1',
            'property' => 'string1',
            'property2' => null,
            'publicProperty' => null,
<<<<<<< HEAD
            'publicProperty2' => 42];
=======
            'publicProperty2' => 42
        ];
>>>>>>> aaa8b5b4
        $actualProperties = ObjectAccess::getGettableProperties($this->dummyObject);
        $this->assertEquals($expectedProperties, $actualProperties, 'expectedProperties did not return the right values for the properties.');
    }

    /**
     * @test
     */
    public function getGettablePropertiesReturnsPropertiesOfStdClass()
    {
        $stdClassObject = new \stdClass();
        $stdClassObject->property = 'string1';
        $stdClassObject->property2 = null;
        $stdClassObject->publicProperty2 = 42;
        $expectedProperties = [
            'property' => 'string1',
            'property2' => null,
<<<<<<< HEAD
            'publicProperty2' => 42];
=======
            'publicProperty2' => 42
        ];
>>>>>>> aaa8b5b4
        $actualProperties = ObjectAccess::getGettableProperties($stdClassObject);
        $this->assertEquals($expectedProperties, $actualProperties, 'expectedProperties did not return the right values for the properties.');
    }

    /**
     * @test
     */
    public function getGettablePropertiesHandlesDoctrineProxy()
    {
        $proxyObject = new EntityWithDoctrineProxy();

        $expectedProperties = [];
        $actualProperties = ObjectAccess::getGettableProperties($proxyObject);
        $this->assertEquals($expectedProperties, $actualProperties, 'expectedProperties did not return the right values for the properties.');
    }

    /**
     * @test
     */
    public function isPropertySettableTellsIfAPropertyCanBeSet()
    {
        $this->assertTrue(ObjectAccess::isPropertySettable($this->dummyObject, 'writeOnlyMagicProperty'));
        $this->assertTrue(ObjectAccess::isPropertySettable($this->dummyObject, 'publicProperty'));
        $this->assertTrue(ObjectAccess::isPropertySettable($this->dummyObject, 'property'));

        $this->assertFalse(ObjectAccess::isPropertySettable($this->dummyObject, 'privateProperty'));
        $this->assertFalse(ObjectAccess::isPropertySettable($this->dummyObject, 'shouldNotBePickedUp'));
    }

    /**
     * @test
     */
    public function isPropertySettableWorksOnStdClass()
    {
        $stdClassObject = new \stdClass();
        $stdClassObject->property = 'foo';

        $this->assertTrue(ObjectAccess::isPropertySettable($stdClassObject, 'property'));

        $this->assertFalse(ObjectAccess::isPropertySettable($stdClassObject, 'undefinedProperty'));
    }

    /**
     * @test
     */
    public function isPropertyGettableTellsIfAPropertyCanBeRetrieved()
    {
        $this->assertTrue(ObjectAccess::isPropertyGettable($this->dummyObject, 'publicProperty'));
        $this->assertTrue(ObjectAccess::isPropertyGettable($this->dummyObject, 'property'));
        $this->assertTrue(ObjectAccess::isPropertyGettable($this->dummyObject, 'booleanProperty'));
        $this->assertTrue(ObjectAccess::isPropertyGettable($this->dummyObject, 'anotherBooleanProperty'));

        $this->assertFalse(ObjectAccess::isPropertyGettable($this->dummyObject, 'privateProperty'));
        $this->assertFalse(ObjectAccess::isPropertyGettable($this->dummyObject, 'writeOnlyMagicProperty'));
        $this->assertFalse(ObjectAccess::isPropertyGettable($this->dummyObject, 'shouldNotBePickedUp'));
    }

    /**
     * @test
     */
    public function isPropertyGettableWorksOnArrayAccessObjects()
    {
        $arrayObject = new \ArrayObject();
        $arrayObject['key'] = 'v';

        $this->assertTrue(ObjectAccess::isPropertyGettable($arrayObject, 'key'));
        $this->assertFalse(ObjectAccess::isPropertyGettable($arrayObject, 'undefinedKey'));
    }

    /**
     * @test
     */
    public function isPropertyGettableWorksOnStdClass()
    {
        $stdClassObject = new \stdClass();
        $stdClassObject->property = 'foo';

        $this->assertTrue(ObjectAccess::isPropertyGettable($stdClassObject, 'property'));

        $this->assertFalse(ObjectAccess::isPropertyGettable($stdClassObject, 'undefinedProperty'));
    }

    /**
     * @test
     */
    public function getPropertyPathCanRecursivelyGetPropertiesOfAnObject()
    {
        $alternativeObject = new DummyClassWithGettersAndSetters();
        $alternativeObject->setProperty('test');
        $this->dummyObject->setProperty2($alternativeObject);

        $expected = 'test';
        $actual = ObjectAccess::getPropertyPath($this->dummyObject, 'property2.property');
        $this->assertEquals($expected, $actual);
    }

    /**
     * @test
     */
    public function getPropertyPathReturnsNullForNonExistingPropertyPath()
    {
        $alternativeObject = new DummyClassWithGettersAndSetters();
        $alternativeObject->setProperty(new \stdClass());
        $this->dummyObject->setProperty2($alternativeObject);

        $this->assertNull(ObjectAccess::getPropertyPath($this->dummyObject, 'property2.property.not.existing'));
    }

    /**
     * @test
     */
    public function getPropertyPathReturnsNullIfSubjectIsNoObject()
    {
        $string = 'Hello world';

        $this->assertNull(ObjectAccess::getPropertyPath($string, 'property2'));
    }

    /**
     * @test
     */
    public function getPropertyPathReturnsNullIfSubjectOnPathIsNoObject()
    {
        $object = new \stdClass();
        $object->foo = 'Hello World';

        $this->assertNull(ObjectAccess::getPropertyPath($object, 'foo.bar'));
    }

    /**
     * @test
     * @expectedException \Neos\Utility\Exception\PropertyNotAccessibleException
     */
    public function accessorCacheIsNotUsedForStdClass()
    {
        $object1 = new \stdClass();
        $object1->property = 'booh!';
        $object2 = new \stdClass();

        $this->assertEquals('booh!', ObjectAccess::getProperty($object1, 'property'));
        ObjectAccess::getProperty($object2, 'property');
    }
}<|MERGE_RESOLUTION|>--- conflicted
+++ resolved
@@ -374,12 +374,8 @@
             'property' => 'string1',
             'property2' => null,
             'publicProperty' => null,
-<<<<<<< HEAD
-            'publicProperty2' => 42];
-=======
             'publicProperty2' => 42
         ];
->>>>>>> aaa8b5b4
         $actualProperties = ObjectAccess::getGettableProperties($this->dummyObject);
         $this->assertEquals($expectedProperties, $actualProperties, 'expectedProperties did not return the right values for the properties.');
     }
@@ -396,12 +392,8 @@
         $expectedProperties = [
             'property' => 'string1',
             'property2' => null,
-<<<<<<< HEAD
-            'publicProperty2' => 42];
-=======
             'publicProperty2' => 42
         ];
->>>>>>> aaa8b5b4
         $actualProperties = ObjectAccess::getGettableProperties($stdClassObject);
         $this->assertEquals($expectedProperties, $actualProperties, 'expectedProperties did not return the right values for the properties.');
     }
