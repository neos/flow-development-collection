<?php
namespace TYPO3\Eel\FlowQuery;

/*
 * This file is part of the TYPO3.Eel package.
 *
 * (c) Contributors of the Neos Project - www.neos.io
 *
 * This package is Open Source Software. For the full copyright and license
 * information, please view the LICENSE file which was distributed with this
 * source code.
 */

use TYPO3\Eel\FlowQuery\OperationInterface;
use TYPO3\Flow\Annotations as Flow;
use TYPO3\Flow\Object\ObjectManagerInterface;
use TYPO3\Flow\Reflection\ReflectionService;

/**
 * FlowQuery Operation Resolver
 *
 * @Flow\Scope("singleton")
 */
class OperationResolver implements OperationResolverInterface
{
    /**
     * @var ObjectManagerInterface
     * @Flow\Inject
     */
    protected $objectManager;

    /**
     * @var ReflectionService
     * @Flow\Inject
     */
    protected $reflectionService;

    /**
     * 2-dimensional array of registered operations:
     * shortOperationName => priority => operation class name
     *
     * @var array
     */
    protected $operations = [];

    /**
     * associative array of registered final operations:
     * shortOperationName => shortOperationName
     *
     * @var array
     */
    protected $finalOperationNames = [];

    /**
     * Initializer, building up $this->operations and $this->finalOperationNames
     */
    public function initializeObject()
    {
        $operationsAndFinalOperationNames = static::buildOperationsAndFinalOperationNames($this->objectManager);
        $this->operations = $operationsAndFinalOperationNames[0];
        $this->finalOperationNames = $operationsAndFinalOperationNames[1];
    }

    /**
     * @param ObjectManagerInterface $objectManager
     * @return array Array of sorted operations and array of final operation names
     * @throws FlowQueryException
     * @Flow\CompileStatic
     * @throws \TYPO3\Eel\FlowQuery\FlowQueryException
     */
    public static function buildOperationsAndFinalOperationNames($objectManager)
    {
        $operations = [];
        $finalOperationNames = [];

<<<<<<< HEAD
        $reflectionService = $objectManager->get(\TYPO3\Flow\Reflection\ReflectionService::class);
        $operationClassNames = $reflectionService->getAllImplementationClassNamesForInterface(\TYPO3\Eel\FlowQuery\OperationInterface::class);
=======
        $reflectionService = $objectManager->get(ReflectionService::class);
        $operationClassNames = $reflectionService->getAllImplementationClassNamesForInterface(OperationInterface::class);
>>>>>>> 813dc269
        /** @var $operationClassName OperationInterface */
        foreach ($operationClassNames as $operationClassName) {
            $shortOperationName = $operationClassName::getShortName();
            $operationPriority = $operationClassName::getPriority();
            $isFinalOperation = $operationClassName::isFinal();

            if (!isset($operations[$shortOperationName])) {
                $operations[$shortOperationName] = [];
            }

            if (isset($operations[$shortOperationName][$operationPriority])) {
                throw new FlowQueryException(sprintf('Operation with name "%s" and priority %s is already defined in class %s, and the class %s has the same priority and name.', $shortOperationName, $operationPriority, $operations[$shortOperationName][$operationPriority], $operationClassName), 1332491678);
            }
            $operations[$shortOperationName][$operationPriority] = $operationClassName;

            if ($isFinalOperation) {
                $finalOperationNames[$shortOperationName] = $shortOperationName;
            }
        }

        foreach ($operations as &$operation) {
            krsort($operation, SORT_NUMERIC);
        }

        return [$operations, $finalOperationNames];
    }

    /**
     * @param string $operationName
     * @return boolean TRUE if $operationName is final
     */
    public function isFinalOperation($operationName)
    {
        return isset($this->finalOperationNames[$operationName]);
    }

    /**
     * Resolve an operation, taking runtime constraints into account.
     *
     * @param string      $operationName
     * @param array|mixed $context
     * @throws FlowQueryException
     * @return OperationInterface the resolved operation
     */
    public function resolveOperation($operationName, $context)
    {
        if (!isset($this->operations[$operationName])) {
            throw new FlowQueryException('Operation "' . $operationName . '" not found.', 1332491837);
        }

        foreach ($this->operations[$operationName] as $operationClassName) {
            $operation = $this->objectManager->get($operationClassName);
            if ($operation->canEvaluate($context)) {
                return $operation;
            }
        }
        throw new FlowQueryException('No operation which satisfies the runtime constraints found for "' . $operationName . '".', 1332491864);
    }

    /**
     * @param string $operationName
     * @return boolean
     */
    public function hasOperation($operationName)
    {
        return isset($this->operations[$operationName]);
    }
}<|MERGE_RESOLUTION|>--- conflicted
+++ resolved
@@ -66,20 +66,14 @@
      * @return array Array of sorted operations and array of final operation names
      * @throws FlowQueryException
      * @Flow\CompileStatic
-     * @throws \TYPO3\Eel\FlowQuery\FlowQueryException
      */
     public static function buildOperationsAndFinalOperationNames($objectManager)
     {
         $operations = [];
         $finalOperationNames = [];
 
-<<<<<<< HEAD
-        $reflectionService = $objectManager->get(\TYPO3\Flow\Reflection\ReflectionService::class);
-        $operationClassNames = $reflectionService->getAllImplementationClassNamesForInterface(\TYPO3\Eel\FlowQuery\OperationInterface::class);
-=======
         $reflectionService = $objectManager->get(ReflectionService::class);
         $operationClassNames = $reflectionService->getAllImplementationClassNamesForInterface(OperationInterface::class);
->>>>>>> 813dc269
         /** @var $operationClassName OperationInterface */
         foreach ($operationClassNames as $operationClassName) {
             $shortOperationName = $operationClassName::getShortName();
