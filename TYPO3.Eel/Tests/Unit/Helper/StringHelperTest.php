--- conflicted
+++ resolved
@@ -12,11 +12,12 @@
  */
 
 use TYPO3\Eel\Helper\StringHelper;
+use TYPO3\Flow\Tests\UnitTestCase;
 
 /**
  * Tests for StringHelper
  */
-class StringHelperTest extends \TYPO3\Flow\Tests\UnitTestCase
+class StringHelperTest extends UnitTestCase
 {
     public function substrExamples()
     {
@@ -201,10 +202,10 @@
 
     public function pregSplitExamples()
     {
-        return array(
-            'matches' => array('foo bar   baz', '/\s+/', null, array('foo', 'bar', 'baz')),
-            'matches with limit' => array('first second third', '/\s+/', 2, array('first', 'second third'))
-        );
+        return [
+            'matches' => ['foo bar   baz', '/\s+/', null, ['foo', 'bar', 'baz']],
+            'matches with limit' => ['first second third', '/\s+/', 2, ['first', 'second third']]
+        ];
     }
 
     /**
@@ -434,17 +435,11 @@
 
     public function stripTagsExamples()
     {
-<<<<<<< HEAD
-        return array(
-            'strip tags' => array('<a href="#">here</a>', null, 'here'),
-            'strip tags with allowed tags' => array('<p><strong>important text</strong></p>', '<strong>', '<strong>important text</strong>'),
-            'strip tags with multiple allowed tags' => array('<div><p><strong>important text</strong></p></div>', '<strong>, <p>', '<p><strong>important text</strong></p>')
-        );
-=======
-        return [
-            'strip tags' => ['<a href="#">here</a>', 'here']
-        ];
->>>>>>> 669b7c35
+        return [
+            'strip tags' => ['<a href="#">here</a>', null, 'here'],
+            'strip tags with allowed tags' => ['<p><strong>important text</strong></p>', '<strong>', '<strong>important text</strong>'],
+            'strip tags with multiple allowed tags' => ['<div><p><strong>important text</strong></p></div>', '<strong>, <p>', '<p><strong>important text</strong></p>']
+        ];
     }
 
     /**
