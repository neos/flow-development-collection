<?php
namespace TYPO3\Eel\Tests\Unit;

/*
 * This file is part of the TYPO3.Eel package.
 *
 * (c) Contributors of the Neos Project - www.neos.io
 *
 * This package is Open Source Software. For the full copyright and license
 * information, please view the LICENSE file which was distributed with this
 * source code.
 */

use TYPO3\Eel\Context;
use TYPO3\Eel\CompilingEvaluator;

/**
 * Compiling evaluator test
 */
class CompilingEvaluatorTest extends AbstractEvaluatorTest
{
    /**
     * @return Context
     */
    protected function createEvaluator()
    {
        return new CompilingEvaluator();
    }

    /**
     * @test
     */
    public function doubleQuotedStringLiteralVariablesAreEscaped()
    {
        $context = new Context('hidden');
        $this->assertEvaluated('some {$context->unwrap()} string with \'quoted stuff\'', '"some {$context->unwrap()} string with \'quoted stuff\'"', $context);
    }

    /**
     * Assert that the expression is evaluated to the expected result
     * under the given context. It also ensures that the Eel expression is
     * recognized using the predefined regular expression.
     *
     * @param mixed $expected
     * @param string $expression
     * @param Context $context
     */
    protected function assertEvaluated($expected, $expression, $context)
    {
<<<<<<< HEAD
        $evaluator = $this->getAccessibleMock(\TYPO3\Eel\CompilingEvaluator::class, array('dummy'));
=======
        $evaluator = $this->getAccessibleMock(CompilingEvaluator::class, ['dummy']);
>>>>>>> 813dc269
        // note, this is not a public method. We should expect expressions coming in here to be trimmed already.
        $code = $evaluator->_call('generateEvaluatorCode', trim($expression));
        $this->assertSame($expected, $evaluator->evaluate($expression, $context), 'Code ' . $code . ' should evaluate to expected result');

        $wrappedExpression = '${' . $expression . '}';
        $this->assertSame(1, preg_match(\TYPO3\Eel\Package::EelExpressionRecognizer, $wrappedExpression), 'The wrapped expression ' . $wrappedExpression . ' was not detected as Eel expression');
    }
}<|MERGE_RESOLUTION|>--- conflicted
+++ resolved
@@ -47,11 +47,7 @@
      */
     protected function assertEvaluated($expected, $expression, $context)
     {
-<<<<<<< HEAD
-        $evaluator = $this->getAccessibleMock(\TYPO3\Eel\CompilingEvaluator::class, array('dummy'));
-=======
         $evaluator = $this->getAccessibleMock(CompilingEvaluator::class, ['dummy']);
->>>>>>> 813dc269
         // note, this is not a public method. We should expect expressions coming in here to be trimmed already.
         $code = $evaluator->_call('generateEvaluatorCode', trim($expression));
         $this->assertSame($expected, $evaluator->evaluate($expression, $context), 'Code ' . $code . ' should evaluate to expected result');
