<?php
namespace Neos\FluidAdaptor\Core\Widget;

/*
 * This file is part of the Neos.FluidAdaptor package.
 *
 * (c) Contributors of the Neos Project - www.neos.io
 *
 * This package is Open Source Software. For the full copyright and license
 * information, please view the LICENSE file which was distributed with this
 * source code.
 */

use Neos\Flow\Mvc\ActionRequest;
use Neos\Flow\Mvc\ActionResponse;
use Neos\Flow\Mvc\Controller\ActionController;
<<<<<<< HEAD
use Neos\Flow\Mvc\Exception\InvalidActionVisibilityException;
use Neos\Flow\Mvc\Exception\InvalidArgumentTypeException;
use Neos\Flow\Mvc\Exception\NoSuchActionException;
use Neos\Flow\Mvc\Exception\NoSuchArgumentException;
use Neos\Flow\Mvc\Exception\StopActionException;
use Neos\Flow\Mvc\Exception\ViewNotFoundException;
use Neos\Flow\Property\Exception;
=======
use Neos\Flow\Persistence\QueryResultInterface;
>>>>>>> e5b1248a
use Neos\FluidAdaptor\Core\Widget\Exception\WidgetContextNotFoundException;

/**
 * This is the base class for all widget controllers.
 * Basically, it is an ActionController, and it additionally
 * has $this->widgetConfiguration set to the Configuration of the current Widget.
 *
 * @api
 */
abstract class AbstractWidgetController extends ActionController
{
    /**
     * Configuration for this widget.
     *
     * @var array{objects: QueryResultInterface}
     * @api
     */
    protected $widgetConfiguration;

    /**
     * Handles a request. The result output is returned by altering the given response.
     *
     * @param ActionRequest $request The request object
     * @return ActionResponse $response The response, modified by this handler
     * @throws WidgetContextNotFoundException
     * @throws InvalidActionVisibilityException
     * @throws InvalidArgumentTypeException
     * @throws NoSuchActionException
     * @throws NoSuchArgumentException
     * @throws StopActionException
     * @throws ViewNotFoundException
     * @throws Exception
     * @throws \Neos\Flow\Security\Exception
     * @api
     */
    public function processRequest(ActionRequest $request): ActionResponse
    {
<<<<<<< HEAD
        /** @var WidgetContext $widgetContext */
=======
>>>>>>> e5b1248a
        $widgetContext = $request->getInternalArgument('__widgetContext');
        if (!$widgetContext instanceof WidgetContext) {
            throw new WidgetContextNotFoundException('The widget context could not be found in the request.', 1307450180);
        }
        $this->widgetConfiguration = $widgetContext->getWidgetConfiguration();
        return parent::processRequest($request);
    }
}<|MERGE_RESOLUTION|>--- conflicted
+++ resolved
@@ -14,7 +14,6 @@
 use Neos\Flow\Mvc\ActionRequest;
 use Neos\Flow\Mvc\ActionResponse;
 use Neos\Flow\Mvc\Controller\ActionController;
-<<<<<<< HEAD
 use Neos\Flow\Mvc\Exception\InvalidActionVisibilityException;
 use Neos\Flow\Mvc\Exception\InvalidArgumentTypeException;
 use Neos\Flow\Mvc\Exception\NoSuchActionException;
@@ -22,9 +21,7 @@
 use Neos\Flow\Mvc\Exception\StopActionException;
 use Neos\Flow\Mvc\Exception\ViewNotFoundException;
 use Neos\Flow\Property\Exception;
-=======
 use Neos\Flow\Persistence\QueryResultInterface;
->>>>>>> e5b1248a
 use Neos\FluidAdaptor\Core\Widget\Exception\WidgetContextNotFoundException;
 
 /**
@@ -62,10 +59,7 @@
      */
     public function processRequest(ActionRequest $request): ActionResponse
     {
-<<<<<<< HEAD
         /** @var WidgetContext $widgetContext */
-=======
->>>>>>> e5b1248a
         $widgetContext = $request->getInternalArgument('__widgetContext');
         if (!$widgetContext instanceof WidgetContext) {
             throw new WidgetContextNotFoundException('The widget context could not be found in the request.', 1307450180);
