{
  "name": "neos/fluid-adaptor",
  "type": "neos-framework",
  "description": "Fluid Templating Framework Adaptor",
  "license": [
    "MIT"
  ],
  "require": {
    "php": "^8.0",
<<<<<<< HEAD
    "neos/flow": "~8.3.0",
=======
    "neos/flow": "self.version",
>>>>>>> f1d9c71a
    "neos/cache": "self.version",
    "neos/utility-files": "self.version",
    "neos/utility-objecthandling": "self.version",
    "typo3fluid/fluid": "~2.7.0",
    "psr/log": "^2.0 || ^3.0"
  },
  "autoload": {
    "psr-4": {
      "Neos\\FluidAdaptor\\": "Classes/"
    }
  }
}<|MERGE_RESOLUTION|>--- conflicted
+++ resolved
@@ -7,11 +7,7 @@
   ],
   "require": {
     "php": "^8.0",
-<<<<<<< HEAD
-    "neos/flow": "~8.3.0",
-=======
     "neos/flow": "self.version",
->>>>>>> f1d9c71a
     "neos/cache": "self.version",
     "neos/utility-files": "self.version",
     "neos/utility-objecthandling": "self.version",
