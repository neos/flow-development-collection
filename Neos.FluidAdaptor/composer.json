--- conflicted
+++ resolved
@@ -8,11 +8,7 @@
 		"neos/cache": "*",
 		"neos/utility-files": "*",
 		"neos/utility-objecthandling": "*",
-<<<<<<< HEAD
-		"typo3fluid/fluid": "~2.3.4",
-=======
 		"typo3fluid/fluid": "~2.5.3",
->>>>>>> bca69c9d
 		"psr/log": "^1.0"
 	},
 	"autoload": {
