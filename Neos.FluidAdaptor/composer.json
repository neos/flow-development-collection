--- conflicted
+++ resolved
@@ -8,12 +8,8 @@
 		"neos/cache": "*",
 		"neos/utility-files": "*",
 		"neos/utility-objecthandling": "*",
-<<<<<<< HEAD
-		"typo3fluid/fluid": "~2.1.3",
+		"typo3fluid/fluid": "~2.3.4",
 		"psr/log": "^1.0"
-=======
-		"typo3fluid/fluid": "~2.3.4"
->>>>>>> c80142c1
 	},
 	"autoload": {
 		"psr-4": {
