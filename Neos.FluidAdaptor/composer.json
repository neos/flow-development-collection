{
  "name": "neos/fluid-adaptor",
  "type": "neos-framework",
  "description": "Fluid Templating Framework Adaptor",
  "license": [
    "MIT"
  ],
  "require": {
    "php": "^8.0",
    "neos/flow": "~8.0.0",
    "neos/cache": "*",
    "neos/utility-files": "*",
    "neos/utility-objecthandling": "*",
<<<<<<< HEAD
    "typo3fluid/fluid": "^2.7.0",
    "psr/log": "^2.0 || ^3.0"
=======
    "typo3fluid/fluid": "~2.7.0",
    "psr/log": "^1.0"
>>>>>>> 062c95b3
  },
  "autoload": {
    "psr-4": {
      "Neos\\FluidAdaptor\\": "Classes/"
    }
  }
}<|MERGE_RESOLUTION|>--- conflicted
+++ resolved
@@ -6,18 +6,13 @@
     "MIT"
   ],
   "require": {
-    "php": "^8.0",
-    "neos/flow": "~8.0.0",
+    "php": "^7.3 || ^8.0",
+    "neos/flow": "~7.3.0",
     "neos/cache": "*",
     "neos/utility-files": "*",
     "neos/utility-objecthandling": "*",
-<<<<<<< HEAD
-    "typo3fluid/fluid": "^2.7.0",
+    "typo3fluid/fluid": "~2.7.0",
     "psr/log": "^2.0 || ^3.0"
-=======
-    "typo3fluid/fluid": "~2.7.0",
-    "psr/log": "^1.0"
->>>>>>> 062c95b3
   },
   "autoload": {
     "psr-4": {
