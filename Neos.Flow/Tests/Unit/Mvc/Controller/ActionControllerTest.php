<?php
namespace Neos\Flow\Tests\Unit\Mvc\Controller;

/*
 * This file is part of the Neos.Flow package.
 *
 * (c) Contributors of the Neos Project - www.neos.io
 *
 * This package is Open Source Software. For the full copyright and license
 * information, please view the LICENSE file which was distributed with this
 * source code.
 */

use GuzzleHttp\Psr7\Response;
use Neos\Flow\Mvc\Controller\ActionController;
use Neos\Flow\Mvc\Controller\Arguments;
use Neos\Flow\Mvc\View\SimpleTemplateView;
use Neos\Flow\Mvc;
use Neos\Flow\ObjectManagement\ObjectManagerInterface;
use Neos\Flow\Reflection\ReflectionService;
use Neos\Flow\Tests\UnitTestCase;
use Neos\Flow\Validation\Validator\ConjunctionValidator;
use Neos\Flow\Validation\Validator\ValidatorInterface;
use Neos\Flow\Validation\ValidatorResolver;
use Psr\Http\Message\ServerRequestInterface;

/**
 * Testcase for the MVC Action Controller
 */
class ActionControllerTest extends UnitTestCase
{
    /**
     * @var ActionController
     */
    protected $actionController;

    /**
     * @var Mvc\ActionRequest
     */
    protected $mockRequest;

    /**
     * @var ObjectManagerInterface
     */
    protected $mockObjectManager;

    /**
     * @var Mvc\ViewConfigurationManager
     */
    protected $mockViewConfigurationManager;

    /**
     * @var Mvc\Controller\ControllerContext
     */
    protected $mockControllerContext;

    protected function setUp(): void
    {
        $this->actionController = $this->getAccessibleMock(ActionController::class, ['dummy']);

        $this->mockRequest = $this->getMockBuilder(Mvc\ActionRequest::class)->disableOriginalConstructor()->getMock();
        $this->mockRequest->expects(self::any())->method('getControllerPackageKey')->will(self::returnValue('Some.Package'));
        $this->mockRequest->expects(self::any())->method('getControllerSubpackageKey')->will(self::returnValue('Subpackage'));
        $this->mockRequest->expects(self::any())->method('getFormat')->will(self::returnValue('theFormat'));
        $this->mockRequest->expects(self::any())->method('getControllerName')->will(self::returnValue('TheController'));
        $this->mockRequest->expects(self::any())->method('getControllerActionName')->will(self::returnValue('theAction'));
        $this->inject($this->actionController, 'request', $this->mockRequest);

        $this->mockObjectManager = $this->createMock(ObjectManagerInterface::class);
        $this->inject($this->actionController, 'objectManager', $this->mockObjectManager);

        $this->mockControllerContext = $this->getMockBuilder(Mvc\Controller\ControllerContext::class)->disableOriginalConstructor()->getMock();
        $this->inject($this->actionController, 'controllerContext', $this->mockControllerContext);

        $this->mockViewConfigurationManager = $this->createMock(Mvc\ViewConfigurationManager::class);
        $this->inject($this->actionController, 'viewConfigurationManager', $this->mockViewConfigurationManager);
    }

    /**
     * @test
     */
    public function resolveViewObjectNameReturnsObjectNameOfCustomViewWithFormatSuffixIfItExists()
    {
        $this->mockObjectManager->expects(self::once())->method('getCaseSensitiveObjectName')->with('some\package\subpackage\view\thecontroller\theactiontheformat')->will(self::returnValue('ResolvedObjectName'));

        self::assertSame('ResolvedObjectName', $this->actionController->_call('resolveViewObjectName', $this->mockRequest));
    }

    /**
     * @test
     */
    public function resolveViewObjectNameReturnsObjectNameOfCustomViewWithoutFormatSuffixIfItExists()
    {
        $this->mockObjectManager->expects(self::exactly(2))->method('getCaseSensitiveObjectName')
            ->withConsecutive(
                ['some\package\subpackage\view\thecontroller\theactiontheformat'],
                ['some\package\subpackage\view\thecontroller\theaction']
            )->willReturnOnConsecutiveCalls(null, 'ResolvedObjectName');

        self::assertSame('ResolvedObjectName', $this->actionController->_call('resolveViewObjectName', $this->mockRequest));
    }

    /**
     * @test
     */
    public function resolveViewObjectNameRespectsViewFormatToObjectNameMap()
    {
        $this->actionController->_set('viewFormatToObjectNameMap', ['html' => 'Foo', 'theFormat' => 'Some\Custom\View\Object\Name']);
        $this->mockObjectManager->expects(self::exactly(2))->method('getCaseSensitiveObjectName')
            ->withConsecutive(
                ['some\package\subpackage\view\thecontroller\theactiontheformat'],
                ['some\package\subpackage\view\thecontroller\theaction']
            )->willReturn(null);

        self::assertSame('Some\Custom\View\Object\Name', $this->actionController->_call('resolveViewObjectName', $this->mockRequest));
    }

    /**
     * @test
     */
    public function resolveViewReturnsViewResolvedByResolveViewObjectName()
    {
        $this->mockObjectManager->expects(self::atLeastOnce())->method('getCaseSensitiveObjectName')->with('some\package\subpackage\view\thecontroller\theactiontheformat')->will(self::returnValue(SimpleTemplateView::class));
        self::assertInstanceOf(SimpleTemplateView::class, $this->actionController->_call('resolveView', $this->mockRequest));
    }

    /**
     * @test
     */
    public function resolveViewReturnsDefaultViewIfNoViewObjectNameCouldBeResolved()
    {
        $this->mockObjectManager->expects(self::any())->method('getCaseSensitiveObjectName')->will(self::returnValue(null));
        $this->actionController->_set('defaultViewObjectName', SimpleTemplateView::class);
        self::assertInstanceOf(SimpleTemplateView::class, $this->actionController->_call('resolveView', $this->mockRequest));
    }

    /**
     * @test
     */
    public function processRequestThrowsExceptionIfRequestedActionIsNotCallable()
    {
        $this->expectException(Mvc\Exception\NoSuchActionException::class);
        $this->actionController = new ActionController();

        $this->inject($this->actionController, 'objectManager', $this->mockObjectManager);
        $this->inject($this->actionController, 'controllerContext', $this->mockControllerContext);

        $mockRequest = $this->getMockBuilder(Mvc\ActionRequest::class)->disableOriginalConstructor()->getMock();
        $mockRequest->expects(self::any())->method('getControllerActionName')->will(self::returnValue('nonExisting'));

        $this->inject($this->actionController, 'arguments', new Arguments([]));

        $mockHttpRequest = $this->getMockBuilder(ServerRequestInterface::class)->disableOriginalConstructor()->getMock();
        $mockRequest->expects(self::any())->method('getHttpRequest')->will(self::returnValue($mockHttpRequest));

        $mockResponse = new Mvc\ActionResponse;

        $this->actionController->processRequest($mockRequest, $mockResponse);
    }

    /**
     * @test
     */
    public function processRequestThrowsExceptionIfRequestedActionIsNotPublic()
    {
        $this->expectException(Mvc\Exception\InvalidActionVisibilityException::class);
        $this->actionController = new ActionController();

        $this->inject($this->actionController, 'objectManager', $this->mockObjectManager);
        $this->inject($this->actionController, 'controllerContext', $this->mockControllerContext);
        $this->inject($this->actionController, 'arguments', new Arguments([]));

        $mockRequest = $this->getMockBuilder(Mvc\ActionRequest::class)->disableOriginalConstructor()->getMock();
        $mockRequest->expects(self::any())->method('getControllerActionName')->will(self::returnValue('initialize'));

        $mockReflectionService = $this->getMockBuilder(ReflectionService::class)->disableOriginalConstructor()->getMock();
        $mockReflectionService->expects(self::any())->method('isMethodPublic')->will(self::returnCallBack(function ($className, $methodName) {
            if ($methodName === 'initializeAction') {
                return false;
            } else {
                return true;
            }
        }));

        $this->mockObjectManager->expects(self::any())->method('get')->will(self::returnCallBack(function ($classname) use ($mockReflectionService) {
            if ($classname === ReflectionService::class) {
                self::returnValue($mockReflectionService);
            }

            return $this->createMock($classname);
        }));

        $mockHttpRequest = $this->getMockBuilder(ServerRequestInterface::class)->disableOriginalConstructor()->getMock();
        $mockRequest->expects(self::any())->method('getHttpRequest')->will(self::returnValue($mockHttpRequest));

        $mockResponse = new Mvc\ActionResponse;

        $this->actionController->processRequest($mockRequest, $mockResponse);
    }

    /**
     * @test
     */
<<<<<<< HEAD
    public function processRequestInjectsControllerContextToView()
    {
        $this->actionController = $this->getAccessibleMock(ActionController::class, ['resolveActionMethodName', 'initializeActionMethodArguments', 'initializeActionMethodValidators', 'resolveView', 'callActionMethod', 'initializeController']);
        $this->actionController->method('resolveActionMethodName')->willReturn('indexAction');

        $this->inject($this->actionController, 'objectManager', $this->mockObjectManager);
        $this->inject($this->actionController, 'controllerContext', $this->mockControllerContext);
        $this->inject($this->actionController, 'request', $this->mockRequest);

        $this->inject($this->actionController, 'arguments', new Arguments([]));

        $mockMvcPropertyMappingConfigurationService = $this->createMock(Mvc\Controller\MvcPropertyMappingConfigurationService::class);
        $this->inject($this->actionController, 'mvcPropertyMappingConfigurationService', $mockMvcPropertyMappingConfigurationService);

        $mockHttpRequest = $this->getMockBuilder(ServerRequestInterface::class)->disableOriginalConstructor()->getMock();
        $this->mockRequest->expects(self::any())->method('getHttpRequest')->will(self::returnValue($mockHttpRequest));

        $mockResponse = new Mvc\ActionResponse;
        $this->inject($this->actionController, 'response', $mockResponse);

        $mockView = $this->createMock(Mvc\View\ViewInterface::class);
        $mockView->expects(self::once())->method('setControllerContext')->with($this->mockControllerContext);
        $this->actionController->expects(self::once())->method('resolveView')->with($this->mockRequest)->will(self::returnValue($mockView));
        $this->actionController->expects(self::once())->method('callActionMethod')->willReturn(new Response());
        $this->actionController->expects(self::once())->method('resolveActionMethodName')->with($this->mockRequest)->will(self::returnValue('someAction'));

        $this->actionController->processRequest($this->mockRequest);
    }

    /**
     * @test
     */
    public function processRequestInjectsSettingsToView()
=======
    public function processRequestInjectsSettingsAndRequestToView()
>>>>>>> 00fa8ff0
    {
        $this->actionController = $this->getAccessibleMock(ActionController::class, ['resolveActionMethodName', 'initializeActionMethodArguments', 'initializeActionMethodValidators', 'resolveView', 'callActionMethod']);
        $this->actionController->method('resolveActionMethodName')->willReturn('indexAction');

        $this->inject($this->actionController, 'objectManager', $this->mockObjectManager);
        $this->inject($this->actionController, 'controllerContext', $this->mockControllerContext);
        $this->inject($this->actionController, 'request', $this->mockRequest);

        $mockSettings = ['foo', 'bar'];
        $this->inject($this->actionController, 'settings', $mockSettings);

        $mockMvcPropertyMappingConfigurationService = $this->createMock(Mvc\Controller\MvcPropertyMappingConfigurationService::class);
        $this->inject($this->actionController, 'mvcPropertyMappingConfigurationService', $mockMvcPropertyMappingConfigurationService);

        $mockHttpRequest = $this->getMockBuilder(ServerRequestInterface::class)->disableOriginalConstructor()->getMock();
        $this->mockRequest->expects(self::any())->method('getHttpRequest')->will(self::returnValue($mockHttpRequest));

        $mockView = $this->createMock(Mvc\View\ViewInterface::class);
<<<<<<< HEAD
        $mockView->expects(self::once())->method('assign')->with('settings', $mockSettings);
        $this->actionController->expects(self::once())->method('resolveView')->with($this->mockRequest)->will(self::returnValue($mockView));
        $this->actionController->expects(self::once())->method('callActionMethod')->willReturn(new Response());
        $this->actionController->expects(self::once())->method('resolveActionMethodName')->with($this->mockRequest)->will(self::returnValue('someAction'));
        $this->actionController->processRequest($this->mockRequest);
=======
        $mockView->expects(self::exactly(2))->method('assign')->withConsecutive(['settings', $mockSettings], ['request', $this->mockRequest]);
        $this->actionController->expects(self::once())->method('resolveView')->will(self::returnValue($mockView));
        $this->actionController->expects(self::once())->method('resolveActionMethodName')->will(self::returnValue('someAction'));

        $this->actionController->processRequest($this->mockRequest, $mockResponse);
>>>>>>> 00fa8ff0
    }

    public function supportedAndRequestedMediaTypes()
    {
        return [
            // supported, Accept header, expected
            [['application/json'], '*/*', 'application/json'],
            [['text/html', 'application/json'], 'application/json', 'application/json'],
            [['text/html'], 'text/html, application/xhtml+xml, application/xml;q=0.9, */*;q=0.8', 'text/html'],
            [['application/json', 'application/xml'], 'text/html, application/json;q=0.7, application/xml;q=0.9', 'application/xml'],
        ];
    }

    /**
     * @test
     * @dataProvider supportedAndRequestedMediaTypes
     */
    public function processRequestSetsNegotiatedContentTypeOnResponse($supportedMediaTypes, $acceptHeader, $expected)
    {
        $this->actionController = $this->getAccessibleMock(ActionController::class, ['resolveActionMethodName', 'initializeActionMethodArguments', 'initializeActionMethodValidators', 'resolveView', 'callActionMethod']);
        $this->actionController->method('resolveActionMethodName')->willReturn('indexAction');

        $this->inject($this->actionController, 'objectManager', $this->mockObjectManager);

        $mockMvcPropertyMappingConfigurationService = $this->createMock(Mvc\Controller\MvcPropertyMappingConfigurationService::class);
        $this->inject($this->actionController, 'mvcPropertyMappingConfigurationService', $mockMvcPropertyMappingConfigurationService);

        $mockHttpRequest = $this->getMockBuilder(ServerRequestInterface::class)->disableOriginalConstructor()->getMock();
        $mockHttpRequest->method('getHeaderLine')->with('Accept')->willReturn($acceptHeader);
        $this->mockRequest->method('getHttpRequest')->willReturn($mockHttpRequest);

        $this->actionController->expects(self::once())->method('callActionMethod')->willReturn(new Response());
        $this->inject($this->actionController, 'supportedMediaTypes', $supportedMediaTypes);

        $response = $this->actionController->processRequest($this->mockRequest);
        self::assertSame($expected, $response->getHeaderLine('Content-Type'));
    }

    /**
     * @test
     * @dataProvider supportedAndRequestedMediaTypes
     */
    public function processRequestUsesContentTypeFromActionResponse($supportedMediaTypes, $acceptHeader, $expected)
    {
        $this->actionController = $this->getAccessibleMock(ActionController::class, ['resolveActionMethodName', 'initializeActionMethodArguments', 'initializeActionMethodValidators', 'resolveView', 'callActionMethod']);
        $this->actionController->method('resolveActionMethodName')->willReturn('indexAction');
        $this->inject($this->actionController, 'objectManager', $this->mockObjectManager);

        $mockResponse = new Response();
        $mockResponse = $mockResponse->withHeader('Content-Type', 'application/json');
        $this->inject($this->actionController, 'supportedMediaTypes', ['application/xml']);

        $this->actionController->expects(self::once())->method('callActionMethod')->willReturn($mockResponse);


        $mockMvcPropertyMappingConfigurationService = $this->createMock(Mvc\Controller\MvcPropertyMappingConfigurationService::class);
        $this->inject($this->actionController, 'mvcPropertyMappingConfigurationService', $mockMvcPropertyMappingConfigurationService);

        $mockHttpRequest = $this->getMockBuilder(ServerRequestInterface::class)->disableOriginalConstructor()->getMock();
        $mockHttpRequest->method('getHeaderLine')->with('Accept')->willReturn('application/xml');
        $this->mockRequest->method('getHttpRequest')->willReturn($mockHttpRequest);

        $response = $this->actionController->processRequest($this->mockRequest);
        self::assertSame('application/json', $response->getHeaderLine('Content-Type'));
    }

    /**
     * @test
     * @dataProvider supportedAndRequestedMediaTypes
     */
    public function processRequestUsesContentTypeFromRenderedView($supportedMediaTypes, $acceptHeader, $expected)
    {
        $this->actionController = $this->getAccessibleMock(ActionController::class, ['resolveActionMethodName', 'theActionAction', 'initializeActionMethodArguments', 'initializeActionMethodValidators', 'resolveView']);
        $this->actionController->method('resolveActionMethodName')->willReturn('theActionAction');
        $this->actionController->method('theActionAction')->willReturn(null);

        $this->inject($this->actionController, 'objectManager', $this->mockObjectManager);

        $mockMvcPropertyMappingConfigurationService = $this->createMock(Mvc\Controller\MvcPropertyMappingConfigurationService::class);
        $this->inject($this->actionController, 'mvcPropertyMappingConfigurationService', $mockMvcPropertyMappingConfigurationService);

        $mockHttpRequest = $this->getMockBuilder(ServerRequestInterface::class)->disableOriginalConstructor()->getMock();
        $mockHttpRequest->method('getHeaderLine')->with('Accept')->willReturn('application/xml');
        $mockHttpRequest->method('getHeaderLine')->with('Accept')->willReturn('application/xml');
        $this->mockRequest->method('getHttpRequest')->willReturn($mockHttpRequest);

        $this->inject($this->actionController, 'supportedMediaTypes', ['application/xml']);

        $mockView = $this->createMock(Mvc\View\ViewInterface::class);
        $mockView->method('render')->willReturn(new Response(200, ['Content-Type' => 'application/json']));
        $this->actionController->expects(self::once())->method('resolveView')->with($this->mockRequest)->willReturn($mockView);

        $mockResponse = $this->actionController->processRequest($this->mockRequest);
        self::assertSame('application/json', $mockResponse->getHeaderLine('Content-Type'));
    }

    /**
     * @test
     */
    public function resolveViewThrowsExceptionIfResolvedViewDoesNotImplementViewInterface()
    {
        $this->expectException(Mvc\Exception\ViewNotFoundException::class);
        $this->mockObjectManager->expects(self::any())->method('getCaseSensitiveObjectName')->will(self::returnValue(null));
        $this->actionController->_set('defaultViewObjectName', 'ViewDefaultObjectName');
        $this->actionController->_call('resolveView', $this->mockRequest);
    }

    public function ignoredValidationArgumentsProvider()
    {
        return [
            [false, false],
            [true, true]
        ];
    }

    /**
     * @test
     * @dataProvider ignoredValidationArgumentsProvider
     */
    public function initializeActionMethodValidatorsDoesNotAddValidatorForIgnoredArgumentsWithoutEvaluation($evaluateIgnoredValidationArgument, $setValidatorShouldBeCalled)
    {
        $this->actionController = $this->getAccessibleMock(ActionController::class, ['getInformationNeededForInitializeActionMethodValidators']);

        $mockArgument = $this->getMockBuilder(Mvc\Controller\Argument::class)->disableOriginalConstructor()->getMock();
        $mockArgument->expects(self::any())->method('getName')->will(self::returnValue('node'));
        $arguments = new Arguments();
        $arguments['node'] = $mockArgument;

        $ignoredValidationArguments = [
            'showAction' => [
                'node' => [
                    'evaluate' => $evaluateIgnoredValidationArgument
                ]
            ]
        ];

        $mockValidator = $this->createMock(ValidatorInterface::class);

        $parameterValidators = [
            'node' => $mockValidator
        ];

        $this->actionController->expects(self::any())->method('getInformationNeededForInitializeActionMethodValidators')->will(self::returnValue([[], [], [], $ignoredValidationArguments]));

        $this->inject($this->actionController, 'actionMethodName', 'showAction');

        $this->inject($this->actionController, 'objectManager', $this->mockObjectManager);

        $mockValidatorResolver = $this->createMock(ValidatorResolver::class);
        $mockValidatorResolver->expects(self::any())->method('getBaseValidatorConjunction')->will(self::returnValue($this->getMockBuilder(ConjunctionValidator::class)->getMock()));
        $mockValidatorResolver->expects(self::any())->method('buildMethodArgumentsValidatorConjunctions')->will(self::returnValue($parameterValidators));
        $this->inject($this->actionController, 'validatorResolver', $mockValidatorResolver);

        if ($setValidatorShouldBeCalled) {
            $mockArgument->expects(self::once())->method('setValidator');
        } else {
            $mockArgument->expects(self::never())->method('setValidator');
        }

        $this->actionController->_call('initializeActionMethodValidators', $arguments);
    }
}<|MERGE_RESOLUTION|>--- conflicted
+++ resolved
@@ -201,17 +201,17 @@
     /**
      * @test
      */
-<<<<<<< HEAD
-    public function processRequestInjectsControllerContextToView()
-    {
-        $this->actionController = $this->getAccessibleMock(ActionController::class, ['resolveActionMethodName', 'initializeActionMethodArguments', 'initializeActionMethodValidators', 'resolveView', 'callActionMethod', 'initializeController']);
+    public function processRequestInjectsSettingsAndRequestToView()
+    {
+        $this->actionController = $this->getAccessibleMock(ActionController::class, ['resolveActionMethodName', 'initializeActionMethodArguments', 'initializeActionMethodValidators', 'resolveView', 'callActionMethod']);
         $this->actionController->method('resolveActionMethodName')->willReturn('indexAction');
 
         $this->inject($this->actionController, 'objectManager', $this->mockObjectManager);
         $this->inject($this->actionController, 'controllerContext', $this->mockControllerContext);
         $this->inject($this->actionController, 'request', $this->mockRequest);
 
-        $this->inject($this->actionController, 'arguments', new Arguments([]));
+        $mockSettings = ['foo', 'bar'];
+        $this->inject($this->actionController, 'settings', $mockSettings);
 
         $mockMvcPropertyMappingConfigurationService = $this->createMock(Mvc\Controller\MvcPropertyMappingConfigurationService::class);
         $this->inject($this->actionController, 'mvcPropertyMappingConfigurationService', $mockMvcPropertyMappingConfigurationService);
@@ -219,56 +219,13 @@
         $mockHttpRequest = $this->getMockBuilder(ServerRequestInterface::class)->disableOriginalConstructor()->getMock();
         $this->mockRequest->expects(self::any())->method('getHttpRequest')->will(self::returnValue($mockHttpRequest));
 
-        $mockResponse = new Mvc\ActionResponse;
-        $this->inject($this->actionController, 'response', $mockResponse);
-
         $mockView = $this->createMock(Mvc\View\ViewInterface::class);
-        $mockView->expects(self::once())->method('setControllerContext')->with($this->mockControllerContext);
-        $this->actionController->expects(self::once())->method('resolveView')->with($this->mockRequest)->will(self::returnValue($mockView));
-        $this->actionController->expects(self::once())->method('callActionMethod')->willReturn(new Response());
-        $this->actionController->expects(self::once())->method('resolveActionMethodName')->with($this->mockRequest)->will(self::returnValue('someAction'));
-
-        $this->actionController->processRequest($this->mockRequest);
-    }
-
-    /**
-     * @test
-     */
-    public function processRequestInjectsSettingsToView()
-=======
-    public function processRequestInjectsSettingsAndRequestToView()
->>>>>>> 00fa8ff0
-    {
-        $this->actionController = $this->getAccessibleMock(ActionController::class, ['resolveActionMethodName', 'initializeActionMethodArguments', 'initializeActionMethodValidators', 'resolveView', 'callActionMethod']);
-        $this->actionController->method('resolveActionMethodName')->willReturn('indexAction');
-
-        $this->inject($this->actionController, 'objectManager', $this->mockObjectManager);
-        $this->inject($this->actionController, 'controllerContext', $this->mockControllerContext);
-        $this->inject($this->actionController, 'request', $this->mockRequest);
-
-        $mockSettings = ['foo', 'bar'];
-        $this->inject($this->actionController, 'settings', $mockSettings);
-
-        $mockMvcPropertyMappingConfigurationService = $this->createMock(Mvc\Controller\MvcPropertyMappingConfigurationService::class);
-        $this->inject($this->actionController, 'mvcPropertyMappingConfigurationService', $mockMvcPropertyMappingConfigurationService);
-
-        $mockHttpRequest = $this->getMockBuilder(ServerRequestInterface::class)->disableOriginalConstructor()->getMock();
-        $this->mockRequest->expects(self::any())->method('getHttpRequest')->will(self::returnValue($mockHttpRequest));
-
-        $mockView = $this->createMock(Mvc\View\ViewInterface::class);
-<<<<<<< HEAD
-        $mockView->expects(self::once())->method('assign')->with('settings', $mockSettings);
-        $this->actionController->expects(self::once())->method('resolveView')->with($this->mockRequest)->will(self::returnValue($mockView));
-        $this->actionController->expects(self::once())->method('callActionMethod')->willReturn(new Response());
-        $this->actionController->expects(self::once())->method('resolveActionMethodName')->with($this->mockRequest)->will(self::returnValue('someAction'));
-        $this->actionController->processRequest($this->mockRequest);
-=======
         $mockView->expects(self::exactly(2))->method('assign')->withConsecutive(['settings', $mockSettings], ['request', $this->mockRequest]);
         $this->actionController->expects(self::once())->method('resolveView')->will(self::returnValue($mockView));
+        $this->actionController->expects(self::once())->method('callActionMethod')->willReturn(new Response());
         $this->actionController->expects(self::once())->method('resolveActionMethodName')->will(self::returnValue('someAction'));
 
-        $this->actionController->processRequest($this->mockRequest, $mockResponse);
->>>>>>> 00fa8ff0
+        $this->actionController->processRequest($this->mockRequest);
     }
 
     public function supportedAndRequestedMediaTypes()
