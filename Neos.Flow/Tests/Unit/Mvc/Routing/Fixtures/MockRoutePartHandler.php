<?php
namespace Neos\Flow\Mvc\Routing\Fixtures;

/*
 * This file is part of the Neos.Flow package.
 *
 * (c) Contributors of the Neos Project - www.neos.io
 *
 * This package is Open Source Software. For the full copyright and license
 * information, please view the LICENSE file which was distributed with this
 * source code.
 */

use Neos\Flow\Mvc\Routing\Dto\MatchResult;
use Neos\Flow\Mvc\Routing\Dto\ResolveResult;
use Neos\Flow\Mvc\Routing\DynamicRoutePart;

/**
 * A mock RoutePartHandler
 */
class MockRoutePartHandler extends DynamicRoutePart
{

    /**
     * @var \Closure|null
     */
    private $matchValueClosure;

    /**
     * @var \Closure|null
     */
    private $resolveValueClosure;

    public function __construct(\Closure $matchValueClosure = null, \Closure $resolveValueClosure = null)
    {
        $this->matchValueClosure = $matchValueClosure;
        $this->resolveValueClosure = $resolveValueClosure;
    }

    protected function matchValue($value)
    {
<<<<<<< HEAD
        if ($this->matchValueClosure !== null) {
            $result = call_user_func($this->matchValueClosure, $value, $this->parameters);
            if ($result !== null) {
                $this->value = $result;
                return true;
=======
        $this->value = null;
        if ($this->matchValueClosure !== null) {
            $result = call_user_func($this->matchValueClosure, $value, $this->parameters);
            if ($result instanceof MatchResult) {
                $this->value = $result->getMatchedValue();
                return $result;
>>>>>>> 6c650de4
            }
        }
        return false;
    }

    protected function resolveValue($value)
    {
<<<<<<< HEAD
        if ($this->resolveValueClosure !== null) {
            $result = call_user_func($this->resolveValueClosure, $value, $this->parameters);
            if ($result !== null) {
                $this->value = $result;
                return true;
=======
        $this->value = null;
        if ($this->resolveValueClosure !== null) {
            $result = call_user_func($this->resolveValueClosure, $value, $this->parameters);
            if ($result instanceof ResolveResult) {
                $this->value = $result->getResolvedValue();
                return $result;
>>>>>>> 6c650de4
            }
        }
        return false;
    }
}<|MERGE_RESOLUTION|>--- conflicted
+++ resolved
@@ -39,20 +39,12 @@
 
     protected function matchValue($value)
     {
-<<<<<<< HEAD
-        if ($this->matchValueClosure !== null) {
-            $result = call_user_func($this->matchValueClosure, $value, $this->parameters);
-            if ($result !== null) {
-                $this->value = $result;
-                return true;
-=======
         $this->value = null;
         if ($this->matchValueClosure !== null) {
             $result = call_user_func($this->matchValueClosure, $value, $this->parameters);
             if ($result instanceof MatchResult) {
                 $this->value = $result->getMatchedValue();
                 return $result;
->>>>>>> 6c650de4
             }
         }
         return false;
@@ -60,20 +52,12 @@
 
     protected function resolveValue($value)
     {
-<<<<<<< HEAD
-        if ($this->resolveValueClosure !== null) {
-            $result = call_user_func($this->resolveValueClosure, $value, $this->parameters);
-            if ($result !== null) {
-                $this->value = $result;
-                return true;
-=======
         $this->value = null;
         if ($this->resolveValueClosure !== null) {
             $result = call_user_func($this->resolveValueClosure, $value, $this->parameters);
             if ($result instanceof ResolveResult) {
                 $this->value = $result->getResolvedValue();
                 return $result;
->>>>>>> 6c650de4
             }
         }
         return false;
