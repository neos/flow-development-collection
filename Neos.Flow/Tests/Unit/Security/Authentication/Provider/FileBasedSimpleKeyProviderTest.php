<?php
namespace Neos\Flow\Tests\Unit\Security\Authentication\Provider;

/*
 * This file is part of the Neos.Flow package.
 *
 * (c) Contributors of the Neos Project - www.neos.io
 *
 * This package is Open Source Software. For the full copyright and license
 * information, please view the LICENSE file which was distributed with this
 * source code.
 */

use Neos\Flow\Security\Authentication\Provider\FileBasedSimpleKeyProvider;
use Neos\Flow\Security\Authentication\Token\PasswordToken;
use Neos\Flow\Security\Authentication\TokenInterface;
use Neos\Flow\Security\Cryptography\FileBasedSimpleKeyService;
use Neos\Flow\Security\Cryptography\HashService;
use Neos\Flow\Security\Exception\UnsupportedAuthenticationTokenException;
use Neos\Flow\Security\Policy\PolicyService;
use Neos\Flow\Security\Policy\Role;
use Neos\Flow\Tests\UnitTestCase;

/**
 * Testcase for file based simple key authentication provider.
 *
 */
class FileBasedSimpleKeyProviderTest extends UnitTestCase
{
    /**
     * @var string
     */
    protected $testKeyClearText = 'password';

    /**
     * @var string
     */
    protected $testKeyHashed = 'pbkdf2=>DPIFYou4eD8=,nMRkJ9708Ryq3zIZcCLQrBiLQ0ktNfG8tVRJoKPTGcG/6N+tyzQHObfH5y5HCra1hAVTBrbgfMjPU6BipIe9xg==%';

    /**
     * @var PolicyService|\PHPUnit\Framework\MockObject\MockObject
     */
    protected $mockPolicyService;

    /**
     * @var FileBasedSimpleKeyService|\PHPUnit\Framework\MockObject\MockObject
     */
    protected $mockFileBasedSimpleKeyService;

    /**
     * @var HashService|\PHPUnit\Framework\MockObject\MockObject
     */
    protected $mockHashService;

    /**
     * @var Role|\PHPUnit\Framework\MockObject\MockObject
     */
    protected $mockRole;

    /**
     * @var PasswordToken|\PHPUnit\Framework\MockObject\MockObject
     */
    protected $mockToken;

    protected function setUp(): void
    {
        $this->mockRole = $this->getMockBuilder(Role::class)->disableOriginalConstructor()->getMock();
        $this->mockRole->expects(self::any())->method('getIdentifier')->will(self::returnValue('Neos.Flow:TestRoleIdentifier'));

        $this->mockPolicyService = $this->getMockBuilder(PolicyService::class)->disableOriginalConstructor()->getMock();
        $this->mockPolicyService->expects(self::any())->method('getRole')->with('Neos.Flow:TestRoleIdentifier')->will(self::returnValue($this->mockRole));

        $this->mockHashService = $this->getMockBuilder(HashService::class)->disableOriginalConstructor()->getMock();

        $expectedPassword = $this->testKeyClearText;
        $expectedHashedPasswordAndSalt = $this->testKeyHashed;
        $this->mockHashService->expects(self::any())->method('validatePassword')->will(self::returnCallBack(function ($password, $hashedPasswordAndSalt) use ($expectedPassword, $expectedHashedPasswordAndSalt) {
            return $hashedPasswordAndSalt === $expectedHashedPasswordAndSalt && $password === $expectedPassword;
        }));

        $this->mockFileBasedSimpleKeyService = $this->getMockBuilder(FileBasedSimpleKeyService::class)->disableOriginalConstructor()->getMock();
        $this->mockFileBasedSimpleKeyService->expects(self::any())->method('getKey')->with('testKey')->will(self::returnValue($this->testKeyHashed));

        $this->mockToken = $this->getMockBuilder(PasswordToken::class)->disableOriginalConstructor()->getMock();
    }

    /**
     * @test
     */
    public function authenticatingAPasswordTokenChecksIfTheGivenClearTextPasswordMatchesThePersistedHashedPassword()
    {
        $this->mockToken->expects(self::once())->method('getCredentials')->will(self::returnValue(['password' => $this->testKeyClearText]));
        $this->mockToken->expects(self::once())->method('setAuthenticationStatus')->with(TokenInterface::AUTHENTICATION_SUCCESSFUL);

        $authenticationProvider = FileBasedSimpleKeyProvider::create('myProvider', ['keyName' => 'testKey', 'authenticateRoles' => ['Neos.Flow:TestRoleIdentifier']]);
        $this->inject($authenticationProvider, 'policyService', $this->mockPolicyService);
        $this->inject($authenticationProvider, 'hashService', $this->mockHashService);
        $this->inject($authenticationProvider, 'fileBasedSimpleKeyService', $this->mockFileBasedSimpleKeyService);

        $authenticationProvider->authenticate($this->mockToken);
    }

    /**
     * @test
     */
    public function authenticationAddsAnAccountHoldingTheConfiguredRoles()
    {
        $this->mockToken = $this->getMockBuilder(PasswordToken::class)->disableOriginalConstructor()->setMethods(['getCredentials'])->getMock();
        $this->mockToken->expects(self::once())->method('getCredentials')->will(self::returnValue(['password' => $this->testKeyClearText]));

        $authenticationProvider = FileBasedSimpleKeyProvider::create('myProvider', ['keyName' => 'testKey', 'authenticateRoles' => ['Neos.Flow:TestRoleIdentifier']]);
        $this->inject($authenticationProvider, 'policyService', $this->mockPolicyService);
        $this->inject($authenticationProvider, 'hashService', $this->mockHashService);
        $this->inject($authenticationProvider, 'fileBasedSimpleKeyService', $this->mockFileBasedSimpleKeyService);

        $authenticationProvider->authenticate($this->mockToken);

<<<<<<< HEAD
        $this->assertTrue($this->mockToken->getAccount()->hasRole(new Role('Neos.Flow:TestRoleIdentifier')));
=======
        $authenticatedRoles = $this->mockToken->getAccount()->getRoles();
        self::assertTrue(in_array('Neos.Flow:TestRoleIdentifier', array_keys($authenticatedRoles)));
>>>>>>> b10a1d65
    }

    /**
     * @test
     */
    public function authenticationFailsWithWrongCredentialsInAPasswordToken()
    {
        $this->mockToken->expects(self::once())->method('getCredentials')->will(self::returnValue(['password' => 'wrong password']));
        $this->mockToken->expects(self::once())->method('setAuthenticationStatus')->with(TokenInterface::WRONG_CREDENTIALS);

        $authenticationProvider = FileBasedSimpleKeyProvider::create('myProvider', ['keyName' => 'testKey', 'authenticateRoles' => ['Neos.Flow:TestRoleIdentifier']]);
        $this->inject($authenticationProvider, 'policyService', $this->mockPolicyService);
        $this->inject($authenticationProvider, 'hashService', $this->mockHashService);
        $this->inject($authenticationProvider, 'fileBasedSimpleKeyService', $this->mockFileBasedSimpleKeyService);

        $authenticationProvider->authenticate($this->mockToken);
    }

    /**
     * @test
     */
    public function authenticationIsSkippedIfNoCredentialsInAPasswordToken()
    {
        $this->mockToken->expects(self::once())->method('getCredentials')->will(self::returnValue([]));
        $this->mockToken->expects(self::once())->method('setAuthenticationStatus')->with(TokenInterface::NO_CREDENTIALS_GIVEN);

        $authenticationProvider = FileBasedSimpleKeyProvider::create('myProvider', ['keyName' => 'testKey', 'authenticateRoles' => ['Neos.Flow:TestRoleIdentifier']]);
        $this->inject($authenticationProvider, 'policyService', $this->mockPolicyService);
        $this->inject($authenticationProvider, 'hashService', $this->mockHashService);
        $this->inject($authenticationProvider, 'fileBasedSimpleKeyService', $this->mockFileBasedSimpleKeyService);

        $authenticationProvider->authenticate($this->mockToken);
    }

    /**
     * @test
     */
    public function getTokenClassNameReturnsCorrectClassNames()
    {
        $authenticationProvider = FileBasedSimpleKeyProvider::create('myProvider', []);
        self::assertSame($authenticationProvider->getTokenClassNames(), [PasswordToken::class]);
    }

    /**
     * @test
     */
    public function authenticatingAnUnsupportedTokenThrowsAnException()
    {
        $this->expectException(UnsupportedAuthenticationTokenException::class);
        $someInvalidToken = $this->createMock(TokenInterface::class);

        $authenticationProvider = FileBasedSimpleKeyProvider::create('myProvider', []);

        $authenticationProvider->authenticate($someInvalidToken);
    }

    /**
     * @test
     */
    public function canAuthenticateReturnsTrueOnlyForAnTokenThatHasTheCorrectProviderNameSet()
    {
        $mockToken1 = $this->createMock(TokenInterface::class);
        $mockToken1->expects(self::once())->method('getAuthenticationProviderName')->will(self::returnValue('myProvider'));
        $mockToken2 = $this->createMock(TokenInterface::class);
        $mockToken2->expects(self::once())->method('getAuthenticationProviderName')->will(self::returnValue('someOtherProvider'));

        $authenticationProvider = FileBasedSimpleKeyProvider::create('myProvider', []);

        self::assertTrue($authenticationProvider->canAuthenticate($mockToken1));
        self::assertFalse($authenticationProvider->canAuthenticate($mockToken2));
    }
}<|MERGE_RESOLUTION|>--- conflicted
+++ resolved
@@ -115,12 +115,7 @@
 
         $authenticationProvider->authenticate($this->mockToken);
 
-<<<<<<< HEAD
-        $this->assertTrue($this->mockToken->getAccount()->hasRole(new Role('Neos.Flow:TestRoleIdentifier')));
-=======
-        $authenticatedRoles = $this->mockToken->getAccount()->getRoles();
-        self::assertTrue(in_array('Neos.Flow:TestRoleIdentifier', array_keys($authenticatedRoles)));
->>>>>>> b10a1d65
+        self::assertTrue($this->mockToken->getAccount()->hasRole(new Role('Neos.Flow:TestRoleIdentifier')));
     }
 
     /**
