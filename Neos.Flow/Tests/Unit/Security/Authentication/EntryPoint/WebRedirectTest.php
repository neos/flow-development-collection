<?php
namespace Neos\Flow\Tests\Unit\Security\Authentication\EntryPoint;

/*
 * This file is part of the Neos.Flow package.
 *
 * (c) Contributors of the Neos Project - www.neos.io
 *
 * This package is Open Source Software. For the full copyright and license
 * information, please view the LICENSE file which was distributed with this
 * source code.
 */

use GuzzleHttp\Psr7\Response;
use GuzzleHttp\Psr7\ServerRequest;
use GuzzleHttp\Psr7\Uri;
use Neos\Flow\Http\ServerRequestAttributes;
use Neos\Flow\Mvc\Routing\UriBuilder;
use Neos\Flow\Security\Authentication\EntryPoint\WebRedirect;
use Neos\Flow\Security\Exception\MissingConfigurationException;
use Neos\Flow\Tests\UnitTestCase;

/**
 * Testcase for web redirect authentication entry point
 */
class WebRedirectTest extends UnitTestCase
{
    /**
     * @test
     */
    public function startAuthenticationThrowsAnExceptionIfTheConfigurationOptionsAreMissing()
    {
        $this->expectException(MissingConfigurationException::class);
        $request = new ServerRequest('GET', new Uri('http://robertlemke.com/admin'));
        $response = new Response();

        $entryPoint = new WebRedirect();
        $entryPoint->setOptions(['something' => 'irrelevant']);

        $entryPoint->startAuthentication($request, $response);
    }

    /**
     * @test
     */
    public function startAuthenticationSetsTheCorrectValuesInTheResponseObjectIfUriIsSpecified()
    {
        $request = new ServerRequest('GET', new Uri('http://robertlemke.com/admin'));
        $request = $request->withAttribute(ServerRequestAttributes::BASE_URI, 'http://robertlemke.com/');
        $response = new Response();

        $entryPoint = new WebRedirect();
        $entryPoint->setOptions(['uri' => 'some/page']);

        $response = $entryPoint->startAuthentication($request, $response);

<<<<<<< HEAD
        $this->assertEquals(303, substr($response->getStatusCode(), 0, 3));
        $this->assertEquals('http://robertlemke.com/some/page', $response->getHeaderLine('Location'));
=======
        self::assertEquals('303', substr($response->getStatus(), 0, 3));
        self::assertEquals('http://robertlemke.com/some/page', $response->getHeader('Location'));
>>>>>>> 38150ee5
    }

    /**
     * @test
     */
    public function startAuthenticationDoesNotPrefixAConfiguredUriIfItsAbsolute()
    {
        $request = new ServerRequest('GET', new Uri('http://robertlemke.com/admin'));
        $response = new Response();

        $entryPoint = new WebRedirect();
        $entryPoint->setOptions(['uri' => 'http://some.abs/olute/url']);

        $response = $entryPoint->startAuthentication($request, $response);

<<<<<<< HEAD
        $this->assertEquals('http://some.abs/olute/url', $response->getHeaderLine('Location'));
=======
        self::assertEquals('http://some.abs/olute/url', $response->getHeader('Location'));
>>>>>>> 38150ee5
    }

    /**
     * @test
     */
    public function startAuthenticationThrowsAnExceptionIfTheConfiguredRoutePartsAreInvalid()
    {
        $this->expectException(MissingConfigurationException::class);
        $request = new ServerRequest('GET', new Uri('http://robertlemke.com/admin'));
        $response = new Response();

        $entryPoint = new WebRedirect();
        $entryPoint->setOptions(['routeValues' => 'this/is/invalid']);
        $entryPoint->startAuthentication($request, $response);
    }

    /**
     * @test
     */
    public function startAuthenticationSetsTheCorrectValuesInTheResponseObjectIfRouteValuesAreSpecified()
    {
        $request = new ServerRequest('GET', new Uri('http://robertlemke.com/admin'));
        $response = new Response();

        $entryPoint = $this->getAccessibleMock(WebRedirect::class, ['dummy']);
        $routeValues = [
            '@package' => 'SomePackage',
            '@subpackage' => 'SomeSubPackage',
            '@controller' => 'SomeController',
            '@action' => 'someAction',
            '@format' => 'someFormat',
            'otherArguments' => ['foo' => 'bar']
        ];
        $entryPoint->setOptions(['routeValues' => $routeValues]);

        $mockUriBuilder = $this->createMock(UriBuilder::class);
        $mockUriBuilder->expects($this->once())->method('setCreateAbsoluteUri')->with(true)->will($this->returnValue($mockUriBuilder));
        $mockUriBuilder->expects($this->once())->method('uriFor')->with('someAction', ['otherArguments' => ['foo' => 'bar'], '@format' => 'someFormat'], 'SomeController', 'SomePackage', 'SomeSubPackage')->will($this->returnValue('http://resolved/redirect/uri'));
        $entryPoint->_set('uriBuilder', $mockUriBuilder);

        $response = $entryPoint->startAuthentication($request, $response);

<<<<<<< HEAD
        $this->assertEquals('303', substr($response->getStatusCode(), 0, 3));
        $this->assertEquals('http://resolved/redirect/uri', $response->getHeaderLine('Location'));
=======
        self::assertEquals('303', substr($response->getStatus(), 0, 3));
        self::assertEquals('http://resolved/redirect/uri', $response->getHeader('Location'));
>>>>>>> 38150ee5
    }
}<|MERGE_RESOLUTION|>--- conflicted
+++ resolved
@@ -54,13 +54,8 @@
 
         $response = $entryPoint->startAuthentication($request, $response);
 
-<<<<<<< HEAD
-        $this->assertEquals(303, substr($response->getStatusCode(), 0, 3));
-        $this->assertEquals('http://robertlemke.com/some/page', $response->getHeaderLine('Location'));
-=======
-        self::assertEquals('303', substr($response->getStatus(), 0, 3));
-        self::assertEquals('http://robertlemke.com/some/page', $response->getHeader('Location'));
->>>>>>> 38150ee5
+        self::assertEquals(303, substr($response->getStatusCode(), 0, 3));
+        self::assertEquals('http://robertlemke.com/some/page', $response->getHeaderLine('Location'));
     }
 
     /**
@@ -76,11 +71,7 @@
 
         $response = $entryPoint->startAuthentication($request, $response);
 
-<<<<<<< HEAD
-        $this->assertEquals('http://some.abs/olute/url', $response->getHeaderLine('Location'));
-=======
-        self::assertEquals('http://some.abs/olute/url', $response->getHeader('Location'));
->>>>>>> 38150ee5
+        self::assertEquals('http://some.abs/olute/url', $response->getHeaderLine('Location'));
     }
 
     /**
@@ -123,12 +114,7 @@
 
         $response = $entryPoint->startAuthentication($request, $response);
 
-<<<<<<< HEAD
-        $this->assertEquals('303', substr($response->getStatusCode(), 0, 3));
-        $this->assertEquals('http://resolved/redirect/uri', $response->getHeaderLine('Location'));
-=======
-        self::assertEquals('303', substr($response->getStatus(), 0, 3));
-        self::assertEquals('http://resolved/redirect/uri', $response->getHeader('Location'));
->>>>>>> 38150ee5
+        self::assertEquals('303', substr($response->getStatusCode(), 0, 3));
+        self::assertEquals('http://resolved/redirect/uri', $response->getHeaderLine('Location'));
     }
 }