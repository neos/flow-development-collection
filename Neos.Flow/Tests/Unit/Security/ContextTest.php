--- conflicted
+++ resolved
@@ -1150,15 +1150,9 @@
     public function getSessionTagForAccountCreatesUniqueTagsPerAccount()
     {
         $account1 = $this->createMock(Account::class);
-<<<<<<< HEAD
-        $account1->expects($this->any())->method('getAccountIdentifier')->willReturn(AccountIdentifier::fromString('Account1'));
+        $account1->expects(self::any())->method('getAccountIdentifier')->willReturn(AccountIdentifier::fromString('Account1'));
         $account2 = $this->createMock(Account::class);
-        $account2->expects($this->any())->method('getAccountIdentifier')->willReturn(AccountIdentifier::fromString('Account2'));
-=======
-        $account1->expects(self::any())->method('getAccountIdentifier')->willReturn('Account1');
-        $account2 = $this->createMock(Account::class);
-        $account2->expects(self::any())->method('getAccountIdentifier')->willReturn('Account2');
->>>>>>> b10a1d65
+        $account2->expects(self::any())->method('getAccountIdentifier')->willReturn(AccountIdentifier::fromString('Account2'));
 
         self::assertNotSame($this->securityContext->getSessionTagForAccount($account1), $this->securityContext->getSessionTagForAccount($account2));
     }
@@ -1169,11 +1163,8 @@
     public function destroySessionsForAccountWillDestroySessionsByAccountTag()
     {
         $account = $this->createMock(Account::class);
-<<<<<<< HEAD
-        $account->expects($this->any())->method('getAccountIdentifier')->willReturn(AccountIdentifier::fromString('Account'));
-=======
-        $account->expects(self::any())->method('getAccountIdentifier')->willReturn('Account');
->>>>>>> b10a1d65
+        $account->expects(self::any())->method('getAccountIdentifier')->willReturn(AccountIdentifier::fromString('Account'));
+
         $accountTag = $this->securityContext->getSessionTagForAccount($account);
 
         $mockSessionManager = $this->createMock(SessionManagerInterface::class);
