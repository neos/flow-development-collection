--- conflicted
+++ resolved
@@ -68,13 +68,8 @@
         $this->assertContains(sprintf(' -c %s ', escapeshellarg('/foo/ini/path')), $actual, $message);
 
         $settings['core']['subRequestPhpIniPathAndFilename'] = false;
-<<<<<<< HEAD
-        $message = 'The command must not contain an ini file path because it is set to false in settings.';
-        $actual = $this->scriptsMock->_call('buildSubprocessCommand', 'flow:foo:identifier', $settings);
-=======
         $message = 'The command must not contain an ini file path because it is set to FALSE in settings.';
         $actual = ScriptsMock::buildSubprocessCommand('flow:foo:identifier', $settings);
->>>>>>> 852eebe6
         $this->assertNotContains(' -c ', $actual, $message);
     }
 
