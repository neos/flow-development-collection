<?php
namespace Neos\Flow\Tests\Unit\Http;

/*
 * This file is part of the Neos.Flow package.
 *
 * (c) Contributors of the Neos Project - www.neos.io
 *
 * This package is Open Source Software. For the full copyright and license
 * information, please view the LICENSE file which was distributed with this
 * source code.
 */

use Neos\Flow\Http\Headers;
use Neos\Flow\Http\Cookie;
use Neos\Flow\Tests\UnitTestCase;

/**
 * Test case for the Http Headers class
 */
class HeadersTest extends UnitTestCase
{
    /**
     * @test
     */
    public function headerFieldsCanBeSpecifiedToTheConstructor()
    {
        $headers = new Headers(['User-Agent' => 'Espresso Machine', 'Server' => ['Foo', 'Bar']]);
        $this->assertSame('Espresso Machine', $headers->get('User-Agent'));
        $this->assertSame(['Foo', 'Bar'], $headers->get('Server'));
        $this->assertTrue($headers->has('Server'));
    }

    /**
     * @test
     */
    public function createFromServerCreatesFieldsFromSpecifiedServerSuperglobal()
    {
        $server = [
            'HTTP_FOO' => 'Robusta',
            'HTTP_BAR_BAZ' => 'Arabica',
        ];

        $headers = Headers::createFromServer($server);

        $this->assertEquals('Robusta', $headers->get('Foo'));
        $this->assertEquals('Arabica', $headers->get('Bar-Baz'));
    }

    /**
     * @test
     */
    public function createFromServerSimulatesAuthorizationHeaderIfPHPAuthVariablesArePresent()
    {
        $server = [
            'PHP_AUTH_USER' => 'robert',
            'PHP_AUTH_PW' => 'mysecretpassword, containing a : colon ;-)',
        ];

        $headers = Headers::createFromServer($server);

        $expectedValue = 'Basic ' . base64_encode('robert:mysecretpassword, containing a : colon ;-)');
        $this->assertEquals($expectedValue, $headers->get('Authorization'));
        $this->assertFalse($headers->has('User'));
    }

    /**
     * @test
     */
    public function headerFieldsCanBeReplaced()
    {
        $headers = new Headers();
        $headers->set('Host', 'myhost.com');
        $headers->set('Host', 'yourhost.com');
        $this->assertSame('yourhost.com', $headers->get('Host'));
    }

    /**
     * @test
     */
    public function headerFieldsCanExistMultipleTimes()
    {
        $headers = new Headers();
        $headers->set('X-Powered-By', 'Flow');
        $headers->set('X-Powered-By', 'Neos', false);
        $this->assertSame(['Flow', 'Neos'], $headers->get('X-Powered-By'));
    }

    /**
     * @test
     */
    public function getReturnsNullForNonExistingHeader()
    {
        $headers = new Headers();
        $headers->set('X-Powered-By', 'Flow');
        $this->assertFalse($headers->has('X-Empowered-By'));
        $this->assertNull($headers->get('X-Empowered-By'));
    }

    /**
     * @test
     */
    public function getAllReturnsAllHeaderFields()
    {
        $specifiedFields = ['X-Coffee' => 'Arabica', 'Host' =>'myhost.com'];
        $headers = new Headers($specifiedFields);

        $expectedFields = ['X-Coffee' => ['Arabica'], 'Host' => ['myhost.com']];
        $this->assertEquals($expectedFields, $headers->getAll());
    }

    /**
     * @test
     */
    public function getAllAddsCacheControlHeaderIfCacheDirectivesHaveBeenSet()
    {
        $expectedFields = ['Last-Modified' => ['Tue, 24 May 2012 12:00:00 +0000']];
        $headers = new Headers($expectedFields);

        $this->assertEquals($expectedFields, $headers->getAll());

        $expectedFields['Cache-Control'] = ['public, max-age=60'];
        $headers->setCacheControlDirective('public');
        $headers->setCacheControlDirective('max-age', 60);
        $this->assertEquals($expectedFields, $headers->getAll());
    }

    /**
     * (RFC 2616 3.3.1)
     *
     * This checks if set() and get() convert DateTime to an RFC 2822 compliant date /
     * time string and vice versa. Note that the date / time passed to set() is
     * normalized to GMT internally, so that get() will return the same point in time,
     * but not in the same timezone, if it was not GMT previously.
     *
     * @test
     */
    public function setGetAndGetAllConvertDatesFromDateObjectsToStringAndViceVersa()
    {
        $now = \DateTime::createFromFormat(DATE_RFC2822, 'Tue, 22 May 2012 12:00:00 +0200');
        $nowInGmt = clone $now;
        $nowInGmt->setTimezone(new \DateTimeZone('GMT'));
        $headers = new Headers();

        $headers->set('Last-Modified', $now);
        $this->assertEquals($nowInGmt->format(DATE_RFC2822), $headers->get('Last-Modified')->format(DATE_RFC2822));

        $headers->set('X-Test-Run-At', $now);
        $this->assertEquals($nowInGmt->format(DATE_RFC2822), $headers->get('X-Test-Run-At')->format(DATE_RFC2822));
    }

    public function setThrowsExceptionForInvalidValuesDataProvider()
    {
        return [
            [new \stdClass()],
            [1234],
            [true],
            [['foo', 'bar', 123]],
        ];
    }

    /**
     * @test
     * @expectedException \InvalidArgumentException
     * @dataProvider setThrowsExceptionForInvalidValuesDataProvider
     */
    public function setThrowsExceptionForInvalidValues($value)
    {
        $headers = new Headers();
        $headers->set('X-Test', $value);
    }

    /**
     * @test
     * @expectedException \InvalidArgumentException
     */
    public function setThrowsExceptionWhenValueIsAnInteger()
    {
        $headers = new Headers();
        $headers->set('X-Test', 123);
    }


    #$headers->set('X-Array', ['some', 'array', 123]);

    /**
     * @test
     */
    public function removeRemovesTheSpecifiedHeader()
    {
        $specifiedFields = array('X-Coffee' => 'Arabica', 'Host' =>'myhost.com');
        $headers = new Headers($specifiedFields);

        $headers->remove('X-Coffee');
        $headers->remove('X-This-Does-Not-Exist-Anyway');

        $this->assertEquals(['Host' => ['myhost.com']], $headers->getAll());
    }

    /**
     * @test
     */
    public function singleCookieCanBeSetAndRetrieved()
    {
        $headers = new Headers();
        $cookie = new Cookie('Dark-Chocolate-Chip');
        $headers->setCookie($cookie);
        $this->assertSame($cookie, $headers->getCookie('Dark-Chocolate-Chip'));
    }

    /**
     * @test
     */
    public function cookiesCanBeRemoved()
    {
        $headers = new Headers();
        $headers->setCookie(new Cookie('Dark-Chocolate-Chip'));

        $this->assertTrue($headers->hasCookie('Dark-Chocolate-Chip'));
        $headers->removeCookie('Dark-Chocolate-Chip');
        $this->assertFalse($headers->hasCookie('Dark-Chocolate-Chip'));
    }

    /**
     * @test
     */
    public function getCookiesReturnsAllCookies()
    {
        $cookies = [
            'Dark-Chocolate-Chip' => new Cookie('Dark-Chocolate-Chip'),
            'Pecan-Maple-Choc' => new Cookie('Pecan-Maple-Choc'),
            'Coffee-Fudge-Mess' => new Cookie('Coffee-Fudge-Mess'),
        ];

        $headers = new Headers();
        $headers->setCookie($cookies['Dark-Chocolate-Chip']);
        $headers->setCookie($cookies['Pecan-Maple-Choc']);
        $headers->setCookie($cookies['Coffee-Fudge-Mess']);

        $headers->eatCookie('Coffee-Fudge-Mess');
        unset($cookies['Coffee-Fudge-Mess']);

        $this->assertEquals($cookies, $headers->getCookies());
    }

    /**
     * @test
     */
    public function cookiesCanBeSetThroughTheCookieHeader()
    {
        $headers = new Headers();
        $headers->set('Cookie', ['cookie1=the+value+number+1; cookie2=the+value+number+2;  Cookie-Thing3="' . urlencode('Fön + x = \'test\'') . '"']);

        $this->assertTrue($headers->hasCookie('cookie1'));
        $this->assertEquals('the value number 1', $headers->getCookie('cookie1')->getValue());

        $this->assertTrue($headers->hasCookie('cookie2'));
        $this->assertEquals('the value number 2', $headers->getCookie('cookie2')->getValue());

        $this->assertEquals('Fön + x = \'test\'', $headers->getCookie('Cookie-Thing3')->getValue());
    }

    /**
     * See FLOW-12
     *
     * @test
     */
    public function cookiesWithEmptyNameAreIgnored()
    {
        $headers = new Headers();
        $headers->set('Cookie', ['cookie1=the+value+number+1; =foo']);

        $this->assertTrue($headers->hasCookie('cookie1'));
        $this->assertEquals('the value number 1', $headers->getCookie('cookie1')->getValue());
    }

    /**
     * @test
     */
    public function cookiesWithInvalidNameAreIgnored()
    {
        $headers = new Headers();
        $headers->set('Cookie', array('cookie-valid=this+is+valid; cookie[invalid]=this+is+invalid'));

        $this->assertTrue($headers->hasCookie('cookie-valid'));
        $this->assertFalse($headers->hasCookie('cookie[invalid]'));
    }

    /**
     * Data provider with valid cache control headers
     */
    public function cacheControlHeaders()
    {
        return [
            ['public', 'public'],
            ['private', 'private'],
            ['no-cache', 'no-cache'],
            ['private="X-Flow-Powered"', 'private="X-Flow-Powered"'],
            ['no-cache= "X-Flow-Powered" ', 'no-cache="X-Flow-Powered"'],
            ['max-age = 3600, must-revalidate', 'max-age=3600, must-revalidate'],
            ['private, max-age=0, must-revalidate', 'private, max-age=0, must-revalidate'],
            ['max-age=60, private,  proxy-revalidate', 'private, max-age=60, proxy-revalidate']
        ];
    }

    /**
     * @dataProvider cacheControlHeaders
     * @test
     */
    public function cacheControlHeaderPassedToSetIsParsedCorrectly($rawFieldValue, $renderedFieldValue)
    {
        $headers = new Headers();

        $this->assertFalse($headers->has('Cache-Control'));
        $headers->set('Cache-Control', $rawFieldValue);
        $this->assertTrue($headers->has('Cache-Control'));
        $this->assertEquals($renderedFieldValue, $headers->get('Cache-Control'));
    }

    /**
     * @test
     */
    public function setOverridesAnyPreviouslyDefinedCacheControlDirectives()
    {
        $headers = new Headers();

        $headers->setCacheControlDirective('public');
        $headers->set('Cache-Control', 'max-age=600, must-revalidate');
        $this->assertEquals('max-age=600, must-revalidate', $headers->get('Cache-Control'));
    }

    /**
     * (RFC 2616 / 14.9.1)
     *
     * @test
     */
    public function setCacheControlDirectiveSetsVisibilityCorrectly()
    {
        $headers = new Headers();

        $headers->setCacheControlDirective('public');
        $this->assertEquals('public', $headers->get('Cache-Control'));

        $headers->setCacheControlDirective('private');
        $this->assertEquals('private', $headers->get('Cache-Control'));

        $headers->setCacheControlDirective('private', 'X-Flow-Powered');
        $this->assertEquals('private="X-Flow-Powered"', $headers->get('Cache-Control'));

        $headers->setCacheControlDirective('no-cache', 'X-Flow-Powered');
        $this->assertEquals('no-cache="X-Flow-Powered"', $headers->get('Cache-Control'));

        $headers->setCacheControlDirective('no-cache');
        $this->assertEquals('no-cache', $headers->get('Cache-Control'));
    }

    /**
     * @test
     * @doesNotPerformAssertions
     *
     * Note: This is a fix for https://jira.neos.io/browse/FLOW-324 (see https://code.google.com/p/chromium/issues/detail?id=501095)
     */
    public function setExceptsHttpsHeaders()
    {
        $headers = new Headers();
<<<<<<< HEAD
        $headers->set('HTTPS', '1');

        // dummy assertion to suppress PHPUnit warning
        $this->assertTrue(true);
=======
        $headers->set('HTTPS', 1);
>>>>>>> 1428775a
    }

    /**
     * (RFC 2616 / 14.9.1)
     *
     * @test
     */
    public function removeCacheControlDirectiveRemovesVisibilityCorrectly()
    {
        $headers = new Headers();
        $headers->setCacheControlDirective('public');

        $headers->setCacheControlDirective('private');
        $headers->removeCacheControlDirective('private');
        $this->assertEquals(null, $headers->get('Cache-Control'));

        $headers->setCacheControlDirective('public');
        $headers->removeCacheControlDirective('public');
        $this->assertEquals(null, $headers->get('Cache-Control'));

        $headers->setCacheControlDirective('no-cache');
        $headers->removeCacheControlDirective('no-cache');
        $this->assertEquals(null, $headers->get('Cache-Control'));
    }

    /**
     * (RFC 2616 / 14.9.2)
     *
     * @test
     */
    public function noStoreCacheDirectiveCanBeSetAndRemoved()
    {
        $headers = new Headers();

        $headers->setCacheControlDirective('no-store');
        $this->assertEquals('no-store', $headers->get('Cache-Control'));

        $headers->setCacheControlDirective('public');
        $this->assertEquals('public, no-store', $headers->get('Cache-Control'));

        $headers->removeCacheControlDirective('no-store');
        $this->assertEquals('public', $headers->get('Cache-Control'));
    }

    /**
     * (RFC 2616 / 14.9.3)
     *
     * @test
     */
    public function maxAgeAndSMaxAgeIsRenderedCorrectly()
    {
        $headers = new Headers();

        $headers->setCacheControlDirective('max-age', 120);
        $this->assertEquals('max-age=120', $headers->get('Cache-Control'));

        $headers->setCacheControlDirective('s-maxage', 60);
        $this->assertEquals('max-age=120, s-maxage=60', $headers->get('Cache-Control'));

        $headers->removeCacheControlDirective('max-age');
        $this->assertEquals('s-maxage=60', $headers->get('Cache-Control'));

        $headers->removeCacheControlDirective('s-maxage');
        $this->assertEquals(null, $headers->get('Cache-Control'));
    }

    /**
     * (RFC 2616 / 14.9.5)
     *
     * @test
     */
    public function noTransformCacheDirectiveIsRenderedCorrectly()
    {
        $headers = new Headers();

        $headers->setCacheControlDirective('no-transform');
        $headers->setCacheControlDirective('public');

        $this->assertEquals('public, no-transform', $headers->get('Cache-Control'));

        $headers->removeCacheControlDirective('no-transform');

        $this->assertEquals('public', $headers->get('Cache-Control'));
    }

    /**
     * (RFC 2616 / 14.9.4)
     *
     * @test
     */
    public function mustRevalidateAndProxyRevalidateAreRenderedCorrectly()
    {
        $headers = new Headers();

        $headers->setCacheControlDirective('must-revalidate');
        $this->assertEquals('must-revalidate', $headers->get('Cache-Control'));

        $headers->removeCacheControlDirective('must-revalidate');
        $headers->setCacheControlDirective('proxy-revalidate');
        $this->assertEquals('proxy-revalidate', $headers->get('Cache-Control'));
    }

    /**
     * Data provider for the test below
     */
    public function cacheDirectivesAndExampleValues()
    {
        return [
            ['public', true],
            ['private', true],
            ['private', 'X-Flow'],
            ['no-cache', true],
            ['no-cache', 'X-Flow'],
            ['max-age', 60],
            ['s-maxage', 120],
            ['must-revalidate', true],
            ['proxy-revalidate', true],
            ['no-store', true],
            ['no-transform', true],
            ['must-revalidate', true],
            ['proxy-revalidate', true]
        ];
    }

    /**
     * @dataProvider cacheDirectivesAndExampleValues
     * @test
     */
    public function getCacheControlDirectiveReturnsTheSpecifiedDirectiveValueIfPresent($name, $value)
    {
        $headers = new Headers();
        $this->assertNull($headers->getCacheControlDirective($name));
        if ($value === true) {
            $headers->setCacheControlDirective($name);
        } else {
            $headers->setCacheControlDirective($name, $value);
        }
        $this->assertEquals($value, $headers->getCacheControlDirective($name));
    }

    /**
     * @test
     */
    public function getPreparedValuesRendersStringsAsIs()
    {
        $headers = new Headers();
        $headers->set('X-String', 'Some String');

        $expectedResult = [
            'X-String: Some String',
        ];
        $this->assertSame($expectedResult, $headers->getPreparedValues());
    }

    /**
     * @test
     */
    public function getPreparedValuesRendersDateTimeInstancesAsGmtString()
    {
        $headers = new Headers();
        $headers->set('X-Date', new \DateTimeImmutable('1980-12-13'));

        $expectedResult = [
            'X-Date: Sat, 13 Dec 1980 00:00:00 GMT',
        ];
        $this->assertSame($expectedResult, $headers->getPreparedValues());
    }

    /**
     * @test
     */
    public function getPreparedValuesRendersOneHeaderPerArrayItem()
    {
        $headers = new Headers();
        $headers->set('X-Array', ['some', 'array', '123']);

        $expectedResult = [
            'X-Array: some',
            'X-Array: array',
            'X-Array: 123',
        ];
        $this->assertSame($expectedResult, $headers->getPreparedValues());
    }
}<|MERGE_RESOLUTION|>--- conflicted
+++ resolved
@@ -363,14 +363,7 @@
     public function setExceptsHttpsHeaders()
     {
         $headers = new Headers();
-<<<<<<< HEAD
         $headers->set('HTTPS', '1');
-
-        // dummy assertion to suppress PHPUnit warning
-        $this->assertTrue(true);
-=======
-        $headers->set('HTTPS', 1);
->>>>>>> 1428775a
     }
 
     /**
