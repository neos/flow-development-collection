<?php
declare(strict_types=1);

namespace Neos\Flow\Tests\Unit\Http\Helper;

use GuzzleHttp\Psr7\Response;
use GuzzleHttp\Psr7\ServerRequest;
<<<<<<< HEAD
use GuzzleHttp\Psr7\Utils;
=======
>>>>>>> dd3fd3d8
use Neos\Flow\Http\Helper\ResponseInformationHelper;
use Neos\Flow\Tests\UnitTestCase;

/**
 * Tests for the ResponseInformationHelper
 */
class ResponseInformationHelperTest extends UnitTestCase
{
    /**
     * RFC 2616 / 14.9.4
     *
     * @test
     */
    public function makeStandardsCompliantRemovesMaxAgeIfNoCacheIsSet()
    {
        $request = ServerRequest::fromGlobals();
        $response = new Response(200, ['Cache-Control' => 'no-cache, max-age=240']);

        $compliantResponse = ResponseInformationHelper::makeStandardsCompliant($response, $request);
        $this->assertEquals('no-cache', $compliantResponse->getHeaderLine('Cache-Control'));
    }

    /**
     * RFC 2616 / 4.4 (Message Length)
     *
     * @test
     */
    public function makeStandardsCompliantRemovesTheContentLengthHeaderIfTransferLengthIsDifferent()
    {
        $content = 'Pat grabbed her hat';

        $request = ServerRequest::fromGlobals();
        $response = new Response(200, ['Transfer-Encoding' => 'chunked', 'Content-Length' => strlen($content)], $content);

        $compliantResponse = ResponseInformationHelper::makeStandardsCompliant($response, $request);
        $this->assertFalse($compliantResponse->hasHeader('Content-Length'));
    }

    /**
     * RFC 2616 / 4.4 (Message Length)
     *
     * @test
     */
    public function makeStandardsCompliantSetsAContentLengthHeaderIfNotPresent()
    {
        $content = '
            Pat grabbed her hat
            and her fat, wooden bat
            When her friends couldn\'t play,
            Pat yelled out, "Drat!"
            But then she hit balls
            to her dog and _-at.
        ';

        $request = ServerRequest::fromGlobals();
<<<<<<< HEAD
        $response = new Response();
        $response = $response->withBody(Utils::streamFor('12345'));
=======
        $response = new Response(200, [], $content);
>>>>>>> dd3fd3d8
        self::assertFalse($response->hasHeader('Content-Length'));

        $compliantResponse = ResponseInformationHelper::makeStandardsCompliant($response, $request);
        self::assertTrue($compliantResponse->hasHeader('Content-Length'));
        $this->assertEquals(strlen($content), $compliantResponse->getHeaderLine('Content-Length'));
    }

    /**
     * RFC 2616 / 4.4 (Message Length)
     *
     * @test
     */
    public function makeStandardsCompliantEnsuresEmptyBodyForHeadRequests()
    {
        $request = ServerRequest::fromGlobals()->withMethod('HEAD');
        $response = new Response(200, ['X-FOO' => 'bar', 'Content-Length' => 5], '12345');
        $compliantResponse = ResponseInformationHelper::makeStandardsCompliant($response, $request);
        self::assertEmpty((string)$compliantResponse->getBody());
        self::assertSame($response->getHeaders(), $compliantResponse->getHeaders());
    }

    public function makeStandardsCompliantEnsures304BasedOnLastModificationDataProvider(): array
    {
        return [
            ['GET', [], 200, [], 200],
            ['HEAD', [], 200, [], 200],
            // last modification was same as client value
            ['GET', ['If-Modified-Since' => 'Tue, 15 Nov 1994 12:45:26 GMT'], 200, ['Last-Modified' => 'Tue, 15 Nov 1994 12:45:26 GMT'], 304],
            ['HEAD', ['If-Modified-Since' => 'Tue, 15 Nov 1994 12:45:26 GMT'], 200, ['Last-Modified' => 'Tue, 15 Nov 1994 12:45:26 GMT'], 304],
            // last modification was before client value
            ['GET', ['If-Modified-Since' => 'Tue, 10 Nov 1994 12:45:26 GMT'], 200, ['Last-Modified' => 'Tue, 15 Nov 1994 12:45:26 GMT'], 304],
            ['HEAD', ['If-Modified-Since' => 'Tue, 10 Nov 1994 12:45:26 GMT'], 200, ['Last-Modified' => 'Tue, 15 Nov 1994 12:45:26 GMT'], 304],
            // last modification was after client value
            ['GET', ['If-Modified-Since' => 'Tue, 15 Nov 1994 12:45:26 GMT'], 200, ['Last-Modified' => 'Tue, 20 Nov 1994 12:45:26 GMT'], 200],
            ['HEAD', ['If-Modified-Since' => 'Tue, 15 Nov 1994 12:45:26 GMT'], 200, ['Last-Modified' => 'Tue, 20 Nov 1994 12:45:26 GMT'], 200],
            // methods other than get and head are ignored
            ['PUT', ['If-Modified-Since' => 'Tue, 10 Nov 1994 12:45:26 GMT'], 200, ['Last-Modified' => 'Tue, 15 Nov 1994 12:45:26 GMT'], 200],
            ['POST', ['If-Modified-Since' => 'Tue, 10 Nov 1994 12:45:26 GMT'], 200, ['Last-Modified' => 'Tue, 15 Nov 1994 12:45:26 GMT'], 200],
            ['DELETE', ['If-Modified-Since' => 'Tue, 10 Nov 1994 12:45:26 GMT'], 200, ['Last-Modified' => 'Tue, 15 Nov 1994 12:45:26 GMT'], 200],
            // status codes other tan 200 are ignored
            ['GET', ['If-Modified-Since' => 'Tue, 10 Nov 1994 12:45:26 GMT'], 203, ['Last-Modified' => 'Tue, 15 Nov 1994 12:45:26 GMT'], 203],
            ['HEAD', ['If-Modified-Since' => 'Tue, 10 Nov 1994 12:45:26 GMT'], 203, ['Last-Modified' => 'Tue, 15 Nov 1994 12:45:26 GMT'], 203]
        ];
    }

    /**
     * RFC 2616 / 14.25 (If-Modified-Since)
     *
     * @test
     * @dataProvider makeStandardsCompliantEnsures304BasedOnLastModificationDataProvider
     */
    public function makeStandardsCompliantEnsures304BasedOnLastModification($requestMethod, $requestHeaders, $responseStatus, $responseHeaders, $expoectedStatus)
    {
        $request = ServerRequest::fromGlobals()->withMethod($requestMethod);
        if ($requestHeaders) {
            foreach ($requestHeaders as $headeName => $headerValue) {
                $request = $request->withHeader($headeName, $headerValue);
            }
        }
        $response = new Response($responseStatus, $responseHeaders, '12345');
        $compliantResponse = ResponseInformationHelper::makeStandardsCompliant($response, $request);
        self::assertSame($expoectedStatus, $compliantResponse->getStatusCode());
    }

    public function makeStandardsCompliantEnsures304BasedOnEtagDataProvider(): array
    {
        return [
            ['GET', [], 200, [], 200],
            ['HEAD', [], 200, [], 200],
            // when etag matches a 304 result is created
            ['GET', ['If-None-Match' => '"12345"'], 200, ['ETag' => '"12345"'], 304],
            ['HEAD', ['If-None-Match' => '"12345"'], 200, ['ETag' => '"12345"'], 304],
            // multiple if-none-match headers
            ['HEAD', ['If-None-Match' => ['"abcd"', '"12345"', '"5678"']], 200, ['ETag' => '"12345"'], 304],
            ['HEAD', ['If-None-Match' => ['"abcd"', '"56789"', '"defg"']], 200, ['ETag' => '"12345"'], 200],
            // etags comparison ignores weakness indicator
            ['GET', ['If-None-Match' => 'W/"12345"'], 200, ['ETag' => '"12345"'], 304],
            ['GET', ['If-None-Match' => '"12345"'], 200, ['ETag' => 'W/"12345"'], 304],
            ['GET', ['If-None-Match' => 'W/"12345"'], 200, ['ETag' => 'W/"12345"'], 304],
            ['HEAD', ['If-None-Match' => 'W/"12345"'], 200, ['ETag' => '"12345"'], 304],
            ['HEAD', ['If-None-Match' => '"12345"'], 200, ['ETag' => 'W/"12345"'], 304],
            ['HEAD', ['If-None-Match' => 'W/"12345"'], 200, ['ETag' => 'W/"12345"'], 304],
            // other http methods are ignored
            ['PUT', ['If-None-Match' => '"12345"'], 200, ['ETag' => '"12345"'], 200],
            ['POST', ['If-None-Match' => '"12345"'], 200, ['ETag' => '"12345"'], 200],
            ['DELETE', ['If-None-Match' => '"12345"'], 200, ['ETag' => '"12345"'], 200],
            // non 200 status responses are ignored
            ['GET', ['If-None-Match' => '"12345"'], 203, ['ETag' => '"12345"'], 203],
            ['HEAD', ['If-None-Match' => '"12345"'], 203, ['ETag' => '"12345"'], 203]
        ];
    }

    /**
     * @test
     * @dataProvider makeStandardsCompliantEnsures304BasedOnEtagDataProvider
     */
    public function makeStandardsCompliantEnsures304BasedOnEtag($requestMethod, $requestHeaders, $responseStatus, $responseHeaders, $expoectedStatus)
    {
        $request = ServerRequest::fromGlobals()->withMethod($requestMethod);
        if ($requestHeaders) {
            foreach ($requestHeaders as $headerName => $headerValue) {
                $request = $request->withHeader($headerName, $headerValue);
            }
        }
        $response = new Response($responseStatus, $responseHeaders, '12345');
        $compliantResponse = ResponseInformationHelper::makeStandardsCompliant($response, $request);
        self::assertSame($expoectedStatus, $compliantResponse->getStatusCode());
    }

    /**
     * RFC 2616 / 14.28 (If-Unmodified-Since)
     *
     * @test
     */
    public function makeStandardsCompliantReturns412StatusIfUnmodifiedSinceDoesNotMatch()
    {
        $unmodifiedSince = 'Tue, 15 May 2012 09:00:00 GMT';
        $request = ServerRequest::fromGlobals()->withHeader('If-Unmodified-Since', $unmodifiedSince);
        $lastModified = 'Sun, 20 May 2012 08:00:00 UTC';
        $response = new Response(200, ['Last-Modified' => $lastModified]);
        $compliantResponse = ResponseInformationHelper::makeStandardsCompliant($response, $request);
        $this->assertSame(412, $compliantResponse->getStatusCode());

        $unmodifiedSince = $lastModified = 'Tue, 15 May 2012 09:00:00 GMT';
        $request = ServerRequest::fromGlobals()->withHeader('If-Unmodified-Since', $unmodifiedSince);
        $response = new Response(200, ['Last-Modified' => $lastModified]);
        $compliantResponse = ResponseInformationHelper::makeStandardsCompliant($response, $request);
        $this->assertSame(200, $compliantResponse->getStatusCode(), 'Status code should have been left unchanged at 200');
    }

    /**
     * RFC 2616 / 4.3 (Message Body)
     *
     * 10.1.1 (100 Continue)
     * 10.1.2 (101 Switching Protocols)
     * 10.2.5 (204 No Content)
     * 10.3.5 (304 Not Modified)
     *
     * @test
     */
    public function makeStandardsCompliantRemovesBodyContentIfStatusCodeImpliesIt()
    {
        foreach ([100, 101, 204, 304] as $statusCode) {
            $request = ServerRequest::fromGlobals();
            $response = new Response($statusCode, [], '12345');
            $compliantResponse = ResponseInformationHelper::makeStandardsCompliant($response, $request);
            self::assertEmpty((string)$compliantResponse->getBody());
        }
    }

    /**
     * RFC 2616 / 14.21 (Expires)
     *
     * @test
     */
    public function makeStandardsCompliantRemovesMaxAgeDireciveIfExpiresHeaderIsPresent()
    {
        $expires = 'Tue, 19 Jan 2038 03:14:07 GMT';

        $request = ServerRequest::fromGlobals();
        $response = new Response(200, ['Expires' => $expires, 'Cache-Control' => 'public, max-age=12345']);

        $compliantResponse = ResponseInformationHelper::makeStandardsCompliant($response, $request);
        $this->assertSame($compliantResponse->getHeaderLine('Cache-Control'), 'public');
        $this->assertSame($expires, $response->getHeaderLine('Expires'));
    }
}<|MERGE_RESOLUTION|>--- conflicted
+++ resolved
@@ -5,10 +5,7 @@
 
 use GuzzleHttp\Psr7\Response;
 use GuzzleHttp\Psr7\ServerRequest;
-<<<<<<< HEAD
 use GuzzleHttp\Psr7\Utils;
-=======
->>>>>>> dd3fd3d8
 use Neos\Flow\Http\Helper\ResponseInformationHelper;
 use Neos\Flow\Tests\UnitTestCase;
 
@@ -64,12 +61,7 @@
         ';
 
         $request = ServerRequest::fromGlobals();
-<<<<<<< HEAD
-        $response = new Response();
-        $response = $response->withBody(Utils::streamFor('12345'));
-=======
         $response = new Response(200, [], $content);
->>>>>>> dd3fd3d8
         self::assertFalse($response->hasHeader('Content-Length'));
 
         $compliantResponse = ResponseInformationHelper::makeStandardsCompliant($response, $request);
