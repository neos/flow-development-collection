--- conflicted
+++ resolved
@@ -37,12 +37,8 @@
         $this->reflectionService = $this->getAccessibleMock(ReflectionService::class, null);
 
         $this->mockAnnotationReader = $this->getMockBuilder('Doctrine\Common\Annotations\Reader')->disableOriginalConstructor()->getMock();
-<<<<<<< HEAD
-        $this->mockAnnotationReader->expects(self::any())->method('getClassAnnotations')->will(self::returnValue([]));
-=======
         $this->mockAnnotationReader->method('getClassAnnotations')->willReturn([]);
         $this->mockAnnotationReader->method('getMethodAnnotations')->willReturn([]);
->>>>>>> df59c948
         $this->inject($this->reflectionService, 'annotationReader', $this->mockAnnotationReader);
         $this->reflectionService->_set('initialized', true);
     }
