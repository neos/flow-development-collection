--- conflicted
+++ resolved
@@ -69,15 +69,9 @@
     public function templatePathAndFilenameIsChanged()
     {
         $response = $this->browser->request('http://localhost/test/mvc/viewsconfigurationa/first');
-<<<<<<< HEAD
-        $this->assertEquals('Changed on Package Level', $response->getBody()->getContents());
+        self::assertEquals('Changed on Package Level', $response->getBody()->getContents());
         $response = $this->browser->request('http://localhost/test/mvc/viewsconfigurationb/first');
-        $this->assertEquals('Changed on Controller Level', $response->getBody()->getContents());
-=======
-        self::assertEquals('Changed on Package Level', $response->getContent());
-        $response = $this->browser->request('http://localhost/test/mvc/viewsconfigurationb/first');
-        self::assertEquals('Changed on Controller Level', $response->getContent());
->>>>>>> 38150ee5
+        self::assertEquals('Changed on Controller Level', $response->getBody()->getContents());
     }
 
     /**
@@ -88,11 +82,7 @@
     public function viewObjectNameChanged()
     {
         $response = $this->browser->request('http://localhost/test/mvc/viewsconfigurationc/index');
-<<<<<<< HEAD
-        $this->assertEquals(Fixtures\TemplateView::class, $response->getBody()->getContents());
-=======
-        self::assertEquals(Fixtures\TemplateView::class, $response->getContent());
->>>>>>> 38150ee5
+        self::assertEquals(Fixtures\TemplateView::class, $response->getBody()->getContents());
     }
 
     /**
@@ -105,10 +95,6 @@
         }
 
         $response = $this->browser->request('http://localhost/test/mvc/viewsconfigurationa/widget');
-<<<<<<< HEAD
-        $this->assertEquals('Changed on Package Level', trim($response->getBody()->getContents()));
-=======
-        self::assertEquals('Changed on Package Level', trim($response->getContent()));
->>>>>>> 38150ee5
+        self::assertEquals('Changed on Package Level', trim($response->getBody()->getContents()));
     }
 }