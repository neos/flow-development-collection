<?php
namespace Neos\Flow\Tests\Functional\Http;

/*
 * This file is part of the Neos.Flow package.
 *
 * (c) Contributors of the Neos Project - www.neos.io
 *
 * This package is Open Source Software. For the full copyright and license
 * information, please view the LICENSE file which was distributed with this
 * source code.
 */

use Neos\Flow\Http\RequestHandler;
use Neos\Flow\Tests\FunctionalTestCase;
<<<<<<< HEAD
use PHPUnit\Framework\MockObject\MockObject;
=======
use Psr\Http\Message\ResponseInterface;
>>>>>>> 0cb51a35

/**
 * Functional tests for the HTTP Request Handler
 */
class RequestHandlerTest extends FunctionalTestCase
{
    /**
     * @var boolean
     */
    protected static $testablePersistenceEnabled = true;

    /**
     * @test
     */
    public function httpRequestIsConvertedToAnActionRequestAndDispatchedToTheRespectiveController()
    {
        $foundRoute = false;
        foreach ($this->router->getRoutes() as $route) {
            if ($route->getName() === 'Neos.Flow :: Functional Test: HTTP - FooController') {
                $foundRoute = true;
            }
        }
        if (!$foundRoute) {
            $this->markTestSkipped('In this distribution the Flow routes are not included into the global configuration.');
            return;
        }

        $_SERVER = [
            'HTTP_HOST' => 'localhost',
            'REQUEST_METHOD' => 'GET',
            'QUERY_STRING' => '',
            'REQUEST_URI' => '/neos/flow/test/http/foo',
            'SCRIPT_NAME' => '/index.php',
            'PHP_SELF' => '/index.php',
            'REQUEST_TIME' => $_SERVER['REQUEST_TIME'] ?? null,
            'REQUEST_TIME_FLOAT' => $_SERVER['REQUEST_TIME_FLOAT'] ?? null,
        ];

<<<<<<< HEAD
        /** @var MockObject|RequestHandler $requestHandler */
        $requestHandler = $this->getAccessibleMock(RequestHandler::class, ['boot'], [self::$bootstrap]);
        $requestHandler->exit = static function () {
=======
        $requestHandler = $this->getAccessibleMock(RequestHandler::class, ['boot', 'sendResponse'], [self::$bootstrap]);
        $requestHandler->exit = function () {
>>>>>>> 0cb51a35
        };
        // Custom sendResponse to avoid sending headers in test
        $requestHandler->method('sendResponse')->willReturnCallback(static function (ResponseInterface $response) {
            $body = $response->getBody()->detach() ?: $response->getBody()->getContents();
            if (is_resource($body)) {
                fpassthru($body);
                fclose($body);
            } else {
                echo $body;
            }
        });
        $requestHandler->handleRequest();

        $this->expectOutputString('FooController responded');
    }
}<|MERGE_RESOLUTION|>--- conflicted
+++ resolved
@@ -13,11 +13,8 @@
 
 use Neos\Flow\Http\RequestHandler;
 use Neos\Flow\Tests\FunctionalTestCase;
-<<<<<<< HEAD
 use PHPUnit\Framework\MockObject\MockObject;
-=======
 use Psr\Http\Message\ResponseInterface;
->>>>>>> 0cb51a35
 
 /**
  * Functional tests for the HTTP Request Handler
@@ -56,14 +53,9 @@
             'REQUEST_TIME_FLOAT' => $_SERVER['REQUEST_TIME_FLOAT'] ?? null,
         ];
 
-<<<<<<< HEAD
         /** @var MockObject|RequestHandler $requestHandler */
-        $requestHandler = $this->getAccessibleMock(RequestHandler::class, ['boot'], [self::$bootstrap]);
+        $requestHandler = $this->getAccessibleMock(RequestHandler::class, ['boot', 'sendResponse'], [self::$bootstrap]);
         $requestHandler->exit = static function () {
-=======
-        $requestHandler = $this->getAccessibleMock(RequestHandler::class, ['boot', 'sendResponse'], [self::$bootstrap]);
-        $requestHandler->exit = function () {
->>>>>>> 0cb51a35
         };
         // Custom sendResponse to avoid sending headers in test
         $requestHandler->method('sendResponse')->willReturnCallback(static function (ResponseInterface $response) {
