<?php
namespace Neos\Flow\Tests\Functional\Http\Client;

/*
 * This file is part of the Neos.Flow package.
 *
 * (c) Contributors of the Neos Project - www.neos.io
 *
 * This package is Open Source Software. For the full copyright and license
 * information, please view the LICENSE file which was distributed with this
 * source code.
 */

use Neos\Flow\Mvc\Routing\Route;
use Neos\Flow\Tests\FunctionalTestCase;

/**
 * Functional tests for the HTTP client internal request engine
 */
class InternalRequestEngineTest extends FunctionalTestCase
{
    /**
     * @var boolean
     */
    protected $testableSecurityEnabled = true;

    /**
     * @return void
     */
    protected function setUp(): void
    {
        parent::setUp();

        $route = new Route();
        $route->setName('Functional Test - Http::Client::InternalRequestEngine');
        $route->setUriPattern('test/security/restricted');
        $route->setDefaults([
            '@package' => 'Neos.Flow',
            '@subpackage' => 'Tests\Functional\Security\Fixtures',
            '@controller' => 'Restricted',
            '@action' => 'admin',
            '@format' => 'html'
        ]);
        $this->router->addRoute($route);
    }

    /**
     * Make sure that the security context tokens are initialized,
     * making sure that the tokens match the request pattern of the request.
     *
     * Bug #37377
     *
     * @test
     */
    public function securityContextContainsTokens()
    {
        $response = $this->browser->request('http://localhost/test/security/restricted');
<<<<<<< HEAD
        $this->assertEquals('1222268609', $response->getHeaderLine('X-Flow-ExceptionCode'));
=======
        self::assertEquals('1222268609', $response->getHeader('X-Flow-ExceptionCode'));
>>>>>>> 38150ee5
    }
}<|MERGE_RESOLUTION|>--- conflicted
+++ resolved
@@ -55,10 +55,6 @@
     public function securityContextContainsTokens()
     {
         $response = $this->browser->request('http://localhost/test/security/restricted');
-<<<<<<< HEAD
-        $this->assertEquals('1222268609', $response->getHeaderLine('X-Flow-ExceptionCode'));
-=======
-        self::assertEquals('1222268609', $response->getHeader('X-Flow-ExceptionCode'));
->>>>>>> 38150ee5
+        self::assertEquals('1222268609', $response->getHeaderLine('X-Flow-ExceptionCode'));
     }
 }