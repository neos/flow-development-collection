<?php
namespace Neos\Flow\Tests\Functional\Security;

/*
 * This file is part of the Neos.Flow package.
 *
 * (c) Contributors of the Neos Project - www.neos.io
 *
 * This package is Open Source Software. For the full copyright and license
 * information, please view the LICENSE file which was distributed with this
 * source code.
 */

use GuzzleHttp\Psr7\Uri;
use Neos\Flow\Mvc\Routing\Route;
use Neos\Flow\Security\AccountFactory;
use Neos\Flow\Security\AccountRepository;
use Neos\Flow\Tests\FunctionalTestCase;
use Psr\Http\Message\ServerRequestFactoryInterface;

/**
 * Testcase for Authentication
 */
class AuthenticationTest extends FunctionalTestCase
{
    /**
     * @var boolean
     */
    protected $testableSecurityEnabled = true;

    /**
     * @var boolean
     */
    protected static $testablePersistenceEnabled = true;

    /**
     * @var ServerRequestFactoryInterface
     */
    protected $serverRequestFactory;

    /**
     * @return void
     */
    protected function setUp(): void
    {
        parent::setUp();

        $accountRepository = $this->objectManager->get(AccountRepository::class);
        $accountFactory = $this->objectManager->get(AccountFactory::class);

        $account = $accountFactory->createAccountWithPassword('functional_test_account', 'a_very_secure_long_password', ['Neos.Flow:Administrator'], 'TestingProvider');
        $accountRepository->add($account);
        $account2 = $accountFactory->createAccountWithPassword('functional_test_account', 'a_very_secure_long_password', ['Neos.Flow:Administrator'], 'HttpBasicTestingProvider');
        $accountRepository->add($account2);
        $account3 = $accountFactory->createAccountWithPassword('functional_test_account', 'a_very_secure_long_password', ['Neos.Flow:Administrator'], 'UsernamePasswordTestingProvider');
        $accountRepository->add($account3);
        $this->persistenceManager->persistAll();

        $route = new Route();
        $route->setName('Functional Test - Security::Restricted');
        $route->setUriPattern('test/security/restricted(/{@action})');
        $route->setDefaults([
            '@package' => 'Neos.Flow',
            '@subpackage' => 'Tests\Functional\Security\Fixtures',
            '@controller' => 'Restricted',
            '@action' => 'public',
            '@format' =>'html'
        ]);
        $route->setAppendExceedingArguments(true);
        $this->router->addRoute($route);

        $route2 = new Route();
        $route2->setName('Functional Test - Security::Authentication');
        $route2->setUriPattern('test/security/authentication(/{@action})');
        $route2->setDefaults([
            '@package' => 'Neos.Flow',
            '@subpackage' => 'Tests\Functional\Security\Fixtures',
            '@controller' => 'Authentication',
            '@action' => 'authenticate',
            '@format' => 'html'
        ]);
        $route2->setAppendExceedingArguments(true);
        $this->router->addRoute($route2);

        $route3 = new Route();
        $route3->setName('Functional Test - Security::HttpBasicAuthentication');
        $route3->setUriPattern('test/security/authentication/httpbasic(/{@action})');
        $route3->setDefaults([
            '@package' => 'Neos.Flow',
            '@subpackage' => 'Tests\Functional\Security\Fixtures',
            '@controller' => 'HttpBasicTest',
            '@action' => 'authenticate',
            '@format' => 'html'
        ]);
        $route3->setAppendExceedingArguments(true);
        $this->router->addRoute($route3);

        $route4 = new Route();
        $route4->setName('Functional Test - Security::UsernamePasswordAuthentication');
        $route4->setUriPattern('test/security/authentication/usernamepassword(/{@action})');
        $route4->setDefaults([
            '@package' => 'Neos.Flow',
            '@subpackage' => 'Tests\Functional\Security\Fixtures',
            '@controller' => 'UsernamePasswordTest',
            '@action' => 'authenticate',
            '@format' => 'html'
        ]);
        $route4->setAppendExceedingArguments(true);
        $this->router->addRoute($route4);

        $this->serverRequestFactory = $this->objectManager->get(ServerRequestFactoryInterface::class);
    }

    /**
     * On trying to access a restricted resource Flow should first store the
     * current request in the session and then redirect to the entry point. After
     * successful authentication the intercepted request should be contained in
     * the security context and can be fetched from there.
     *
     * @test
     */
    public function theInterceptedRequestIsStoredInASessionForLaterRetrieval()
    {
        $this->markTestIncomplete();

        // At this time, we can't really test this case because the security context
        // does not contain any authentication tokens or a properly configured entry
        // point. Also the browser lacks support for cookies which would enable us
        // to simulate a full round trip.

        // -> should be a redirect to some login page
        // -> then: send login form
        // -> then: expect a redirect to the above page and $this->securityContext->getInterceptedRequest() should contain the expected request
    }

    /**
     * @test
     */
    public function successfulAuthenticationResetsAuthenticatedRoles()
    {
        $uri = new Uri('http://localhost/test/security/authentication/httpbasic');

        $request = $this->serverRequestFactory->createServerRequest('GET', $uri);
        $request = $request->withHeader('Authorization', 'Basic ' . base64_encode('functional_test_account:a_very_secure_long_password'));
        $response = $this->browser->sendRequest($request);
        self::assertSame(
            'HttpBasicTestController success!' . chr(10) . 'Neos.Flow:Everybody' . chr(10) . 'Neos.Flow:AuthenticatedUser' . chr(10) . 'Neos.Flow:Administrator' . chr(10),
            $response->getBody()->getContents()
        );
    }

    /**
     * @test
     */
    public function successfulAuthenticationCallsOnAuthenticationSuccessMethod()
    {
        $arguments = [];
        $arguments['__authentication']['Neos']['Flow']['Security']['Authentication']['Token']['UsernamePassword']['username'] = 'functional_test_account';
        $arguments['__authentication']['Neos']['Flow']['Security']['Authentication']['Token']['UsernamePassword']['password'] = 'a_very_secure_long_password';

        $response = $this->browser->request('http://localhost/test/security/authentication/usernamepassword', 'POST', $arguments);
        self::assertSame(
            'UsernamePasswordTestController success!' . chr(10) . 'Neos.Flow:Everybody' . chr(10) . 'Neos.Flow:AuthenticatedUser' . chr(10) . 'Neos.Flow:Administrator' . chr(10),
            $response->getBody()->getContents()
        );
    }

    /**
     * @test
     */
    public function failedAuthenticationCallsOnAuthenticationFailureMethod()
    {
        $response = $this->browser->request('http://localhost/test/security/authentication');
<<<<<<< HEAD
        $this->assertStringContainsString('Uncaught Exception in Flow #42: Failure Method Exception', $response->getBody()->getContents());
=======
        self::assertStringContainsString('Uncaught Exception in Flow #42: Failure Method Exception', $response->getContent());
>>>>>>> 38150ee5
    }

    /**
     * @test
     */
    public function successfulAuthenticationDoesNotStartASessionIfNoTokenRequiresIt()
    {
        $uri = new Uri('http://localhost/test/security/authentication/httpbasic');
        $request = $this->serverRequestFactory->createServerRequest('GET', $uri);
        $request = $request->withHeader('Authorization', 'Basic ' . base64_encode('functional_test_account:a_very_secure_long_password'));
        $response = $this->browser->sendRequest($request);
<<<<<<< HEAD
        $this->assertEmpty($response->getHeader('Set-Cookie'));
=======
        self::assertEmpty($response->getCookies());
>>>>>>> 38150ee5
    }

    /**
     * @test
     */
    public function successfulAuthenticationDoesStartASessionIfTokenRequiresIt()
    {
        $arguments = [];
        $arguments['__authentication']['Neos']['Flow']['Security']['Authentication']['Token']['UsernamePassword']['username'] = 'functional_test_account';
        $arguments['__authentication']['Neos']['Flow']['Security']['Authentication']['Token']['UsernamePassword']['password'] = 'a_very_secure_long_password';

        $response = $this->browser->request('http://localhost/test/security/authentication/usernamepassword', 'POST', $arguments);
<<<<<<< HEAD
        $this->assertNotEmpty($response->getHeaderLine('Set-Cookie'));
=======
        self::assertNotEmpty($response->getHeader('Set-Cookie'));
>>>>>>> 38150ee5
    }

    /**
     * @test
     */
    public function noSessionIsStartedIfAUnrestrictedActionIsCalled()
    {
        $response = $this->browser->request('http://localhost/test/security/restricted/public');
<<<<<<< HEAD
        $this->assertEmpty($response->getHeader('Set-Cookie'));
=======
        self::assertEmpty($response->getCookies());
>>>>>>> 38150ee5
    }
}<|MERGE_RESOLUTION|>--- conflicted
+++ resolved
@@ -171,11 +171,7 @@
     public function failedAuthenticationCallsOnAuthenticationFailureMethod()
     {
         $response = $this->browser->request('http://localhost/test/security/authentication');
-<<<<<<< HEAD
-        $this->assertStringContainsString('Uncaught Exception in Flow #42: Failure Method Exception', $response->getBody()->getContents());
-=======
-        self::assertStringContainsString('Uncaught Exception in Flow #42: Failure Method Exception', $response->getContent());
->>>>>>> 38150ee5
+        self::assertStringContainsString('Uncaught Exception in Flow #42: Failure Method Exception', $response->getBody()->getContents());
     }
 
     /**
@@ -187,11 +183,7 @@
         $request = $this->serverRequestFactory->createServerRequest('GET', $uri);
         $request = $request->withHeader('Authorization', 'Basic ' . base64_encode('functional_test_account:a_very_secure_long_password'));
         $response = $this->browser->sendRequest($request);
-<<<<<<< HEAD
-        $this->assertEmpty($response->getHeader('Set-Cookie'));
-=======
-        self::assertEmpty($response->getCookies());
->>>>>>> 38150ee5
+        self::assertEmpty($response->getHeader('Set-Cookie'));
     }
 
     /**
@@ -204,11 +196,7 @@
         $arguments['__authentication']['Neos']['Flow']['Security']['Authentication']['Token']['UsernamePassword']['password'] = 'a_very_secure_long_password';
 
         $response = $this->browser->request('http://localhost/test/security/authentication/usernamepassword', 'POST', $arguments);
-<<<<<<< HEAD
-        $this->assertNotEmpty($response->getHeaderLine('Set-Cookie'));
-=======
-        self::assertNotEmpty($response->getHeader('Set-Cookie'));
->>>>>>> 38150ee5
+        self::assertNotEmpty($response->getHeaderLine('Set-Cookie'));
     }
 
     /**
@@ -217,10 +205,6 @@
     public function noSessionIsStartedIfAUnrestrictedActionIsCalled()
     {
         $response = $this->browser->request('http://localhost/test/security/restricted/public');
-<<<<<<< HEAD
-        $this->assertEmpty($response->getHeader('Set-Cookie'));
-=======
-        self::assertEmpty($response->getCookies());
->>>>>>> 38150ee5
+        self::assertEmpty($response->getHeader('Set-Cookie'));
     }
 }