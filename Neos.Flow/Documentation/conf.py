--- conflicted
+++ resolved
@@ -13,12 +13,6 @@
 # import os
 # import sys
 # sys.path.insert(0, os.path.abspath('.'))
-<<<<<<< HEAD
-
-import os
-import sys
-
-=======
 
 import os
 import sys
@@ -26,7 +20,6 @@
 from sphinx.highlighting import lexers
 from pygments.lexers.web import PhpLexer
 
->>>>>>> bfda28a3
 # -- Project information -----------------------------------------------------
 
 project = 'Flow Framework'
@@ -34,16 +27,9 @@
 author = 'Neos Team and Contributors'
 
 # The short X.Y version.
-<<<<<<< HEAD
-version = 'dev-6.3'
+version = '6.3'
 # The full version, including alpha/beta/rc tags.
-release = 'dev-6.3.x'
-
-=======
-version = '6.2'
-# The full version, including alpha/beta/rc tags.
-release = '6.2.x'
->>>>>>> bfda28a3
+release = '6.3.x'
 
 # -- General configuration ---------------------------------------------------
 
@@ -65,38 +51,13 @@
 # This pattern also affects html_static_path and html_extra_path.
 exclude_patterns = ['_build', 'Thumbs.db', '.DS_Store']
 
-<<<<<<< HEAD
-
-
-
-
-# The suffix(es) of source filenames.
-# You can specify multiple suffix as a list of string:
-# source_suffix = ['.rst', '.md']
-source_suffix = '.rst'
-# The master toctree document.
-master_doc = 'index'
-# The name of the Pygments (syntax highlighting) style to use.
-pygments_style = 'sphinx'
-# If true, `todo` and `todoList` produce output, else they produce nothing.
-todo_include_todos = False
-
-
-
-
-=======
 # Use PHP syntax highlighting in code examples by default
 highlight_language='php'
->>>>>>> bfda28a3
 
 # -- Options for HTML output -------------------------------------------------
 
 # The theme to use for HTML and HTML Help pages.  See the documentation for
 # a list of builtin themes.
-<<<<<<< HEAD
-#
-=======
->>>>>>> bfda28a3
 html_theme = 'sphinx_rtd_theme'
 
 # Add any paths that contain custom static files (such as style sheets) here,
@@ -104,19 +65,6 @@
 # so a file named "default.css" will overwrite the builtin "default.css".
 html_static_path = ['_static']
 
-<<<<<<< HEAD
-# Output file base name for HTML help builder.
-htmlhelp_basename = 'FlowFrameworkdoc'
-
-# on_rtd is whether we are on readthedocs.org, this line of code grabbed from docs.readthedocs.org
-# on_rtd = os.environ.get('READTHEDOCS', None) == 'True'
-# if not on_rtd:  # only import and set the theme if we're building docs locally
-#     import sphinx_rtd_theme
-#     html_theme = 'sphinx_rtd_theme'
-#     html_theme_path = [sphinx_rtd_theme.get_html_theme_path()]
-
-=======
->>>>>>> bfda28a3
 html_theme_options = {
   'prev_next_buttons_location': 'both',
   'style_external_links': True
