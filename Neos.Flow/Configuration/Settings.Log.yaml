--- conflicted
+++ resolved
@@ -58,14 +58,7 @@
         optionsByImplementation:
           'Neos\Flow\Log\ThrowableStorage\FileStorage':
             storagePath: '%FLOW_PATH_DATA%Logs/Exceptions'
-<<<<<<< HEAD
-            # The maximum age of throwable dump in seconds, 0 to disable cleaning based on age, default 30 days
+            # The maximum age of throwable dump in seconds, 0 to disable cleaning based on age
             maximumThrowableDumpAge: 2592000
-            # The maximum number of throwable dumps to store, 0 to disable cleaning based on count, default 10.000
-            maximumThrowableDumpCount: 10000
-=======
-            # The maximum age of throwable dump in seconds, 0 to disable cleaning based on age
-            maximumThrowableDumpAge: 0
             # The maximum number of throwable dumps to store, 0 to disable cleaning based on count
-            maximumThrowableDumpCount: 0
->>>>>>> 68e2adf9
+            maximumThrowableDumpCount: 10000