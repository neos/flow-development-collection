{
    "name": "neos/flow",
    "type": "neos-framework",
    "description": "Flow Application Framework",
    "homepage": "http://flow.neos.io",
    "license": ["MIT"],

    "require": {
        "php": "^7.3 || ^8.0",

        "ext-zlib": "*",
        "ext-SPL": "*",
        "ext-json": "*",
        "ext-reflection": "*",
        "ext-xml": "*",

        "neos/cache": "~7.0.0",
        "neos/eel": "~7.0.0",
        "neos/error-messages": "~7.0.0",
        "neos/utility-arrays": "~7.0.0",
        "neos/utility-files": "~7.0.0",
        "neos/utility-mediatypes": "~7.0.0",
        "neos/utility-objecthandling": "~7.0.0",
        "neos/utility-opcodecache": "~7.0.0",
        "neos/utility-schema": "~7.0.0",
        "neos/utility-unicode": "~7.0.0",
        "neos/flow-log": "~7.0.0",
        "neos/http-factories": "~7.0.0",

        "psr/http-message": "^1.0",
        "psr/http-factory": "^1.0",
        "psr/container": "^1.0",
        "psr/log": "^1.0",
        "psr/http-server-middleware": "^1.0",
        "psr/http-server-handler": "^1.0",

        "ramsey/uuid": "^3.0 || ^4.0",

        "doctrine/orm": "^2.7",
        "doctrine/migrations": "^3.0",
        "doctrine/dbal": "^2.12",
        "doctrine/common": "^2.13.1 || ^3.0",

        "symfony/yaml": "^5.1",
        "symfony/dom-crawler": "^5.1",
        "symfony/console": "^5.1",

        "neos/composer-plugin": "^2.0",
        "neos/utility-pdo": "~7.0.0",

        "composer/composer": "^1.9 || ^2.0",

        "egulias/email-validator": "^2.1"
    },
    "require-dev": {
        "vimeo/psalm": "~4.1.1",
        "mikey179/vfsstream": "^1.6.1",
        "phpunit/phpunit": "~7.1"
    },
    "replace": {
        "symfony/polyfill-php70": "*",
<<<<<<< HEAD
        "symfony/polyfill-php71": "*",
        "symfony/polyfill-php72": "*",
        "symfony/polyfill-php73": "*",
        "symfony/polyfill-mbstring": "*"
=======
        "symfony/polyfill-php71": "*"
>>>>>>> 5b4037cb
    },
    "suggest": {
        "ext-curl": "To use the \\Neos\\Flow\\Http\\Client\\CurlEngine",
        "doctrine/data-fixtures": "To manage and execute the loading of data fixtures for the Doctrine ORM or ODM",
        "neos/party": "To make use of basic user handling",
        "php-uuid": "For fast generation of UUIDs used in the persistence.",
        "neos/fluid-adaptor": "For rendering templates with TYPO3.Fluid"
    },
    "autoload": {
        "psr-4": {
            "Neos\\Flow\\": "Classes",
            "Neos\\Flow\\Core\\Migrations\\": "Scripts/Migrations"
        }
    },
    "autoload-dev": {
        "psr-4": {
            "Neos\\Flow\\Tests\\": "Tests"
        }
    },
    "extra": {
        "neos": {
            "package-key": "Neos.Flow"
        },
        "applied-flow-migrations": [
            "Neos.Media-20161124233100",
            "Neos.Flow-20201003165200"
        ]
    }
}<|MERGE_RESOLUTION|>--- conflicted
+++ resolved
@@ -59,14 +59,9 @@
     },
     "replace": {
         "symfony/polyfill-php70": "*",
-<<<<<<< HEAD
         "symfony/polyfill-php71": "*",
         "symfony/polyfill-php72": "*",
-        "symfony/polyfill-php73": "*",
-        "symfony/polyfill-mbstring": "*"
-=======
-        "symfony/polyfill-php71": "*"
->>>>>>> 5b4037cb
+        "symfony/polyfill-php73": "*"
     },
     "suggest": {
         "ext-curl": "To use the \\Neos\\Flow\\Http\\Client\\CurlEngine",
