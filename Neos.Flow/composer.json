--- conflicted
+++ resolved
@@ -38,14 +38,9 @@
 
         "doctrine/orm": "^2.9.3",
         "doctrine/migrations": "^3.0",
-<<<<<<< HEAD
         "doctrine/dbal": "^2.13",
         "doctrine/common": "^3.0.3",
-=======
-        "doctrine/dbal": "^2.12",
-        "doctrine/common": "^2.13.1 || ^3.0",
         "doctrine/annotations": "^1.12",
->>>>>>> 0f754820
 
         "symfony/yaml": "^5.1",
         "symfony/dom-crawler": "^5.1",
