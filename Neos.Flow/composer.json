--- conflicted
+++ resolved
@@ -53,12 +53,6 @@
         "symfony/dom-crawler": "^5.1||^6.0",
         "symfony/console": "^5.1||^6.0",
 
-<<<<<<< HEAD
-        "neos/composer-plugin": "^2.0",
-        "neos/utility-pdo": "~9.0.0",
-
-=======
->>>>>>> 071369a6
         "composer/composer": "^2.2.8",
 
         "egulias/email-validator": "^2.1.17 || ^3.0",
