--- conflicted
+++ resolved
@@ -625,13 +625,8 @@
             throw new Exception('The given upload file "' . strip_tags($pathInfo['basename']) . '" was not uploaded through PHP. As it could pose a security risk it cannot be imported.', 1422461503);
         }
 
-<<<<<<< HEAD
         if (isset($pathInfo['extension']) && array_key_exists(strtolower($pathInfo['extension']), $this->settings['uploadExtensionsExcluded']) && $this->settings['uploadExtensionsExcluded'][strtolower($pathInfo['extension'])] === true) {
-            throw new Exception('The extension of the given upload file "' . strip_tags($pathInfo['basename']) . '" is blacklisted. As it could pose a security risk it cannot be imported.', 1447148472);
-=======
-        if (isset($pathInfo['extension']) && array_key_exists(strtolower($pathInfo['extension']), $this->settings['uploadExtensionBlacklist']) && $this->settings['uploadExtensionBlacklist'][strtolower($pathInfo['extension'])] === true) {
             throw new Exception('The extension of the given upload file "' . strip_tags($pathInfo['basename']) . '" is excluded. As it could pose a security risk it cannot be imported.', 1447148472);
->>>>>>> 23fce553
         }
 
         if ($openBasedirEnabled === true) {
