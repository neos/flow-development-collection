--- conflicted
+++ resolved
@@ -103,32 +103,6 @@
             }
             $this->initiateDispatchLoop($request, $response);
         } catch (AuthenticationRequiredException $exception) {
-<<<<<<< HEAD
-            $entryPointFound = false;
-            /** @var $token TokenInterface */
-            foreach ($securityContext->getAuthenticationTokens() as $token) {
-                $entryPoint = $token->getAuthenticationEntryPoint();
-                if ($entryPoint === null) {
-                    continue;
-                }
-                $entryPointFound = true;
-                if ($entryPoint instanceof WebRedirect) {
-                    $securityLogger->info('Redirecting to authentication entry point', $entryPoint->getOptions(), LogEnvironment::fromMethodName(__METHOD__));
-                } else {
-                    $securityLogger->info(sprintf('Starting authentication with entry point of type "%s"', get_class($entryPoint)), LogEnvironment::fromMethodName(__METHOD__));
-                }
-                // TODO: We should only prevent storage of intercepted request in the session here, but we don't have a different storage mechanism yet.
-                if (!$token instanceof SessionlessTokenInterface) {
-                    $securityContext->setInterceptedRequest($request->getMainRequest());
-                }
-                /** @var HttpResponse $response */
-                $entryPoint->startAuthentication($request->getHttpRequest(), $response);
-            }
-            if ($entryPointFound === false) {
-                $securityLogger->notice('No authentication entry point found for active tokens, therefore cannot authenticate or redirect to authentication automatically.');
-                throw $exception;
-            }
-=======
             // This case does exist!
             /** @var ActionResponse $response */
             $response->setComponentParameter(
@@ -137,7 +111,6 @@
                 $exception
             );
             return;
->>>>>>> a0fcb433
         } catch (AccessDeniedException $exception) {
             /** @var PsrLoggerFactoryInterface $securityLogger */
             $securityLogger = $this->objectManager->get(PsrLoggerFactoryInterface::class)->get('securityLogger');
