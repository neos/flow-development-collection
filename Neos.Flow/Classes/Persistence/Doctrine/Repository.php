--- conflicted
+++ resolved
@@ -14,22 +14,16 @@
 use Doctrine\ORM\EntityManagerInterface;
 use Doctrine\ORM\EntityRepository;
 use Doctrine\ORM\Internal\Hydration\IterableResult;
-<<<<<<< HEAD
 use Doctrine\ORM\OptimisticLockException;
 use Doctrine\ORM\ORMException;
 use Doctrine\ORM\TransactionRequiredException;
+use Doctrine\ORM\QueryBuilder;
 use Doctrine\Persistence\Mapping\ClassMetadata;
-=======
-use Doctrine\ORM\QueryBuilder;
->>>>>>> e5e3f483
 use Neos\Flow\Annotations as Flow;
 use Neos\Flow\Persistence\Exception\IllegalObjectTypeException;
 use Neos\Flow\Persistence\Exception\UnknownObjectException;
 use Neos\Flow\Persistence\PersistenceManagerInterface;
-<<<<<<< HEAD
 use Neos\Flow\Persistence\QueryInterface;
-=======
->>>>>>> e5e3f483
 use Neos\Flow\Persistence\QueryResultInterface;
 use Neos\Flow\Persistence\RepositoryInterface;
 
@@ -149,10 +143,7 @@
      */
     public function findAllIterator(): IterableResult
     {
-<<<<<<< HEAD
-=======
         /** @var QueryBuilder $queryBuilder */
->>>>>>> e5e3f483
         $queryBuilder = $this->entityManager->createQueryBuilder();
         return $queryBuilder
             ->select('entity')
