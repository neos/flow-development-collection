--- conflicted
+++ resolved
@@ -12,11 +12,7 @@
  */
 
 use Doctrine\Common\Collections\ArrayCollection;
-<<<<<<< HEAD
-use Doctrine\DBAL\Exception as DbalException;
-=======
 use Doctrine\DBAL\Exception as DBALException;
->>>>>>> 91687cac
 use Doctrine\ORM\EntityManagerInterface;
 use Doctrine\ORM\Exception\ORMException;
 use Doctrine\ORM\Query\Expr\Comparison;
@@ -260,19 +256,11 @@
             $dqlQuery->setHint(\Doctrine\ORM\Query::HINT_CUSTOM_TREE_WALKERS, [CountWalker::class]);
             $offset = $dqlQuery->getFirstResult();
             $limit = $dqlQuery->getMaxResults();
-<<<<<<< HEAD
             if ($offset !== 0) {
                 $dqlQuery->setFirstResult(null);
             }
             $numberOfResults = (int)$dqlQuery->getSingleScalarResult();
             if ($offset !== 0) {
-=======
-            if (!empty($offset)) {
-                $dqlQuery->setFirstResult(null);
-            }
-            $numberOfResults = (int)$dqlQuery->getSingleScalarResult();
-            if (!empty($offset)) {
->>>>>>> 91687cac
                 $numberOfResults = max(0, $numberOfResults - $offset);
             }
             if ($limit !== null) {
