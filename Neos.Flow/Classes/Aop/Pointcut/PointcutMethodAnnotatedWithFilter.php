--- conflicted
+++ resolved
@@ -73,11 +73,7 @@
      * @param LoggerInterface $logger
      * @return void
      */
-<<<<<<< HEAD
     public function injectLogger(LoggerInterface $logger)
-=======
-    public function injectSystemLogger(SystemLoggerInterface $systemLogger): void
->>>>>>> ed6bae25
     {
         $this->logger = $logger;
     }
@@ -99,9 +95,9 @@
 
         $designatedAnnotations = $this->reflectionService->getMethodAnnotations($methodDeclaringClassName, $methodName, $this->annotation);
         if ($designatedAnnotations !== [] || $this->annotationValueConstraints === []) {
-<<<<<<< HEAD
-            $matches = ($designatedAnnotations !== []);
-        } else {
+            return ($designatedAnnotations !== []);
+        }
+
             // It makes no sense to check property values for an annotation that is used multiple times, we shortcut and check the value against the first annotation found.
             $firstFoundAnnotation = $designatedAnnotations;
             $annotationProperties = $this->reflectionService->getClassPropertyNames($this->annotation);
@@ -111,29 +107,10 @@
                     return false;
                 }
 
-                if ($firstFoundAnnotation->$propertyName === $expectedValue) {
-                    $matches = true;
-                } else {
+            if ($firstFoundAnnotation->$propertyName !== $expectedValue) {
                     return false;
                 }
-=======
-            return ($designatedAnnotations !== []);
-        }
-
-        // It makes no sense to check property values for an annotation that is used multiple times, we shortcut and check the value against the first annotation found.
-        $firstFoundAnnotation = $designatedAnnotations;
-        $annotationProperties = $this->reflectionService->getClassPropertyNames($this->annotation);
-        foreach ($this->annotationValueConstraints as $propertyName => $expectedValue) {
-            if (!array_key_exists($propertyName, $annotationProperties)) {
-                $this->systemLogger->log('The property "' . $propertyName . '" declared in pointcut does not exist in annotation ' . $this->annotation, LOG_NOTICE);
-                return false;
             }
-
-            if ($firstFoundAnnotation->$propertyName !== $expectedValue) {
-                return false;
->>>>>>> ed6bae25
-            }
-        }
 
         return true;
     }
