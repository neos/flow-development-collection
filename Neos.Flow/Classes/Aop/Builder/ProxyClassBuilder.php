--- conflicted
+++ resolved
@@ -395,10 +395,6 @@
         $proxyClass->addInterfaces($introducedInterfaces);
         $proxyClass->addTraits($introducedTraits);
 
-<<<<<<< HEAD
-        /** @var PropertyIntroduction $propertyIntroduction */
-=======
->>>>>>> d36437bc
         foreach ($propertyIntroductions as $propertyIntroduction) {
             $propertyName = $propertyIntroduction->getPropertyName();
             $declaringAspectClassName = $propertyIntroduction->getDeclaringAspectClassName();
