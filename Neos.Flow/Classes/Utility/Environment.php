--- conflicted
+++ resolved
@@ -119,18 +119,11 @@
      * avoid ambiguity, and look like: Data/Temporary/Production/SubContextLive
      *
      * @param string $temporaryDirectoryBase Full path to the base for the temporary directory
-<<<<<<< HEAD
-     * @return string The full path to the temporary directory
-     * @throws UtilityException if the temporary directory could not be created or is not writable
+     * @param ApplicationContext $context
+     * @return string The full path to the temporary directory, with trailing slash
      * @throws FilesException
      */
-    protected function createTemporaryDirectory(string $temporaryDirectoryBase): string
-=======
-     * @param ApplicationContext $context
-     * @return string The full path to the temporary directory, with trailing slash
-     */
-    public static function composeTemporaryDirectoryName($temporaryDirectoryBase, ApplicationContext $context)
->>>>>>> df59c948
+    public static function composeTemporaryDirectoryName(string $temporaryDirectoryBase, ApplicationContext $context): string
     {
         $temporaryDirectoryBase = Files::getUnixStylePath($temporaryDirectoryBase);
         if (substr($temporaryDirectoryBase, -1, 1) !== '/') {
@@ -149,7 +142,7 @@
      * @return string The full path to the temporary directory
      * @throws UtilityException if the temporary directory could not be created or is not writable
      */
-    protected function createTemporaryDirectory($temporaryDirectoryBase)
+    protected function createTemporaryDirectory(string $temporaryDirectoryBase): string
     {
         $temporaryDirectory = self::composeTemporaryDirectoryName($temporaryDirectoryBase, $this->context);
 
