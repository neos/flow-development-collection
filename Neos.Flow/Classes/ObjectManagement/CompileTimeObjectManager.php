--- conflicted
+++ resolved
@@ -248,19 +248,6 @@
      */
     protected function filterClassNamesFromConfiguration(array $classNames, $includeClassesConfiguration)
     {
-<<<<<<< HEAD
-        if (isset($this->allSettings['Neos']['Flow']['object']['excludeClasses'])) {
-            $this->logger->info('Using "Neos.Flow.object.excludeClasses" is deprecated. Non flow packages are no longer enabled for object management by default, you can use "Neos.Flow.object.includeClasses" to add them. You can also use it to remove classes of flow packages from object management as any classes that do not match the given expression(s) are excluded if it is configured for a package.');
-            if (!is_array($this->allSettings['Neos']['Flow']['object']['excludeClasses'])) {
-                throw new InvalidConfigurationTypeException('The setting "Neos.Flow.object.excludeClasses" is invalid, it must be an array if set. Check the syntax in the YAML file.', 1422357311);
-            }
-
-            $excludeClasses = $this->collectExcludedPackages(array_keys($classNames));
-            $classNames = $this->applyClassFilterConfiguration($classNames, $excludeClasses, 'exclude');
-        }
-
-=======
->>>>>>> ed6bae25
         $classNames = $this->applyClassFilterConfiguration($classNames, $includeClassesConfiguration);
         return $classNames;
     }
@@ -277,11 +264,7 @@
     {
         foreach ($filterConfiguration as $packageKey => $filterExpressions) {
             if (!array_key_exists($packageKey, $classNames)) {
-<<<<<<< HEAD
                 $this->logger->debug('The package "' . $packageKey . '" specified in the setting "Neos.Flow.object.' . $includeOrExclude . 'Classes" was either excluded or is not loaded.');
-=======
-                $this->systemLogger->log('The package "' . $packageKey . '" specified in the setting "Neos.Flow.object.includeClasses" is not available.', LOG_DEBUG);
->>>>>>> ed6bae25
                 continue;
             }
             if (!is_array($filterExpressions)) {
@@ -299,8 +282,8 @@
                         return $match === 1;
                     }
                 );
-                $classNames[$packageKey] = array_merge($classNames[$packageKey], $classesForPackageUnderInspection);
-                $classesForPackageUnderInspection = $classNames[$packageKey];
+                    $classNames[$packageKey] = array_merge($classNames[$packageKey], $classesForPackageUnderInspection);
+                    $classesForPackageUnderInspection = $classNames[$packageKey];
             }
 
             if ($classNames[$packageKey] === []) {
