<?php
declare(strict_types=1);
namespace Neos\Flow\Reflection;

/*
 * This file is part of the Neos.Flow package.
 *
 * (c) Contributors of the Neos Project - www.neos.io
 *
 * This package is Open Source Software. For the full copyright and license
 * information, please view the LICENSE file which was distributed with this
 * source code.
 */

use Doctrine\Common\Annotations\AnnotationReader;
use Doctrine\Common\Annotations\PhpParser;
use Doctrine\Common\Annotations\Reader;
use Doctrine\ORM\Mapping as ORM;
use Doctrine\Persistence\Proxy as DoctrineProxy;
use Neos\Cache\Exception;
use Neos\Cache\Frontend\StringFrontend;
use Neos\Cache\Frontend\VariableFrontend;
use Neos\Flow\Annotations as Flow;
use Neos\Flow\Core\ApplicationContext;
use Neos\Flow\Log\Utility\LogEnvironment;
use Neos\Flow\ObjectManagement\Proxy\ProxyInterface;
use Neos\Flow\Package;
use Neos\Flow\Package\PackageManager;
use Neos\Flow\Persistence\RepositoryInterface;
use Neos\Flow\Reflection\Exception\ClassLoadingForReflectionFailedException;
use Neos\Flow\Reflection\Exception\ClassSchemaConstraintViolationException;
use Neos\Flow\Reflection\Exception\InvalidClassException;
use Neos\Flow\Reflection\Exception\InvalidPropertyTypeException;
use Neos\Flow\Reflection\Exception\InvalidValueObjectException;
use Neos\Flow\Utility\Environment;
use Neos\Utility\Arrays;
use Neos\Utility\Exception\FilesException;
use Neos\Utility\Files;
use Neos\Utility\TypeHandling;
use Psr\Log\LoggerInterface;
use Psr\Log\LogLevel;
use ReflectionException;

/**
 * A service for acquiring reflection based information in a performant way. This
 * service also builds up class schema information which is used by the Flow's
 * persistence layer.
 *
 * Reflection of classes of all active packages is triggered through the bootstrap's
 * initializeReflectionService() method. In a development context, single classes
 * may be re-reflected once files are modified whereas in a production context
 * reflection is done once and successive requests read from the frozen caches for
 * performance reasons.
 *
 * The list of available classes is determined by the CompiletimeObjectManager which
 * also triggers the initial build of reflection data in this service.
 *
 * The invalidation of reflection cache entries is done by the CacheManager which
 * in turn is triggered by signals sent by the file monitor.
 *
 * The internal representation of cache data is optimized for memory consumption and
 * speed by using constants which have an integer value.
 *
 * @api
 * @Flow\Scope("singleton")
 * @Flow\Proxy(false)
 */
class ReflectionService
{
    protected const VISIBILITY_PRIVATE = 1;
    protected const VISIBILITY_PROTECTED = 2;
    protected const VISIBILITY_PUBLIC = 3;

    // Implementations of an interface
    protected const DATA_INTERFACE_IMPLEMENTATIONS = 1;

    // Implemented interfaces of a class
    protected const DATA_CLASS_INTERFACES = 2;

    // Subclasses of a class
    protected const DATA_CLASS_SUBCLASSES = 3;

    // Class tag values
    protected const DATA_CLASS_TAGS_VALUES = 4;

    // Class annotations
    protected const DATA_CLASS_ANNOTATIONS = 5;
    protected const DATA_CLASS_ABSTRACT = 6;
    protected const DATA_CLASS_FINAL = 7;
    protected const DATA_CLASS_READONLY = 27;
    protected const DATA_CLASS_METHODS = 8;
    protected const DATA_CLASS_PROPERTIES = 9;
    protected const DATA_METHOD_FINAL = 10;
    protected const DATA_METHOD_STATIC = 11;
    protected const DATA_METHOD_VISIBILITY = 12;
    protected const DATA_METHOD_PARAMETERS = 13;
    protected const DATA_METHOD_DECLARED_RETURN_TYPE = 25;
    protected const DATA_PROPERTY_TAGS_VALUES = 14;
    protected const DATA_PROPERTY_ANNOTATIONS = 15;
    protected const DATA_PROPERTY_VISIBILITY = 24;
    protected const DATA_PROPERTY_TYPE = 26;
    protected const DATA_PARAMETER_POSITION = 16;
    protected const DATA_PARAMETER_OPTIONAL = 17;
    protected const DATA_PARAMETER_TYPE = 18;
    protected const DATA_PARAMETER_ARRAY = 19;
    protected const DATA_PARAMETER_CLASS = 20;
    protected const DATA_PARAMETER_ALLOWS_NULL = 21;
    protected const DATA_PARAMETER_DEFAULT_VALUE = 22;
    protected const DATA_PARAMETER_BY_REFERENCE = 23;
    protected const DATA_PARAMETER_SCALAR_DECLARATION = 24;

    protected Reader $annotationReader;
    protected array $availableClassNames = [];
    protected StringFrontend $statusCache;
    protected VariableFrontend $reflectionDataCompiletimeCache;
    protected VariableFrontend $reflectionDataRuntimeCache;
    protected VariableFrontend $classSchemataRuntimeCache;
    protected ?LoggerInterface $logger = null;
    protected PackageManager $packageManager;
    protected Environment $environment;
    protected ApplicationContext $context;

    /**
     * The doctrine PHP parser which can parse "use" statements. Is initialized
     * lazily when it is first needed.
     * Note: Don't refer to this member directly but use getDoctrinePhpParser() to obtain an instance
     */
    protected ?PhpParser $doctrinePhpParser = null;

    /**
     * a cache which stores the use statements reflected for a particular class
     * (only relevant for un-expanded "var" and "param" annotations)
     */
    protected array $useStatementsForClassCache;

    /**
     * In Production context, with frozen caches, this flag will be true
     */
    protected bool $loadFromClassSchemaRuntimeCache = false;

    protected array $settings = [];

    /**
     * Array of annotation classnames and the names of classes which are annotated with them
     */
    protected array $annotatedClasses = [];

    /**
     * Array of method annotations and the classes and methods which are annotated with them
     */
    protected array $classesByMethodAnnotations = [];

    /**
     * Schemata of all classes which can be persisted
     *
     * @var array<string, ClassSchema|false>
     */
    protected array $classSchemata = [];

    /**
     * An array of class names which are currently being forgotten by forgetClass(). Acts as a safeguard against infinite loops.
     */
    protected array $classesCurrentlyBeingForgotten = [];

    /**
     * Array with reflection information indexed by class name
     */
    protected array $classReflectionData = [];

    /**
     * Array with updated reflection information (e.g. in Development context after classes have changed)
     */
    protected array $updatedReflectionData = [];

    protected bool $initialized = false;

    /**
     * A runtime cache for reflected method annotations to speed up repeating checks.
     */
    protected array $methodAnnotationsRuntimeCache = [];

    /**
     * Sets the status cache
     *
     * The cache must be set before initializing the Reflection Service
     */
    public function setStatusCache(StringFrontend $cache): void
    {
        $this->statusCache = $cache;
        $backend = $this->statusCache->getBackend();
<<<<<<< HEAD
        if (is_callable(['initializeObject', $backend])) {
            /** @phpstan-ignore-next-line will be refactored with neos 9 */
=======
        if (is_callable([$backend, 'initializeObject'])) {
>>>>>>> d36437bc
            $backend->initializeObject();
        }
    }

    public function setReflectionDataCompiletimeCache(VariableFrontend $cache): void
    {
        $this->reflectionDataCompiletimeCache = $cache;
    }

    public function setReflectionDataRuntimeCache(VariableFrontend $cache): void
    {
        $this->reflectionDataRuntimeCache = $cache;
    }

    public function setClassSchemataRuntimeCache(VariableFrontend $cache): void
    {
        $this->classSchemataRuntimeCache = $cache;
    }

    public function injectSettings(array $settings): void
    {
        $this->settings = $settings['reflection'];
    }

    public function injectLogger(LoggerInterface $logger): void
    {
        $this->logger = $logger;
    }

    public function injectPackageManager(PackageManager $packageManager): void
    {
        $this->packageManager = $packageManager;
    }

    public function injectEnvironment(Environment $environment): void
    {
        $this->environment = $environment;
    }

    protected function getDoctrinePhpParser(): PhpParser
    {
        if ($this->doctrinePhpParser === null) {
            $this->doctrinePhpParser = new PhpParser();
        }

        return $this->doctrinePhpParser;
    }

    /**
     * Initialize the reflection service lazily
     *
     * This method must be run only after all dependencies have been injected.
     *
     * @throws FilesException
     * @throws \Neos\Flow\Utility\Exception
     */
    protected function initialize(): void
    {
        $this->context = $this->environment->getContext();

        if ($this->hasFrozenCacheInProduction()) {
            $this->classReflectionData = $this->reflectionDataRuntimeCache->get('__classNames');
            $this->annotatedClasses = $this->reflectionDataRuntimeCache->get('__annotatedClasses');
            $this->loadFromClassSchemaRuntimeCache = true;
        } else {
            $this->loadClassReflectionCompiletimeCache();
        }

        $this->annotationReader = new AnnotationReader();
        foreach ($this->settings['ignoredTags'] as $tagName => $ignoreFlag) {
            if ($ignoreFlag === true) {
                AnnotationReader::addGlobalIgnoredName($tagName);
            }
        }

        $this->initialized = true;
    }

    /**
     * Builds the reflection data cache during compile time.
     *
     * This method is called by the Compile Time Object Manager which also determines
     * the list of classes to consider for reflection.
     *
     * @throws ClassLoadingForReflectionFailedException
     * @throws ClassSchemaConstraintViolationException
     * @throws Exception
     * @throws FilesException
     * @throws InvalidClassException
     * @throws ReflectionException
     * @throws \Neos\Flow\Utility\Exception
     */
    public function buildReflectionData(array $availableClassNames): void
    {
        if (!$this->initialized) {
            $this->initialize();
        }
        $this->availableClassNames = $availableClassNames;
        $this->forgetChangedClasses();
        $this->reflectEmergedClasses();
    }

    /**
     * Tells if the specified class is known to this reflection service and
     * reflection information is available.
     *
     * @api
     */
    public function isClassReflected(string $className): bool
    {
        if (!$this->initialized) {
            $this->initialize();
        }
        $className = $this->cleanClassName($className);

        return isset($this->classReflectionData[$className]);
    }

    /**
     * Returns the names of all classes known to this reflection service.
     *
     * @api
     */
    public function getAllClassNames(): array
    {
        if (!$this->initialized) {
            $this->initialize();
        }

        return array_keys($this->classReflectionData);
    }

    /**
     * Searches for and returns the class name of the default implementation of the given
     * interface name. If no class implementing the interface was found or more than one
     * implementation was found in the package defining the interface, false is returned.
     *
     * @api
     */
    public function getDefaultImplementationClassNameForInterface(string $interfaceName): string|bool
    {
        if (!$this->initialized) {
            $this->initialize();
        }
        $interfaceName = $this->cleanClassName($interfaceName);

        if (interface_exists($interfaceName) === false) {
            throw new \InvalidArgumentException('"' . $interfaceName . '" does not exist or is not the name of an interface.', 1238769559);
        }
        $this->loadOrReflectClassIfNecessary($interfaceName);

        $classNamesFound = isset($this->classReflectionData[$interfaceName][self::DATA_INTERFACE_IMPLEMENTATIONS]) ? array_keys($this->classReflectionData[$interfaceName][self::DATA_INTERFACE_IMPLEMENTATIONS]) : [];
        if (count($classNamesFound) === 1) {
            return $classNamesFound[0];
        }
        if (!isset($this->classReflectionData[ProxyInterface::class][self::DATA_INTERFACE_IMPLEMENTATIONS]) || count($classNamesFound) !== 2) {
            return false;
        }

        if (isset($this->classReflectionData[ProxyInterface::class][self::DATA_INTERFACE_IMPLEMENTATIONS][$classNamesFound[0]])) {
            return $classNamesFound[0];
        }
        if (isset($this->classReflectionData[ProxyInterface::class][self::DATA_INTERFACE_IMPLEMENTATIONS][$classNamesFound[1]])) {
            return $classNamesFound[1];
        }

        return false;
    }

    /**
     * Searches for and returns all class names of implementations of the given object type
     * (interface name). If no class implementing the interface was found, an empty array is returned.
     *
     * @throws ClassLoadingForReflectionFailedException
     * @throws InvalidClassException
     * @api
     */
    public function getAllImplementationClassNamesForInterface(string $interfaceName): array
    {
        if (!$this->initialized) {
            $this->initialize();
        }
        $interfaceName = $this->cleanClassName($interfaceName);

        if (interface_exists($interfaceName) === false) {
            throw new \InvalidArgumentException('"' . $interfaceName . '" does not exist or is not the name of an interface.', 1238769560);
        }
        $this->loadOrReflectClassIfNecessary($interfaceName);

        return (isset($this->classReflectionData[$interfaceName][self::DATA_INTERFACE_IMPLEMENTATIONS])) ? array_keys($this->classReflectionData[$interfaceName][self::DATA_INTERFACE_IMPLEMENTATIONS]) : [];
    }

    /**
     * Searches for and returns all names of classes inheriting the specified class.
     * If no class inheriting the given class was found, an empty array is returned.
     *
     * @psalm-param class-string $className
     * @psalm-return array<class-string>
     * @throws ClassLoadingForReflectionFailedException
     * @throws InvalidClassException
     * @api
     */
    public function getAllSubClassNamesForClass(string $className): array
    {
        if (!$this->initialized) {
            $this->initialize();
        }
        $className = $this->cleanClassName($className);

        if (class_exists($className) === false) {
            throw new \InvalidArgumentException('"' . $className . '" does not exist or is not the name of a class.', 1257168042);
        }
        $this->loadOrReflectClassIfNecessary($className);

        return (isset($this->classReflectionData[$className][self::DATA_CLASS_SUBCLASSES])) ? array_keys($this->classReflectionData[$className][self::DATA_CLASS_SUBCLASSES]) : [];
    }

    /**
     * Searches for and returns all names of classes which are tagged by the specified
     * annotation. If no classes were found, an empty array is returned.
     */
    public function getClassNamesByAnnotation(string $annotationClassName): array
    {
        if (!$this->initialized) {
            $this->initialize();
        }
        $annotationClassName = $this->cleanClassName($annotationClassName);

        return (isset($this->annotatedClasses[$annotationClassName]) ? array_keys($this->annotatedClasses[$annotationClassName]) : []);
    }

    /**
     * Tells if the specified class has the given annotation
     *
     * @api
     */
    public function isClassAnnotatedWith(string $className, string $annotationClassName): bool
    {
        if (!$this->initialized) {
            $this->initialize();
        }
        $className = $this->cleanClassName($className);

        $annotationClassName = $this->cleanClassName($annotationClassName);

        return (isset($this->annotatedClasses[$annotationClassName][$className]));
    }

    /**
     * Returns the specified class annotations or an empty array
     *
     * @return array<object>
     *
     * @param null|string $annotationClassName
     */
    public function getClassAnnotations(string $className, string|null $annotationClassName = null): array
    {
        $className = $this->prepareClassReflectionForUsage($className);

        $annotationClassName = $annotationClassName === null ? null : $this->cleanClassName($annotationClassName);
        if (!isset($this->classReflectionData[$className][self::DATA_CLASS_ANNOTATIONS])) {
            return [];
        }
        if ($annotationClassName === null) {
            return $this->classReflectionData[$className][self::DATA_CLASS_ANNOTATIONS];
        }

        $annotations = [];
        foreach ($this->classReflectionData[$className][self::DATA_CLASS_ANNOTATIONS] as $annotation) {
            if ($annotation instanceof $annotationClassName) {
                $annotations[] = $annotation;
            }
        }

        return $annotations;
    }

    /**
     * Returns the specified class annotation or NULL.
     *
     * If multiple annotations are set on the target you will
     * get the first instance of them.
     */
    public function getClassAnnotation(string $className, string $annotationClassName): ?object
    {
        if (!$this->initialized) {
            $this->initialize();
        }
        $annotations = $this->getClassAnnotations($className, $annotationClassName);

        return $annotations === [] ? null : reset($annotations);
    }

    /**
     * Tells if the specified class implements the given interface
     *
     * @throws ClassLoadingForReflectionFailedException
     * @throws InvalidClassException
     * @api
     */
    public function isClassImplementationOf(string $className, string $interfaceName): bool
    {
        $className = $this->prepareClassReflectionForUsage($className);

        $interfaceName = $this->cleanClassName($interfaceName);
        $this->loadOrReflectClassIfNecessary($interfaceName);

        return (isset($this->classReflectionData[$interfaceName][self::DATA_INTERFACE_IMPLEMENTATIONS][$className]));
    }

    /**
     * Tells if the specified class is abstract or not
     *
     * @api
     */
    public function isClassAbstract(string $className): bool
    {
        $className = $this->prepareClassReflectionForUsage($className);
        return isset($this->classReflectionData[$className][self::DATA_CLASS_ABSTRACT]);
    }

    /**
     * Tells if the specified class is final or not
     *
     * @param string $className Name of the class to analyze
     * @return bool true if the class is final, otherwise false
     * @api
     */
    public function isClassFinal(string $className): bool
    {
        $className = $this->prepareClassReflectionForUsage($className);
        return isset($this->classReflectionData[$className][self::DATA_CLASS_FINAL]);
    }

    /**
     * Tells if the specified class is readonly or not
     *
     * @param string $className Name of the class to analyze
     * @return bool true if the class is readonly, otherwise false
     * @api
     */
    public function isClassReadonly(string $className): bool
    {
        $className = $this->prepareClassReflectionForUsage($className);
        return isset($this->classReflectionData[$className][self::DATA_CLASS_READONLY]);
    }

    /**
     * Tells if the class is unconfigurable or not
     *
     * @api
     */
    public function isClassUnconfigurable(string $className): bool
    {
        $className = $this->cleanClassName($className);

        return $this->classReflectionData[$className] === [];
    }

    /**
     * Returns all class names of classes containing at least one method annotated
     * with the given annotation class
     *
     * @api
     */
    public function getClassesContainingMethodsAnnotatedWith(string $annotationClassName): array
    {
        if (!$this->initialized) {
            $this->initialize();
        }

        return isset($this->classesByMethodAnnotations[$annotationClassName]) ? array_keys($this->classesByMethodAnnotations[$annotationClassName]) : [];
    }

    /**
     * Returns all names of methods of the given class that are annotated with the given annotation class
     *
     * @api
     */
    public function getMethodsAnnotatedWith(string $className, string $annotationClassName): array
    {
        if (!$this->initialized) {
            $this->initialize();
        }
        return $this->classesByMethodAnnotations[$annotationClassName][$className] ?? [];
    }

    /**
     * Tells if the specified method is final or not
     *
     * @api
     */
    public function isMethodFinal(string $className, string $methodName): bool
    {
        $className = $this->prepareClassReflectionForUsage($className);
        return isset($this->classReflectionData[$className][self::DATA_CLASS_METHODS][$methodName][self::DATA_METHOD_FINAL]);
    }

    /**
     * Tells if the specified method is declared as static or not
     *
     * @api
     */
    public function isMethodStatic(string $className, string $methodName): bool
    {
        $className = $this->prepareClassReflectionForUsage($className);
        return isset($this->classReflectionData[$className][self::DATA_CLASS_METHODS][$methodName][self::DATA_METHOD_STATIC]);
    }

    /**
     * Tells if the specified method is public
     *
     * @api
     */
    public function isMethodPublic(string $className, string $methodName): bool
    {
        $className = $this->prepareClassReflectionForUsage($className);
        return (isset($this->classReflectionData[$className][self::DATA_CLASS_METHODS][$methodName][self::DATA_METHOD_VISIBILITY]) && $this->classReflectionData[$className][self::DATA_CLASS_METHODS][$methodName][self::DATA_METHOD_VISIBILITY] === self::VISIBILITY_PUBLIC);
    }

    /**
     * Tells if the specified method is protected
     *
     * @api
     */
    public function isMethodProtected(string $className, string $methodName): bool
    {
        $className = $this->prepareClassReflectionForUsage($className);
        return (isset($this->classReflectionData[$className][self::DATA_CLASS_METHODS][$methodName][self::DATA_METHOD_VISIBILITY]) && $this->classReflectionData[$className][self::DATA_CLASS_METHODS][$methodName][self::DATA_METHOD_VISIBILITY] === self::VISIBILITY_PROTECTED);
    }

    /**
     * Tells if the specified method is private
     *
     * @api
     */
    public function isMethodPrivate(string $className, string $methodName): bool
    {
        $className = $this->prepareClassReflectionForUsage($className);
        return (isset($this->classReflectionData[$className][self::DATA_CLASS_METHODS][$methodName][self::DATA_METHOD_VISIBILITY]) && $this->classReflectionData[$className][self::DATA_CLASS_METHODS][$methodName][self::DATA_METHOD_VISIBILITY] === self::VISIBILITY_PRIVATE);
    }

    /**
     * Tells if the specified method is tagged with the given tag
     *
     * @throws ReflectionException
     * @api
     */
    public function isMethodTaggedWith(string $className, string $methodName, string $tag): bool
    {
        if (!$this->initialized) {
            $this->initialize();
        }
        $method = new MethodReflection($this->cleanClassName($className), $methodName);
        $tagsValues = $method->getTagsValues();

        return isset($tagsValues[$tag]);
    }

    /**
     * Tells if a specific PHP attribute is to be ignored for reflection
     */
    public function isAttributeIgnored(string $attributeName): bool
    {
<<<<<<< HEAD
        // Ignore attributes that only exist in specific versions of PHP (8.1)
        // can be removed with Flow 9
        if (in_array($attributeName, ['ReturnTypeWillChange']) && !class_exists($attributeName)) {
            return true;
        }
        return false;
=======
        return $attributeName === 'ReturnTypeWillChange' && !class_exists($attributeName);
>>>>>>> d36437bc
    }

    /**
     * Tells if the specified method has the given annotation
     *
     * @throws ReflectionException
     * @api
     */
    public function isMethodAnnotatedWith(string $className, string $methodName, string $annotationClassName): bool
    {
        return $this->getMethodAnnotations($className, $methodName, $annotationClassName) !== [];
    }

    /**
     * Returns the specified method annotations or an empty array
     *
     * @param string $className
     * @param string $methodName
     * @param null|string $annotationClassName
     * @return array<object>
     *
     * @throws FilesException
     * @throws ReflectionException
     * @throws \Neos\Flow\Utility\Exception
     * @api
     *
     */
    public function getMethodAnnotations(string $className, string $methodName, string|null $annotationClassName = null): array
    {
        $className = $this->cleanClassName($className);
        $annotationClassName = $annotationClassName === null ? null : $this->cleanClassName($annotationClassName);

        $methodAnnotations = $this->methodAnnotationsRuntimeCache[$className][$methodName] ?? null;
        $annotations = [];
        if ($methodAnnotations === null) {
            if (!$this->initialized) {
                $this->initialize();
            }

            $method = new MethodReflection($className, $methodName);
            $methodAnnotations = $this->annotationReader->getMethodAnnotations($method);
            if (PHP_MAJOR_VERSION >= 8) {
                foreach ($method->getAttributes() as $attribute) {
                    if ($this->isAttributeIgnored($attribute->getName())) {
                        continue;
                    }
                    $methodAnnotations[] = $attribute->newInstance();
                }
            }
            $this->methodAnnotationsRuntimeCache[$className][$methodName] = $methodAnnotations;
        }
        if ($annotationClassName === null) {
            return $methodAnnotations;
        }

        foreach ($methodAnnotations as $annotation) {
            if ($annotation instanceof $annotationClassName) {
                $annotations[] = $annotation;
            }
        }

        return $annotations;
    }

    /**
     * Returns the specified method annotation or NULL.
     *
     * If multiple annotations are set on the target you will
     * get the first instance of them.
     *
     * @throws ReflectionException
     */
    public function getMethodAnnotation(string $className, string $methodName, string $annotationClassName): ?object
    {
        if (!$this->initialized) {
            $this->initialize();
        }
        $annotations = $this->getMethodAnnotations($className, $methodName, $annotationClassName);

        return $annotations === [] ? null : reset($annotations);
    }

    /**
     * Returns the names of all properties of the specified class
     *
     * @api
     */
    public function getClassPropertyNames(string $className): array
    {
        $className = $this->prepareClassReflectionForUsage($className);
        return isset($this->classReflectionData[$className][self::DATA_CLASS_PROPERTIES]) ? array_keys($this->classReflectionData[$className][self::DATA_CLASS_PROPERTIES]) : [];
    }

    /**
     * Wrapper for method_exists() which tells if the given method exists.
     *
     * @api
     */
    public function hasMethod(string $className, string $methodName): bool
    {
        $className = $this->prepareClassReflectionForUsage($className);
        return isset($this->classReflectionData[$className][self::DATA_CLASS_METHODS][$methodName]);
    }

    /**
     * Returns all tags and their values the specified method is tagged with
     *
     * @throws ReflectionException
     * @api
     */
    public function getMethodTagsValues(string $className, string $methodName): array
    {
        if (!$this->initialized) {
            $this->initialize();
        }
        $className = $this->cleanClassName($className);

        return (new MethodReflection($className, $methodName))->getTagsValues();
    }

    /**
     * Returns an array of parameters of the given method. Each entry contains
     * additional information about the parameter position, type hint etc.
     *
     * @return array An array of parameter names and additional information or an empty array of no parameters were found
     * @api
     */
    public function getMethodParameters(string $className, string $methodName): array
    {
        $className = $this->prepareClassReflectionForUsage($className);
        if (!isset($this->classReflectionData[$className][self::DATA_CLASS_METHODS][$methodName][self::DATA_METHOD_PARAMETERS])) {
            return [];
        }

        return $this->convertParameterDataToArray($this->classReflectionData[$className][self::DATA_CLASS_METHODS][$methodName][self::DATA_METHOD_PARAMETERS]);
    }

    /**
     * Returns the declared return type of a method (for PHP < 7.0 this will always return null)
     *
     * @return ?string The declared return type of the method or null if none was declared
     *
     * @param class-string $className
     */
    public function getMethodDeclaredReturnType(string $className, string $methodName): ?string
    {
        $className = $this->prepareClassReflectionForUsage($className);
        return $this->classReflectionData[$className][self::DATA_CLASS_METHODS][$methodName][self::DATA_METHOD_DECLARED_RETURN_TYPE] ?? null;
    }

    /**
     * Searches for and returns all names of class properties which are tagged by the specified tag.
     * If no properties were found, an empty array is returned.
     *
     * @api
     *
     * @psalm-param 'id'|'var' $tag
     */
    public function getPropertyNamesByTag(string $className, string $tag): array
    {
        $className = $this->prepareClassReflectionForUsage($className);
        if (!isset($this->classReflectionData[$className][self::DATA_CLASS_PROPERTIES])) {
            return [];
        }

        $propertyNames = [];
        foreach ($this->classReflectionData[$className][self::DATA_CLASS_PROPERTIES] as $propertyName => $propertyData) {
            if (isset($propertyData[self::DATA_PROPERTY_TAGS_VALUES][$tag])) {
                $propertyNames[$propertyName] = true;
            }
        }

        return array_keys($propertyNames);
    }

    /**
     * Returns all tags and their values the specified class property is tagged with
     *
     * @api
     */
    public function getPropertyTagsValues(string $className, string $propertyName): mixed
    {
        $className = $this->prepareClassReflectionForUsage($className);
        if (!isset($this->classReflectionData[$className][self::DATA_CLASS_PROPERTIES][$propertyName])) {
            return [];
        }

        return $this->classReflectionData[$className][self::DATA_CLASS_PROPERTIES][$propertyName][self::DATA_PROPERTY_TAGS_VALUES] ?? [];
    }

    /**
     * Returns the values of the specified class property tag
     *
     * @api
     *
     * @psalm-param 'var' $tag
     */
    public function getPropertyTagValues(string $className, string $propertyName, string $tag)
    {
        $className = $this->prepareClassReflectionForUsage($className);
        if (!isset($this->classReflectionData[$className][self::DATA_CLASS_PROPERTIES][$propertyName])) {
            return [];
        }

        return $this->classReflectionData[$className][self::DATA_CLASS_PROPERTIES][$propertyName][self::DATA_PROPERTY_TAGS_VALUES][$tag] ?? [];
    }

    /**
     * Returns the property type
     */
    public function getPropertyType(string $className, string $propertyName): ?string
    {
        return $this->classReflectionData[$className][self::DATA_CLASS_PROPERTIES][$propertyName][self::DATA_PROPERTY_TYPE] ?? null;
    }

    /**
     * Tells if the specified property is private
     *
     * @api
     */
    public function isPropertyPrivate(string $className, string $propertyName): bool
    {
        $className = $this->prepareClassReflectionForUsage($className);
        return (isset($this->classReflectionData[$className][self::DATA_CLASS_PROPERTIES][$propertyName][self::DATA_PROPERTY_VISIBILITY])
            && $this->classReflectionData[$className][self::DATA_CLASS_PROPERTIES][$propertyName][self::DATA_PROPERTY_VISIBILITY] === self::VISIBILITY_PRIVATE);
    }

    /**
     * Tells if the specified class property is tagged with the given tag
     *
     * @api
     */
    public function isPropertyTaggedWith(string $className, string $propertyName, string $tag): bool
    {
        $className = $this->prepareClassReflectionForUsage($className);
        return isset($this->classReflectionData[$className][self::DATA_CLASS_PROPERTIES][$propertyName][self::DATA_PROPERTY_TAGS_VALUES][$tag]);
    }

    /**
     * Tells if the specified property has the given annotation
     *
     * @api
     */
    public function isPropertyAnnotatedWith(string $className, string $propertyName, string $annotationClassName): bool
    {
        $className = $this->prepareClassReflectionForUsage($className);
        return isset($this->classReflectionData[$className][self::DATA_CLASS_PROPERTIES][$propertyName][self::DATA_PROPERTY_ANNOTATIONS][$annotationClassName]);
    }

    /**
     * Searches for and returns all names of class properties which are marked by the
     * specified annotation. If no properties were found, an empty array is returned.
     *
     * @api
     */
    public function getPropertyNamesByAnnotation(string $className, string $annotationClassName): array
    {
        $className = $this->prepareClassReflectionForUsage($className);
        if (!isset($this->classReflectionData[$className][self::DATA_CLASS_PROPERTIES])) {
            return [];
        }

        $propertyNames = [];
        foreach ($this->classReflectionData[$className][self::DATA_CLASS_PROPERTIES] as $propertyName => $propertyData) {
            if (isset($propertyData[self::DATA_PROPERTY_ANNOTATIONS][$annotationClassName])) {
                $propertyNames[$propertyName] = true;
            }
        }

        return array_keys($propertyNames);
    }

    /**
     * Returns the specified property annotations or an empty array
     *
     * @return array<object>
     * @api
     */
    public function getPropertyAnnotations(string $className, string $propertyName, string $annotationClassName = null): array
    {
        $className = $this->prepareClassReflectionForUsage($className);
        if (!isset($this->classReflectionData[$className][self::DATA_CLASS_PROPERTIES][$propertyName][self::DATA_PROPERTY_ANNOTATIONS])) {
            return [];
        }

        if ($annotationClassName === null) {
            return $this->classReflectionData[$className][self::DATA_CLASS_PROPERTIES][$propertyName][self::DATA_PROPERTY_ANNOTATIONS];
        }

        if (isset($this->classReflectionData[$className][self::DATA_CLASS_PROPERTIES][$propertyName][self::DATA_PROPERTY_ANNOTATIONS][$annotationClassName])) {
            return $this->classReflectionData[$className][self::DATA_CLASS_PROPERTIES][$propertyName][self::DATA_PROPERTY_ANNOTATIONS][$annotationClassName];
        }

        return [];
    }

    /**
     * Returns the specified property annotation or NULL.
     *
     * If multiple annotations are set on the target you will
     * get the first instance of them.
     */
    public function getPropertyAnnotation(string $className, string $propertyName, string $annotationClassName): ?object
    {
        if (!$this->initialized) {
            $this->initialize();
        }
        $annotations = $this->getPropertyAnnotations($className, $propertyName, $annotationClassName);
        return $annotations === [] ? null : reset($annotations);
    }

    /**
     * Returns the class schema for the given class
     * @param class-string|string|object $classNameOrObject
     */
    public function getClassSchema(string|object $classNameOrObject): ?ClassSchema
    {
        if (!$this->initialized) {
            $this->initialize();
        }

        $className = $classNameOrObject;
        if (is_object($classNameOrObject)) {
            $className = TypeHandling::getTypeForValue($classNameOrObject);
        }
        $className = $this->cleanClassName($className);

        if (!isset($this->classSchemata[$className])) {
            $this->classSchemata[$className] = $this->classSchemataRuntimeCache->get($this->produceCacheIdentifierFromClassName($className));
        }

        $classSchema = $this->classSchemata[$className] ?? false;
        return $classSchema === false ? null : $classSchema;
    }

    /**
     * Initializes the ReflectionService, cleans the given class name and finally reflects the class if necessary.
     */
    protected function prepareClassReflectionForUsage(string $className): string
    {
        if (!$this->initialized) {
            $this->initialize();
        }
        $className = $this->cleanClassName($className);
        $this->loadOrReflectClassIfNecessary($className);

        return $className;
    }

    /**
     * Checks if the given class names match those which already have been
     * reflected. If the given array contains class names not yet known to
     * this service, these classes will be reflected.
     *
     * @throws ClassLoadingForReflectionFailedException
     * @throws ClassSchemaConstraintViolationException
     * @throws Exception
     * @throws InvalidClassException
     * @throws ReflectionException
     */
    protected function reflectEmergedClasses(): void
    {
        $classNamesToReflect = [];
        foreach ($this->availableClassNames as $classNamesInOnePackage) {
            $classNamesToReflect = array_merge($classNamesToReflect, $classNamesInOnePackage);
        }
        $reflectedClassNames = array_keys($this->classReflectionData);
        sort($classNamesToReflect);
        sort($reflectedClassNames);
        $newClassNames = array_diff($classNamesToReflect, $reflectedClassNames);
        if ($newClassNames === []) {
            return;
        }

        $this->log('Reflected class names did not match class names to reflect', LogLevel::DEBUG);
        $count = 0;

        $classNameFilterFunction = function ($className) use (&$count): bool {
            $this->reflectClass($className);
            if (
                !$this->isClassAnnotatedWith($className, Flow\Entity::class) &&
                !$this->isClassAnnotatedWith($className, ORM\Entity::class) &&
                !$this->isClassAnnotatedWith($className, ORM\Embeddable::class) &&
                !$this->isClassAnnotatedWith($className, Flow\ValueObject::class)
            ) {
                return false;
            }

            $scopeAnnotation = $this->getClassAnnotation($className, Flow\Scope::class);
            if ($scopeAnnotation !== null && $scopeAnnotation->value !== 'prototype') {
                throw new Exception(sprintf('Classes tagged as entity or value object must be of scope prototype, however, %s is declared as %s.', $className, $scopeAnnotation->value), 1264103349);
            }

            $count++;
            return true;
        };

        $classNamesToBuildSchemaFor = array_filter($newClassNames, $classNameFilterFunction);
        $this->buildClassSchemata($classNamesToBuildSchemaFor);

        if ($count > 0) {
            $this->log(sprintf('Reflected %s emerged classes.', $count), LogLevel::INFO, LogEnvironment::fromMethodName(__METHOD__));
        }
    }

    /**
     * Check if a specific annotation tag is configured to be ignored.
     */
    protected function isTagIgnored(string $tagName): bool
    {
        if (isset($this->settings['ignoredTags'][$tagName]) && $this->settings['ignoredTags'][$tagName] === true) {
            return true;
        }
        // Make this setting backwards compatible with old array schema (deprecated since 3.0)
        if (in_array($tagName, $this->settings['ignoredTags'], true)) {
            return true;
        }

        return false;
    }

    /**
     * Reflects the given class and stores the results in this service's properties.
     *
     * @throws ClassLoadingForReflectionFailedException
     * @throws InvalidClassException
     * @throws ReflectionException
     */
    protected function reflectClass(string $className): void
    {
        $this->log(sprintf('Reflecting class %s', $className), LogLevel::DEBUG);

        $className = $this->cleanClassName($className);
        if (str_starts_with($className, 'Neos\Flow\Persistence\Doctrine\Proxies') && in_array(DoctrineProxy::class, class_implements($className), true)) {
            throw new InvalidClassException('The class with name "' . $className . '" is a Doctrine proxy. It is not supported to reflect doctrine proxy classes.', 1314944681);
        }

        $class = new ClassReflection($className);
        if (!isset($this->classReflectionData[$className])) {
            $this->classReflectionData[$className] = [];
        }

        if ($class->isAbstract() || $class->isInterface()) {
            $this->classReflectionData[$className][self::DATA_CLASS_ABSTRACT] = true;
        }
        if ($class->isFinal()) {
            $this->classReflectionData[$className][self::DATA_CLASS_FINAL] = true;
        }
        if ($class->isReadOnly()) {
            $this->classReflectionData[$className][self::DATA_CLASS_READONLY] = true;
        }

        foreach ($this->getParentClasses($class) as $parentClass) {
            $this->addParentClass($className, $parentClass);
        }

        foreach ($class->getInterfaces() as $interface) {
            $this->addImplementedInterface($className, $interface);
        }

        foreach ($this->annotationReader->getClassAnnotations($class) as $annotation) {
            $annotationClassName = get_class($annotation);
            $this->annotatedClasses[$annotationClassName][$className] = true;
            $this->classReflectionData[$className][self::DATA_CLASS_ANNOTATIONS][] = $annotation;
        }
        if (PHP_MAJOR_VERSION >= 8) {
            foreach ($class->getAttributes() as $attribute) {
                $annotationClassName = $attribute->getName();
                if ($this->isAttributeIgnored($annotationClassName)) {
                    continue;
                }
                $this->annotatedClasses[$annotationClassName][$className] = true;
                $this->classReflectionData[$className][self::DATA_CLASS_ANNOTATIONS][] = $attribute->newInstance();
            }
        }

        foreach ($class->getProperties() as $property) {
            $this->reflectClassProperty($className, $property);
        }

        foreach ($class->getMethods() as $method) {
            $this->reflectClassMethod($className, $method);
        }
        // Sort reflection data so that the cache data is deterministic. This is
        // important for comparisons when checking if classes have changed in a
        // Development context.
        ksort($this->classReflectionData);

        $this->updatedReflectionData[$className] = true;
    }

    /**
     * @return int visibility
     */
    public function reflectClassProperty(string $className, PropertyReflection $property): int
    {
        if (!$this->initialized) {
            $this->initialize();
        }

        $propertyName = $property->getName();
        $this->classReflectionData[$className][self::DATA_CLASS_PROPERTIES][$propertyName] = [];
        if ($property->hasType()) {
            $this->classReflectionData[$className][self::DATA_CLASS_PROPERTIES][$propertyName][self::DATA_PROPERTY_TYPE] = trim((string)$property->getType(), '?');
        }

        $visibility = $property->isPublic() ? self::VISIBILITY_PUBLIC : ($property->isProtected() ? self::VISIBILITY_PROTECTED : self::VISIBILITY_PRIVATE);
        $this->classReflectionData[$className][self::DATA_CLASS_PROPERTIES][$propertyName][self::DATA_PROPERTY_VISIBILITY] = $visibility;

        foreach ($property->getTagsValues() as $tagName => $tagValues) {
            $tagValues = $this->reflectPropertyTag($className, $property, $tagName, $tagValues);
            if ($tagValues === null) {
                continue;
            }
            $this->classReflectionData[$className][self::DATA_CLASS_PROPERTIES][$propertyName][self::DATA_PROPERTY_TAGS_VALUES][$tagName] = $tagValues;
        }

        foreach ($this->annotationReader->getPropertyAnnotations($property) as $annotation) {
            $this->classReflectionData[$className][self::DATA_CLASS_PROPERTIES][$propertyName][self::DATA_PROPERTY_ANNOTATIONS][get_class($annotation)][] = $annotation;
        }
        if (PHP_MAJOR_VERSION >= 8) {
            foreach ($property->getAttributes() as $attribute) {
                if ($this->isAttributeIgnored($attribute->getName())) {
                    continue;
                }
                try {
                    $attributeInstance = $attribute->newInstance();
                } catch (\Error $error) {
                    throw new \RuntimeException(sprintf('Attribute "%s" used in class "%s" was not found.', $attribute->getName(), $className), 1695635128, $error);
                }
                $this->classReflectionData[$className][self::DATA_CLASS_PROPERTIES][$propertyName][self::DATA_PROPERTY_ANNOTATIONS][$attribute->getName()][] = $attributeInstance;
            }
        }

        return $visibility;
    }

    protected function reflectPropertyTag(string $className, PropertyReflection $property, string $tagName, array $tagValues): ?array
    {
        if ($this->isTagIgnored($tagName)) {
            return null;
        }

        if ($tagName !== 'var' || !isset($tagValues[0])) {
            return $tagValues;
        }

        $propertyName = $property->getName();
        $propertyDeclaringClass = $property->getDeclaringClass();
        if ($propertyDeclaringClass->getName() !== $className && isset($this->classReflectionData[$propertyDeclaringClass->getName()][self::DATA_CLASS_PROPERTIES][$propertyName][self::DATA_PROPERTY_TAGS_VALUES][$tagName])) {
            $tagValues = $this->classReflectionData[$propertyDeclaringClass->getName()][self::DATA_CLASS_PROPERTIES][$propertyName][self::DATA_PROPERTY_TAGS_VALUES][$tagName];
        } else {
            $tagValues[0] = $this->expandType($propertyDeclaringClass, $tagValues[0]);
        }
        return $tagValues;
    }

    /**
     * @throws InvalidClassException
     * @throws ClassLoadingForReflectionFailedException
     * @throws ReflectionException
     */
    protected function addParentClass(string $className, ClassReflection $parentClass): void
    {
        $parentClassName = $parentClass->getName();
        if (!isset($this->classReflectionData[$parentClassName])) {
            $this->reflectClass($parentClassName);
        }
        $this->classReflectionData[$parentClassName][self::DATA_CLASS_SUBCLASSES][$className] = true;
    }

    /**
     * @throws ClassLoadingForReflectionFailedException
     * @throws InvalidClassException
     * @throws ReflectionException
     */
    protected function addImplementedInterface(string $className, ClassReflection $interface): void
    {
        if (isset($this->classReflectionData[$className][self::DATA_CLASS_ABSTRACT])) {
            return;
        }

        $interfaceName = $interface->getName();
        if (!isset($this->classReflectionData[$interfaceName])) {
            $this->reflectClass($interfaceName);
        }
        $this->classReflectionData[$interfaceName][self::DATA_INTERFACE_IMPLEMENTATIONS][$className] = true;
    }

    /**
     * @throws ReflectionException
     */
    protected function reflectClassMethod(string $className, MethodReflection $method): void
    {
        $methodName = $method->getName();
        if ($method->isFinal()) {
            $this->classReflectionData[$className][self::DATA_CLASS_METHODS][$methodName][self::DATA_METHOD_FINAL] = true;
        }
        if ($method->isStatic()) {
            $this->classReflectionData[$className][self::DATA_CLASS_METHODS][$methodName][self::DATA_METHOD_STATIC] = true;
        }
        $visibility = $method->isPublic() ? self::VISIBILITY_PUBLIC : ($method->isProtected() ? self::VISIBILITY_PROTECTED : self::VISIBILITY_PRIVATE);
        $this->classReflectionData[$className][self::DATA_CLASS_METHODS][$methodName][self::DATA_METHOD_VISIBILITY] = $visibility;

        foreach ($this->getMethodAnnotations($className, $methodName) as $methodAnnotation) {
            $annotationClassName = get_class($methodAnnotation);
            if (!isset($this->classesByMethodAnnotations[$annotationClassName][$className])) {
                $this->classesByMethodAnnotations[$annotationClassName][$className] = [];
            }
            $this->classesByMethodAnnotations[$annotationClassName][$className][] = $methodName;
        }

        $returnType= $method->getDeclaredReturnType();
        $applyLeadingSlashIfNeeded = function (string $type): string {
            if (!in_array($type, ['self', 'parent', 'static', 'null', 'callable', 'void', 'never', 'iterable', 'object', 'resource', 'mixed'])
                && !TypeHandling::isSimpleType($type)
            ) {
                return '\\' . $type;
            }
            return $type;
        };
        if ($returnType !== null) {
            if (TypeHandling::isUnionType($returnType)) {
                $returnType = implode('|', array_map($applyLeadingSlashIfNeeded, explode('|', $returnType)));
            } elseif (TypeHandling::isIntersectionType($returnType)) {
                $returnType = implode('&', array_map($applyLeadingSlashIfNeeded, explode('&', $returnType)));
            } else {
                $returnType = $applyLeadingSlashIfNeeded($returnType);
                if ($method->isDeclaredReturnTypeNullable()) {
                    $returnType = '?' . $returnType;
                }
            }
        }
        $this->classReflectionData[$className][self::DATA_CLASS_METHODS][$methodName][self::DATA_METHOD_DECLARED_RETURN_TYPE] = $returnType;

        foreach ($method->getParameters() as $parameter) {
            $this->reflectClassMethodParameter($className, $method, $parameter);
        }
    }

    /**
     * @param string $className
     * @param MethodReflection $method
     * @param ParameterReflection $parameter
     * @return void
     */
    protected function reflectClassMethodParameter($className, MethodReflection $method, ParameterReflection $parameter): void
    {
        $methodName = $method->getName();
        $paramAnnotations = $method->isTaggedWith('param') ? $method->getTagValues('param') : [];

        $this->classReflectionData[$className][self::DATA_CLASS_METHODS][$methodName][self::DATA_METHOD_PARAMETERS][$parameter->getName()] = $this->convertParameterReflectionToArray($parameter, $method);
        if (!isset($this->settings['logIncorrectDocCommentHints']) || $this->settings['logIncorrectDocCommentHints'] !== true) {
            return;
        }

        if (!isset($paramAnnotations[$parameter->getPosition()])) {
            $this->log('  Missing @param for "' . $method->getName() . '::$' . $parameter->getName(), LogLevel::DEBUG);

            return;
        }

        $parameterAnnotation = explode(' ', $paramAnnotations[$parameter->getPosition()], 3);
        if (count($parameterAnnotation) < 2) {
            $this->log('  Wrong @param use for "' . $method->getName() . '::' . $parameter->getName() . '": "' . implode(' ', $parameterAnnotation) . '"', LogLevel::DEBUG);
        }

        if (
            isset($this->classReflectionData[$className][self::DATA_CLASS_METHODS][$methodName][self::DATA_METHOD_PARAMETERS][$parameter->getName()][self::DATA_PARAMETER_TYPE]) &&
            $this->classReflectionData[$className][self::DATA_CLASS_METHODS][$methodName][self::DATA_METHOD_PARAMETERS][$parameter->getName()][self::DATA_PARAMETER_TYPE] !== $this->cleanClassName($parameterAnnotation[0])
        ) {
            $this->log('  Wrong type in @param for "' . $method->getName() . '::' . $parameter->getName() . '": "' . $parameterAnnotation[0] . '"', LogLevel::DEBUG);
        }

        if ($parameter->getName() !== ltrim($parameterAnnotation[1], '$&')) {
            $this->log('  Wrong name in @param for "' . $method->getName() . '::$' . $parameter->getName() . '": "' . $parameterAnnotation[1] . '"', LogLevel::DEBUG);
        }
    }

    /**
     * Expand shortened class names in "var" and "param" annotations, taking use statements into account.
     */
    protected function expandType(ClassReflection $class, string $type): string
    {
        $typeWithoutNull = TypeHandling::stripNullableType($type);
        $isNullable = $typeWithoutNull !== $type;
        // expand "SomeType<SomeElementType>" to "\SomeTypeNamespace\SomeType<\ElementTypeNamespace\ElementType>"
        if (str_contains($type, '<')) {
            $typeParts = explode('<', $typeWithoutNull);
            $type = $typeParts[0];
            $elementType = rtrim($typeParts[1], '>');

            return $this->expandType($class, $type) . '<' . $this->expandType($class, $elementType) . '>' . ($isNullable ? '|null' : '');
        }

        // expand SomeElementType[]" to "array<\ElementTypeNamespace\SomeElementType>"
        if (substr_compare($typeWithoutNull, '[]', -2, 2) === 0) {
            $elementType = substr($typeWithoutNull, 0, -2);
            return 'array<' . $this->expandType($class, $elementType) . '>' . ($isNullable ? '|null' : '');
        }

        // skip simple types and types with fully qualified namespaces
        if ($type === 'mixed' || $type[0] === '\\' || TypeHandling::isSimpleType($type)) {
            return TypeHandling::normalizeType($typeWithoutNull) . ($isNullable ? '|null' : '');
        }

        // we try to find the class relative to the current namespace...
        $possibleFullyQualifiedClassName = sprintf('%s\\%s', $class->getNamespaceName(), $typeWithoutNull);
        if (class_exists($possibleFullyQualifiedClassName) || interface_exists($possibleFullyQualifiedClassName)) {
            return $possibleFullyQualifiedClassName . ($isNullable ? '|null' : '');
        }

        // and then we try to find "use" statements for the class.
        $className = $class->getName();
        if (!isset($this->useStatementsForClassCache[$className])) {
            $this->useStatementsForClassCache[$className] = $this->getDoctrinePhpParser()->parseClass($class);
        }
        $useStatementsForClass = $this->useStatementsForClassCache[$className];

        // ... and try to expand them
        $typeParts = explode('\\', $typeWithoutNull, 2);
        $lowercasedFirstTypePart = strtolower($typeParts[0]);
        if (isset($useStatementsForClass[$lowercasedFirstTypePart])) {
            $typeParts[0] = $useStatementsForClass[$lowercasedFirstTypePart];

            return implode('\\', $typeParts) . ($isNullable ? '|null' : '');
        }

        return $type;
    }

    /**
     * Finds all parent classes of the given class
     *
     * @return array<ClassReflection>
     */
    protected function getParentClasses(ClassReflection $class, array $parentClasses = []): array
    {
        $parentClass = $class->getParentClass();
        if ($parentClass !== false) {
            $parentClasses[] = $parentClass;
            $parentClasses = $this->getParentClasses($parentClass, $parentClasses);
        }

        return $parentClasses;
    }

    /**
     * Builds class schemata from classes annotated as entities or value objects
     *
     * @throws ClassSchemaConstraintViolationException
     * @throws Exception
     * @throws InvalidPropertyTypeException
     * @throws InvalidValueObjectException
     */
    protected function buildClassSchemata(array $classNames): void
    {
        foreach ($classNames as $className) {
            $this->classSchemata[$className] = $this->buildClassSchema($className);
        }

        $this->completeRepositoryAssignments();
        $this->ensureAggregateRootInheritanceChainConsistency();
    }

    /**
     * @param class-string $className
     * @throws InvalidValueObjectException
     * @throws ClassSchemaConstraintViolationException
     */
    protected function buildClassSchema(string $className): ClassSchema
    {
        $classSchema = new ClassSchema($className);
        $this->addPropertiesToClassSchema($classSchema);

        if ($this->isClassAnnotatedWith($className, ORM\Embeddable::class)) {
            return $classSchema;
        }

        if ($this->isClassAnnotatedWith($className, Flow\ValueObject::class)) {
            $this->checkValueObjectRequirements($className);
            $classSchema->setModelType(ClassSchema::MODELTYPE_VALUEOBJECT);

            return $classSchema;
        }

        if ($this->isClassAnnotatedWith($className, Flow\Entity::class) || $this->isClassAnnotatedWith($className, ORM\Entity::class)) {
            $classSchema->setModelType(ClassSchema::MODELTYPE_ENTITY);
            $classSchema->setLazyLoadableObject($this->isClassAnnotatedWith($className, Flow\Lazy::class));
        }

        $possibleRepositoryClassName = str_replace('\\Model\\', '\\Repository\\', $className) . 'Repository';
        if ($this->isClassReflected($possibleRepositoryClassName) === true) {
            $classSchema->setRepositoryClassName($possibleRepositoryClassName);
        }

        return $classSchema;
    }

    /**
     * Adds properties of the class at hand to the class schema.
     *
     * Properties will be added if they have a var annotation && (!transient-annotation && !inject-annotation)
     *
     * Invalid annotations will cause an exception to be thrown.
     *
     * @throws InvalidPropertyTypeException
     * @throws ClassSchemaConstraintViolationException
     */
    protected function addPropertiesToClassSchema(ClassSchema $classSchema): void
    {
        $className = $classSchema->getClassName();
        $skipArtificialIdentity = false;

        /* @var $valueObjectAnnotation Flow\ValueObject */
        $valueObjectAnnotation = $this->getClassAnnotation($className, Flow\ValueObject::class);
        if ($valueObjectAnnotation !== null && $valueObjectAnnotation->embedded === true) {
            $skipArtificialIdentity = true;
        } elseif ($this->isClassAnnotatedWith($className, ORM\Embeddable::class)) {
            $skipArtificialIdentity = true;
        }

        foreach ($this->getClassPropertyNames($className) as $propertyName) {
            $skipArtificialIdentity = $this->evaluateClassPropertyAnnotationsForSchema($classSchema, $propertyName) ? true : $skipArtificialIdentity;
        }

        if ($skipArtificialIdentity !== true) {
            $classSchema->addProperty('Persistence_Object_Identifier', 'string');
        }
    }

    /**
     * @throws InvalidPropertyTypeException
     * @throws \InvalidArgumentException
     * @throws ClassSchemaConstraintViolationException
     */
    protected function evaluateClassPropertyAnnotationsForSchema(ClassSchema $classSchema, string $propertyName): bool
    {
        $skipArtificialIdentity = false;

        $className = $classSchema->getClassName();
        if ($this->isPropertyAnnotatedWith($className, $propertyName, Flow\Transient::class)) {
            return false;
        }

        if ($this->isPropertyAnnotatedWith($className, $propertyName, Flow\Inject::class)) {
            return false;
        }

        if ($this->isPropertyAnnotatedWith($className, $propertyName, Flow\InjectConfiguration::class)) {
            return false;
        }

        if (!$this->isPropertyTaggedWith($className, $propertyName, 'var')) {
            return false;
        }

        $varTagValues = $this->getPropertyTagValues($className, $propertyName, 'var');
        if (count($varTagValues) > 1) {
            throw new InvalidPropertyTypeException('More than one @var annotation given for "' . $className . '::$' . $propertyName . '"', 1367334366);
        }

        $declaredType = strtok(trim(current($varTagValues), " \n\t"), " \n\t");

        if ($this->isPropertyAnnotatedWith($className, $propertyName, ORM\Id::class)) {
            $skipArtificialIdentity = true;
        }

        $classSchema->addProperty($propertyName, $declaredType, $this->isPropertyAnnotatedWith($className, $propertyName, Flow\Lazy::class), $this->isPropertyAnnotatedWith($className, $propertyName, Flow\Transient::class));

        if ($this->isPropertyAnnotatedWith($className, $propertyName, Flow\Identity::class)) {
            $classSchema->markAsIdentityProperty($propertyName);
        }

        return $skipArtificialIdentity;
    }

    /**
     * Complete repository-to-entity assignments.
     *
     * This method looks for repositories that declare themselves responsible
     * for a specific model and sets a repository classname on the corresponding
     * models.
     *
     * It then walks the inheritance chain for all aggregate roots and checks
     * the subclasses for their aggregate root status - if no repository is
     * assigned yet, that will be done.
     *
     * @throws ClassLoadingForReflectionFailedException
     * @throws ClassSchemaConstraintViolationException
     * @throws InvalidClassException
     */
    protected function completeRepositoryAssignments(): void
    {
        foreach ($this->getAllImplementationClassNamesForInterface(RepositoryInterface::class) as $repositoryClassName) {
            // need to be extra careful because this code could be called
            // during a cache:flush run with corrupted reflection cache
            if (!class_exists($repositoryClassName) || $this->isClassAbstract($repositoryClassName)) {
                continue;
            }

            $scopeAnnotation = $this->getClassAnnotation($repositoryClassName, Flow\Scope::class);
            if ($scopeAnnotation === null || $scopeAnnotation->value !== 'singleton') {
                throw new ClassSchemaConstraintViolationException('The repository "' . $repositoryClassName . '" must be of scope singleton, but it is not.', 1335790707);
            }
            if (defined($repositoryClassName . '::ENTITY_CLASSNAME') && isset($this->classSchemata[$repositoryClassName::ENTITY_CLASSNAME])) {
                $claimedObjectType = $repositoryClassName::ENTITY_CLASSNAME;
                $this->classSchemata[$claimedObjectType]->setRepositoryClassName($repositoryClassName);
            }
        }

        foreach ($this->classSchemata as $classSchema) {
            if ($classSchema instanceof ClassSchema && class_exists($classSchema->getClassName()) && $classSchema->isAggregateRoot()) {
                $this->makeChildClassesAggregateRoot($classSchema);
            }
        }
    }

    /**
     * Assigns the repository of any aggregate root to all it's
     * subclasses, unless they are aggregate root already.
     *
     * @throws ClassLoadingForReflectionFailedException
     * @throws ClassSchemaConstraintViolationException
     * @throws InvalidClassException
     */
    protected function makeChildClassesAggregateRoot(ClassSchema $classSchema): void
    {
        foreach ($this->getAllSubClassNamesForClass($classSchema->getClassName()) as $childClassName) {
            if (!isset($this->classSchemata[$childClassName]) || $this->classSchemata[$childClassName]->isAggregateRoot()) {
                continue;
            }

            $this->classSchemata[$childClassName]->setRepositoryClassName($classSchema->getRepositoryClassName());
            $this->makeChildClassesAggregateRoot($this->classSchemata[$childClassName]);
        }
    }

    /**
     * Checks whether all aggregate roots having superclasses
     * have a repository assigned up to the tip of their hierarchy.
     *
     * @throws Exception
     */
    protected function ensureAggregateRootInheritanceChainConsistency(): void
    {
        foreach ($this->classSchemata as $className => $classSchema) {
            if (!class_exists($className) || ($classSchema instanceof ClassSchema && $classSchema->isAggregateRoot() === false)) {
                continue;
            }

            foreach (class_parents($className) as $parentClassName) {
                if (!isset($this->classSchemata[$parentClassName])) {
                    continue;
                }
                if ($this->isClassAbstract($parentClassName) === false && $this->classSchemata[$parentClassName]->isAggregateRoot() === false) {
                    throw new Exception(sprintf('In a class hierarchy of entities either all or no classes must be an aggregate root, "%1$s" is one but the parent class "%2$s" is not. You probably want to add a repository for "%2$s" or remove the Entity annotation.', $className, $parentClassName), 1316009511);
                }
            }
        }
    }

    /**
     * Checks if the given class meets the requirements for a value object, i.e.
     * does have a constructor and does not have any setter methods.
     *
     * @param class-string $className
     * @throws InvalidValueObjectException
     */
    protected function checkValueObjectRequirements(string $className): void
    {
        $methods = get_class_methods($className);
        if (in_array('__construct', $methods, true) === false) {
            throw new InvalidValueObjectException('A value object must have a constructor, "' . $className . '" does not have one.', 1268740874);
        }

        $setterMethods = array_filter($methods, function ($method) {
            return str_starts_with($method, 'set');
        });

        if ($setterMethods !== []) {
            throw new InvalidValueObjectException('A value object must not have setters, "' . $className . '" does.', 1268740878);
        }
    }

    /**
     * Converts the internal, optimized data structure of parameter information into
     * a human-friendly array with speaking indexes.
     *
     * @param array $parametersInformation Raw, internal parameter information
     * @return array Developer friendly version
     */
    protected function convertParameterDataToArray(array $parametersInformation): array
    {
        $parameters = [];
        foreach ($parametersInformation as $parameterName => $parameterData) {
            $parameters[$parameterName] = [
                'position' => $parameterData[self::DATA_PARAMETER_POSITION],
                'optional' => isset($parameterData[self::DATA_PARAMETER_OPTIONAL]),
                'type' => $parameterData[self::DATA_PARAMETER_TYPE],
                'class' => $parameterData[self::DATA_PARAMETER_CLASS] ?? null,
                'array' => isset($parameterData[self::DATA_PARAMETER_ARRAY]),
                'byReference' => isset($parameterData[self::DATA_PARAMETER_BY_REFERENCE]),
                'allowsNull' => isset($parameterData[self::DATA_PARAMETER_ALLOWS_NULL]),
                'defaultValue' => $parameterData[self::DATA_PARAMETER_DEFAULT_VALUE] ?? null,
                'scalarDeclaration' => isset($parameterData[self::DATA_PARAMETER_SCALAR_DECLARATION])
            ];
        }

        return $parameters;
    }

    /**
     * Converts the given parameter reflection into an information array
     *
     * @return array Parameter information array
     */
    protected function convertParameterReflectionToArray(ParameterReflection $parameter, MethodReflection $method): array
    {
        $parameterInformation = [
            self::DATA_PARAMETER_POSITION => $parameter->getPosition()
        ];
        if ($parameter->isPassedByReference()) {
            $parameterInformation[self::DATA_PARAMETER_BY_REFERENCE] = true;
        }
        if ($parameter->isOptional()) {
            $parameterInformation[self::DATA_PARAMETER_OPTIONAL] = true;
        }
        if ($parameter->allowsNull()) {
            $parameterInformation[self::DATA_PARAMETER_ALLOWS_NULL] = true;
        }

        /** @var \ReflectionNamedType|\ReflectionUnionType|\ReflectionIntersectionType|null $parameterType */
        $parameterType = $parameter->getType();
        if ($parameterType !== null) {
            if ($parameterType instanceof \ReflectionUnionType) {
                // ReflectionUnionType as of PHP 8
                $parameterType = implode('|', array_map(
                    static function (\ReflectionNamedType $type) {
                        return $type->getName();
                    },
                    $parameterType->getTypes()
                ));
            } elseif ($parameterType instanceof \ReflectionIntersectionType) {
                // ReflectionIntersectionType as of PHP 8.1
                $parameterType = implode('&', array_map(
                    static function (\ReflectionNamedType $type) {
                        return $type->getName();
                    },
                    $parameterType->getTypes()
                ));
            } else {
                // ReflectionNamedType as of PHP 7.1
                $parameterType = $parameterType->getName();
            }
        }
        if ($parameterType !== null && !TypeHandling::isSimpleType($parameterType)) {
            // We use parameter type here to make class_alias usage work and return the hinted class name instead of the alias
            $parameterInformation[self::DATA_PARAMETER_CLASS] = $parameterType;
        } elseif ($parameterType === 'array') {
            $parameterInformation[self::DATA_PARAMETER_ARRAY] = true;
        } else {
            $builtinType = $parameter->getBuiltinType();
            if ($builtinType !== null) {
                $parameterInformation[self::DATA_PARAMETER_TYPE] = $builtinType;
                $parameterInformation[self::DATA_PARAMETER_SCALAR_DECLARATION] = true;
            }
        }
        if ($parameter->isOptional() && $parameter->isDefaultValueAvailable()) {
            $parameterInformation[self::DATA_PARAMETER_DEFAULT_VALUE] = $parameter->getDefaultValue();
        }
        $paramAnnotations = $method->isTaggedWith('param') ? $method->getTagValues('param') : [];
        if (isset($paramAnnotations[$parameter->getPosition()])) {
            $explodedParameters = explode(' ', $paramAnnotations[$parameter->getPosition()]);
            if (count($explodedParameters) >= 2) {
                $parameterType = $this->expandType($method->getDeclaringClass(), $explodedParameters[0]);
            }
        }
        if (!isset($parameterInformation[self::DATA_PARAMETER_TYPE]) && $parameterType !== null) {
            $parameterInformation[self::DATA_PARAMETER_TYPE] = $this->cleanClassName($parameterType);
        } elseif (!isset($parameterInformation[self::DATA_PARAMETER_TYPE])) {
            $parameterInformation[self::DATA_PARAMETER_TYPE] = 'mixed';
        }

        return $parameterInformation;
    }

    /**
     * Checks which classes lack a cache entry and removes their reflection data
     * accordingly.
     *
     * @return void
     */
    protected function forgetChangedClasses(): void
    {
        $frozenNamespaces = [];
        foreach ($this->packageManager->getAvailablePackages() as $packageKey => $package) {
            if ($this->packageManager->isPackageFrozen($packageKey)) {
                $frozenNamespaces = array_merge($frozenNamespaces, $package->getNamespaces());
            }
        }
        $frozenNamespaces = array_unique($frozenNamespaces);

        $classNames = array_keys($this->classReflectionData);
        foreach ($frozenNamespaces as $namespace) {
            $namespace .= '\\';
            foreach ($classNames as $index => $className) {
                if (str_starts_with($className, $namespace)) {
                    unset($classNames[$index]);
                }
            }
        }

        foreach ($classNames as $className) {
            if (!$this->statusCache->has($this->produceCacheIdentifierFromClassName($className))) {
                $this->forgetClass($className);
            }
        }
    }

    /**
     * Forgets all reflection data related to the specified class
     *
     * @param (int|string) $className
     *
     * @psalm-param array-key $className
     */
    protected function forgetClass($className): void
    {
        $this->log('Forget class ' . $className, LogLevel::DEBUG);
        if (isset($this->classesCurrentlyBeingForgotten[$className])) {
            $this->log('Detected recursion while forgetting class ' . $className, LogLevel::WARNING);
            return;
        }
        $this->classesCurrentlyBeingForgotten[$className] = true;

        if (class_exists($className)) {
            $interfaceNames = class_implements($className);
            foreach ($interfaceNames as $interfaceName) {
                if (isset($this->classReflectionData[$interfaceName][self::DATA_INTERFACE_IMPLEMENTATIONS][$className])) {
                    unset($this->classReflectionData[$interfaceName][self::DATA_INTERFACE_IMPLEMENTATIONS][$className]);
                }
            }
        } else {
            foreach ($this->availableClassNames as $interfaceNames) {
                foreach ($interfaceNames as $interfaceName) {
                    if (isset($this->classReflectionData[$interfaceName][self::DATA_INTERFACE_IMPLEMENTATIONS][$className])) {
                        unset($this->classReflectionData[$interfaceName][self::DATA_INTERFACE_IMPLEMENTATIONS][$className]);
                    }
                }
            }
        }

        if (isset($this->classReflectionData[$className][self::DATA_CLASS_SUBCLASSES])) {
            foreach (array_keys($this->classReflectionData[$className][self::DATA_CLASS_SUBCLASSES]) as $subClassName) {
                $this->forgetClass($subClassName);
            }
        }

        foreach (array_keys($this->annotatedClasses) as $annotationClassName) {
            if (isset($this->annotatedClasses[$annotationClassName][$className])) {
                unset($this->annotatedClasses[$annotationClassName][$className]);
            }
        }

        if (isset($this->classSchemata[$className])) {
            unset($this->classSchemata[$className]);
        }

        foreach (array_keys($this->classesByMethodAnnotations) as $annotationClassName) {
            unset($this->classesByMethodAnnotations[$annotationClassName][$className]);
        }

        unset($this->classReflectionData[$className]);
        unset($this->classesCurrentlyBeingForgotten[$className]);
    }

    /**
     * Tries to load the reflection data from the compile time cache.
     *
     * The compile time cache is only supported for Development context and thus
     * this function will return in any other context.
     *
     * If no reflection data was found, this method will at least load the precompiled
     * reflection data of any possible frozen package. Even if precompiled reflection
     * data could be loaded, false will be returned in order to signal that other
     * packages still need to be reflected.
     *
     * @return bool true if reflection data could be loaded, otherwise false
     * @throws FilesException
     * @throws \Neos\Flow\Utility\Exception
     */
    protected function loadClassReflectionCompiletimeCache(): bool
    {
        $data = $this->reflectionDataCompiletimeCache->get('ReflectionData');

        if ($data !== false) {
            foreach ($data as $propertyName => $propertyValue) {
                $this->$propertyName = $propertyValue;
            }

            return true;
        }

        if (!$this->context->isDevelopment()) {
            return false;
        }

        $useIgBinary = extension_loaded('igbinary');
        foreach ($this->packageManager->getAvailablePackages() as $packageKey => $package) {
            if (!$this->packageManager->isPackageFrozen($packageKey)) {
                continue;
            }

            $pathAndFilename = $this->getPrecompiledReflectionStoragePath() . $packageKey . '.dat';
            if (!file_exists($pathAndFilename)) {
                continue;
            }

            $data = ($useIgBinary ? igbinary_unserialize(file_get_contents($pathAndFilename)) : unserialize(file_get_contents($pathAndFilename)));
            foreach ($data as $propertyName => $propertyValue) {
                $this->$propertyName = Arrays::arrayMergeRecursiveOverrule($this->$propertyName, $propertyValue);
            }
        }

        return false;
    }

    /**
     * Loads reflection data from the cache or reflects the class if needed.
     *
     * If the class is completely unknown, this method won't try to load or reflect
     * it. If it is known and reflection data has been loaded already, it won't be
     * loaded again.
     *
     * In Production context, with frozen caches, this method will load reflection
     * data for the specified class from the runtime cache.
     *
     * @throws ClassLoadingForReflectionFailedException
     * @throws InvalidClassException
     * @throws ReflectionException
     */
    protected function loadOrReflectClassIfNecessary(string $className): void
    {
        if (!isset($this->classReflectionData[$className]) || is_array($this->classReflectionData[$className])) {
            return;
        }

        if ($this->loadFromClassSchemaRuntimeCache === true) {
            $this->classReflectionData[$className] = $this->reflectionDataRuntimeCache->get($this->produceCacheIdentifierFromClassName($className));

            return;
        }

        $this->reflectClass($className);
    }

    /**
     * Stores the current reflection data related to classes of the specified package
     * in the PrecompiledReflectionData directory for the current context.
     *
     * This method is used by the package manager.
     *
     * @param (int|string) $packageKey
     *
     * @psalm-param array-key $packageKey
     */
    public function freezePackageReflection($packageKey): void
    {
        if (!$this->initialized) {
            $this->initialize();
        }
        if (empty($this->availableClassNames)) {
            $this->availableClassNames = $this->reflectionDataRuntimeCache->get('__availableClassNames');
        }

        $reflectionData = [
            'classReflectionData' => $this->classReflectionData,
            'classSchemata' => $this->classSchemata,
            'annotatedClasses' => $this->annotatedClasses,
            'classesByMethodAnnotations' => $this->classesByMethodAnnotations
        ];

        $reflectionData['classReflectionData'] = $this->filterArrayByClassesInPackageNamespace($reflectionData['classReflectionData'], $packageKey);
        $reflectionData['classSchemata'] = $this->filterArrayByClassesInPackageNamespace($reflectionData['classSchemata'], $packageKey);
        $reflectionData['annotatedClasses'] = $this->filterArrayByClassesInPackageNamespace($reflectionData['annotatedClasses'], $packageKey);

        $methodAnnotationsFilters = function ($className) use ($packageKey): bool {
            return (isset($this->availableClassNames[$packageKey]) && in_array($className, $this->availableClassNames[$packageKey], true));
        };

        foreach ($reflectionData['classesByMethodAnnotations'] as $annotationClassName => $classNames) {
            $reflectionData['classesByMethodAnnotations'][$annotationClassName] = array_filter($classNames, $methodAnnotationsFilters);
        }

        $precompiledReflectionStoragePath = $this->getPrecompiledReflectionStoragePath();
        if (!is_dir($precompiledReflectionStoragePath)) {
            Files::createDirectoryRecursively($precompiledReflectionStoragePath);
        }
        $pathAndFilename = $precompiledReflectionStoragePath . $packageKey . '.dat';
        file_put_contents($pathAndFilename, extension_loaded('igbinary') ? igbinary_serialize($reflectionData) : serialize($reflectionData));
    }

    /**
     * Filter an array of entries where keys are class names by being in the given package namespace.
     *
     * @param int|string $packageKey
     *
     * @psalm-param array-key $packageKey
     */
    protected function filterArrayByClassesInPackageNamespace(array $array, $packageKey): array
    {
        return array_filter($array, function ($className) use ($packageKey) {
            return (isset($this->availableClassNames[$packageKey]) && in_array($className, $this->availableClassNames[$packageKey], true));
        }, ARRAY_FILTER_USE_KEY);
    }

    /**
     * Removes the precompiled reflection data of a frozen package
     *
     * This method is used by the package manager.
     *
     * @throws FilesException
     * @throws \Neos\Flow\Utility\Exception
     */
    public function unfreezePackageReflection(string $packageKey): void
    {
        if (!$this->initialized) {
            $this->initialize();
        }
        $pathAndFilename = $this->getPrecompiledReflectionStoragePath() . $packageKey . '.dat';
        if (file_exists($pathAndFilename)) {
            unlink($pathAndFilename);
        }
    }

    /**
     * Exports the internal reflection data into the ReflectionData cache
     *
     * This method is triggered by a signal which is connected to the bootstrap's
     * shutdown sequence.
     *
     * If the reflection data has previously been loaded from the runtime cache,
     * saving it is omitted as changes are not expected.
     *
     * In Production context the whole cache is written at once and then frozen in
     * order to be consistent. Frozen cache data in Development is only produced for
     * classes contained in frozen packages.
     * @throws Exception
     */
    public function saveToCache(): void
    {
        if ($this->hasFrozenCacheInProduction()) {
            return;
        }
        if (!$this->initialized) {
            $this->initialize();
        }
        if ($this->loadFromClassSchemaRuntimeCache === true) {
            return;
        }

        if (!empty($this->availableClassNames)) {
            $this->reflectionDataRuntimeCache->set('__availableClassNames', $this->availableClassNames);
        }

        if ($this->updatedReflectionData !== []) {
            $this->updateReflectionData();
        }

        if ($this->context->isProduction()) {
            $this->saveProductionData();
            return;
        }

        $this->saveDevelopmentData();
    }

    /**
     * Save reflection data to cache in Development context.
     *
     * @throws FilesException
     * @throws \Neos\Flow\Utility\Exception
     */
    protected function saveDevelopmentData(): void
    {
        foreach (array_keys($this->packageManager->getFrozenPackages()) as $packageKey) {
            $pathAndFilename = $this->getPrecompiledReflectionStoragePath() . $packageKey . '.dat';
            if (!file_exists($pathAndFilename)) {
                $this->log(sprintf('Rebuilding precompiled reflection data for frozen package %s.', $packageKey), LogLevel::DEBUG);
                $this->freezePackageReflection($packageKey);
            }
        }
    }

    /**
     * Save reflection data to cache in Production context.
     *
     * @throws Exception
     */
    protected function saveProductionData(): void
    {
        $this->reflectionDataRuntimeCache->flush();
        $this->classSchemataRuntimeCache->flush();

        $classNames = [];
        foreach ($this->classReflectionData as $className => $reflectionData) {
            $classNames[$className] = true;
            $cacheIdentifier = $this->produceCacheIdentifierFromClassName($className);
            $this->reflectionDataRuntimeCache->set($cacheIdentifier, $reflectionData);
            if (isset($this->classSchemata[$className])) {
                $this->classSchemataRuntimeCache->set($cacheIdentifier, $this->classSchemata[$className]);
            }
        }
        $this->reflectionDataRuntimeCache->set('__classNames', $classNames);
        $this->reflectionDataRuntimeCache->set('__annotatedClasses', $this->annotatedClasses);

        /** @phpstan-ignore-next-line will be refactored with neos 9 */
        $this->reflectionDataRuntimeCache->getBackend()->freeze();
        /** @phpstan-ignore-next-line will be refactored with neos 9 */
        $this->classSchemataRuntimeCache->getBackend()->freeze();

        $this->log(sprintf('Built and froze reflection runtime caches (%s classes).', count($this->classReflectionData)), LogLevel::INFO);
    }

    /**
     * Set updated reflection data to caches.
     *
     * @throws Exception
     */
    protected function updateReflectionData(): void
    {
        $this->log(sprintf('Found %s classes whose reflection data was not cached previously.', count($this->updatedReflectionData)), LogLevel::DEBUG);

        foreach (array_keys($this->updatedReflectionData) as $className) {
            $this->statusCache->set($this->produceCacheIdentifierFromClassName($className), '');
        }

        $data = [];
        $propertyNames = [
            'classReflectionData',
            'classSchemata',
            'annotatedClasses',
            'classesByMethodAnnotations'
        ];

        foreach ($propertyNames as $propertyName) {
            $data[$propertyName] = $this->$propertyName;
        }

        $this->reflectionDataCompiletimeCache->set('ReflectionData', $data);
    }

    /**
     * Clean a given class name from possibly prefixed backslash
     */
    protected function cleanClassName(string $className): string
    {
        return ltrim($className, '\\');
    }

    /**
     * Transform backslashes to underscores to provide a valid cache identifier.
     */
    protected function produceCacheIdentifierFromClassName(string $className): string
    {
        return str_replace('\\', '_', $className);
    }

    /**
     * Writes the given message along with the additional information into the log.
     */
    protected function log(string $message, string $severity = LogLevel::INFO, array $additionalData = []): void
    {
        $this->logger?->log($severity, $message, $additionalData);
    }

    /**
     * @throws \Neos\Flow\Utility\Exception
     * @throws FilesException
     */
    protected function getPrecompiledReflectionStoragePath(): string
    {
        return Files::concatenatePaths([$this->environment->getPathToTemporaryDirectory(), 'PrecompiledReflectionData/']) . '/';
    }

    protected function hasFrozenCacheInProduction(): bool
    {
        /** @phpstan-ignore-next-line will be refactored with neos 9 */
        return $this->environment->getContext()->isProduction() && $this->reflectionDataRuntimeCache->getBackend()->isFrozen();
    }
}<|MERGE_RESOLUTION|>--- conflicted
+++ resolved
@@ -188,12 +188,8 @@
     {
         $this->statusCache = $cache;
         $backend = $this->statusCache->getBackend();
-<<<<<<< HEAD
-        if (is_callable(['initializeObject', $backend])) {
+        if (is_callable([$backend, 'initializeObject'])) {
             /** @phpstan-ignore-next-line will be refactored with neos 9 */
-=======
-        if (is_callable([$backend, 'initializeObject'])) {
->>>>>>> d36437bc
             $backend->initializeObject();
         }
     }
@@ -658,16 +654,9 @@
      */
     public function isAttributeIgnored(string $attributeName): bool
     {
-<<<<<<< HEAD
         // Ignore attributes that only exist in specific versions of PHP (8.1)
         // can be removed with Flow 9
-        if (in_array($attributeName, ['ReturnTypeWillChange']) && !class_exists($attributeName)) {
-            return true;
-        }
-        return false;
-=======
         return $attributeName === 'ReturnTypeWillChange' && !class_exists($attributeName);
->>>>>>> d36437bc
     }
 
     /**
