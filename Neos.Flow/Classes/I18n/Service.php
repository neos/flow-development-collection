<?php
namespace Neos\Flow\I18n;

/*
 * This file is part of the Neos.Flow package.
 *
 * (c) Contributors of the Neos Project - www.neos.io
 *
 * This package is Open Source Software. For the full copyright and license
 * information, please view the LICENSE file which was distributed with this
 * source code.
 */

use Neos\Flow\Annotations as Flow;
use Neos\Cache\Frontend\VariableFrontend;
use Neos\Flow\Package\FlowPackageInterface;
use Neos\Flow\Package\PackageManager;
use Neos\Utility\Files;

/**
 * A Service which provides further information about a given locale
 * and the current state of the i18n and L10n components.
 *
 * @Flow\Scope("singleton")
 * @api
 */
class Service
{
    /**
     * @var array
     */
    protected $settings;

    /**
     * @Flow\Inject
     * @var PackageManager
     */
    protected $packageManager;

    /**
     * A collection of Locale objects representing currently installed locales,
     * in a hierarchical manner.
     *
     * @Flow\Inject(lazy=false)
     * @var LocaleCollection
     */
    protected $localeCollection;

    /**
     * @Flow\Inject(lazy=false)
     * @var VariableFrontend
     */
    protected $cache;

    /**
     * @var Configuration
     */
    protected $configuration;

    /**
     * The base path to use in filesystem operations. It is changed only in tests.
     *
     * @var string
     */
    protected $localeBasePath = 'resource://';

    /**
     * @param array $settings
     * @return void
     */
    public function injectSettings(array $settings)
    {
        $this->settings = $settings['i18n'];
    }

    /**
     * Initializes the locale service
     *
     * @return void
     */
    public function initializeObject()
    {
        $this->configuration = new Configuration($this->settings['defaultLocale']);
        $this->configuration->setFallbackRule($this->settings['fallbackRule']);

        if ($this->cache->has('availableLocales')) {
            $this->localeCollection = $this->cache->get('availableLocales');
        } elseif (isset($this->settings['availableLocales']) && !empty($this->settings['availableLocales'])) {
            $this->generateAvailableLocalesCollectionFromSettings();
            $this->cache->set('availableLocales', $this->localeCollection);
        } else {
            $this->generateAvailableLocalesCollectionByScanningFilesystem();
            $this->cache->set('availableLocales', $this->localeCollection);
        }
    }

    /**
     * @return Configuration
     * @api
     */
    public function getConfiguration()
    {
        return $this->configuration;
    }

    /**
     * Returns the path to the existing localized version of file given.
     *
     * Searching is done for the current locale if no $locale parameter is
     * provided. The search is done according to the configured fallback
     * rule.
     *
     * If parameter $strict is provided, searching is done only for the
     * provided / current locale (without searching of files localized for
     * more generic locales).
     *
     * If no localized version of file is found, $filepath is returned without
     * any change.
     *
     * @param string $pathAndFilename Path to the file
     * @param Locale $locale Desired locale of localized file
     * @param boolean $strict Whether to match only provided locale (true) or search for best-matching locale (false)
     * @return array Path to the localized file (or $filename when no localized file was found) and the matched locale
     * @see Configuration::setFallbackRule()
     * @api
     */
    public function getLocalizedFilename($pathAndFilename, Locale $locale = null, $strict = false)
    {
        if ($locale === null) {
            $locale = $this->configuration->getCurrentLocale();
        }

        $filename = basename($pathAndFilename);
        if ((strpos($filename, '.')) !== false) {
            $dotPosition = strrpos($pathAndFilename, '.');
            $pathAndFilenameWithoutExtension = substr($pathAndFilename, 0, $dotPosition);
            $extension = substr($pathAndFilename, $dotPosition);
        } else {
            $pathAndFilenameWithoutExtension = $pathAndFilename;
            $extension = '';
        }

        if ($strict === true) {
            $possibleLocalizedFilename = $pathAndFilenameWithoutExtension . '.' . (string)$locale . $extension;
            if (file_exists($possibleLocalizedFilename)) {
                return [$possibleLocalizedFilename, $locale];
            }
        } else {
            foreach ($this->getLocaleChain($locale) as $localeIdentifier => $locale) {
                $possibleLocalizedFilename = $pathAndFilenameWithoutExtension . '.' . $localeIdentifier . $extension;
                if (file_exists($possibleLocalizedFilename)) {
                    return [$possibleLocalizedFilename, $locale];
                }
            }
        }
        return [$pathAndFilename, $locale];
    }

    /**
     * Returns the path to the existing localized version of file given.
     *
     * Searching is done for the current locale if no $locale parameter is
     * provided. The search is done according to the configured fallback
     * rule.
     *
     * If parameter $strict is provided, searching is done only for the
     * provided / current locale (without searching of files localized for
     * more generic locales).
     *
     * If no localized version of file is found, $filepath is returned without
     * any change.
     *
     * @param string $path Base directory to the translation files
     * @param string $sourceName name of the translation source
     * @param Locale $locale Desired locale of XLIFF file
     * @return array Path to the localized file (or $filename when no localized file was found) and the matched locale
     * @see Configuration::setFallbackRule()
     * @api
     */
    public function getXliffFilenameAndPath($path, $sourceName, Locale $locale = null)
    {
        if ($locale === null) {
            $locale = $this->configuration->getCurrentLocale();
        }

        foreach ($this->getLocaleChain($locale) as $localeIdentifier => $locale) {
            $possibleXliffFilename = Files::concatenatePaths([$path, $localeIdentifier, $sourceName . '.xlf']);
            if (file_exists($possibleXliffFilename)) {
                return [$possibleXliffFilename, $locale];
            }
        }
        return [false, $locale];
    }

    /**
     * Build a chain of locale objects according to the fallback rule and
     * the available locales.
     * @param Locale $locale
     * @return array
     */
    public function getLocaleChain(Locale $locale)
    {
        $fallbackRule = $this->configuration->getFallbackRule();
        $localeChain = [(string)$locale => $locale];

        if ($fallbackRule['strict'] === true) {
            foreach ($fallbackRule['order'] as $localeIdentifier) {
                $localeChain[$localeIdentifier] = new Locale($localeIdentifier);
            }
        } else {
            $locale = $this->findBestMatchingLocale($locale);
            while ($locale !== null) {
                $localeChain[(string)$locale] = $locale;
                $locale = $this->getParentLocaleOf($locale);
            }
            foreach ($fallbackRule['order'] as $localeIdentifier) {
                $locale = new Locale($localeIdentifier);
                $locale = $this->findBestMatchingLocale($locale);
                while ($locale !== null) {
                    $localeChain[(string)$locale] = $locale;
                    $locale = $this->getParentLocaleOf($locale);
                }
            }
        }
        $locale = $this->configuration->getDefaultLocale();
        $localeChain[(string)$locale] = $locale;

        return $localeChain;
    }

    /**
     * Returns a parent Locale object of the locale provided.
     *
     * @param Locale $locale The Locale to search parent for
     * @return Locale Existing Locale instance or NULL on failure
     * @api
     */
    public function getParentLocaleOf(Locale $locale)
    {
        return $this->localeCollection->getParentLocaleOf($locale);
    }

    /**
     * Returns Locale object which is the most similar to the "template" Locale
     * object given as parameter, from the collection of locales available in
     * the current Flow installation.
     *
     * @param Locale $locale The "template" Locale to be matched
     * @return mixed Existing Locale instance on success, NULL on failure
     * @api
     */
    public function findBestMatchingLocale(Locale $locale)
    {
        return $this->localeCollection->findBestMatchingLocale($locale);
    }

    /**
     * Generates the available Locales Collection from the configuration setting
     * `Neos.Flow.i18n.availableLocales`.
     *
     * Note: result of this method invocation is cached
     *
     * @return void
     */
    protected function generateAvailableLocalesCollectionFromSettings()
    {
        foreach ($this->settings['availableLocales'] as $localeIdentifier) {
            $this->localeCollection->addLocale(new Locale($localeIdentifier));
        }
    }

    /**
     * Returns a regex pattern including enclosing characters, that matches any of the configured
     * exclude list configured inside "Neos.Flow.i18n.scan.excludePatterns".
     *
     * @return string The regex pattern matching the configured exclude list
     */
    protected function getScanExcludePattern()
    {
        $pattern = implode('|', array_keys(array_filter((array)$this->settings['scan']['excludePatterns'])));
        if ($pattern !== '') {
            $pattern = '#' . str_replace('#', '\#', $pattern) . '#';
        }
        return $pattern;
    }

    /**
     * Finds all Locale objects representing locales available in the
     * Flow installation. This is done by scanning all Private and Public
     * resource files of all active packages, in order to find localized files.
     *
     * Localized files have a locale identifier added before their extension
     * (or at the end of filename, if no extension exists). For example, a
     * localized file for foobar.png, can be foobar.en.png, foobar.en_GB.png, etc.
     *
     * Also, all folder names inside '/Private/Translations' are scanned for valid locales.
     *
     * Just one localized resource file causes the corresponding locale to be
     * regarded as available (installed, supported).
     *
     * Note: result of this method invocation is cached
     *
     * @return void
     */
    protected function generateAvailableLocalesCollectionByScanningFilesystem()
    {
        $includePaths = array_keys(array_filter((array)$this->settings['scan']['includePaths']));
        if ($includePaths === []) {
            return;
        }
        $excludePattern = $this->getScanExcludePattern();

        /** @var FlowPackageInterface $activePackage */
        foreach ($this->packageManager->getFlowPackages() as $activePackage) {
            $packageResourcesPath = Files::getNormalizedPath($activePackage->getResourcesPath());

            if (!is_dir($packageResourcesPath)) {
                continue;
            }

            $directories = [];
<<<<<<< HEAD
            foreach ($whitelistPaths as $path) {
                $scanPath = Files::concatenatePaths([$packageResourcesPath, $path]);
=======
            foreach ($includePaths as $path) {
                $scanPath = Files::concatenatePaths(array($packageResourcesPath, $path));
>>>>>>> bff1483b
                if (is_dir($scanPath)) {
                    array_push($directories, Files::getNormalizedPath($scanPath));
                }
            }

            while ($directories !== []) {
                $currentDirectory = array_pop($directories);
                $relativeDirectory = '/' . str_replace($packageResourcesPath, '', $currentDirectory);
                if ($excludePattern !== '' && preg_match($excludePattern, $relativeDirectory) === 1) {
                    continue;
                }

                if (stripos($currentDirectory, '/Private/Translations/') !== false) {
                    $localeIdentifier = Utility::extractLocaleTagFromDirectory($currentDirectory);
                    if ($localeIdentifier !== false) {
                        $this->localeCollection->addLocale(new Locale($localeIdentifier));
                    }
                }
                if ($handle = opendir($currentDirectory)) {
                    while (false !== ($filename = readdir($handle))) {
                        if ($filename[0] === '.') {
                            continue;
                        }
                        $pathAndFilename = Files::concatenatePaths([$currentDirectory, $filename]);
                        if (is_dir($pathAndFilename)) {
                            array_push($directories, Files::getNormalizedPath($pathAndFilename));
                        } else {
                            $localeIdentifier = Utility::extractLocaleTagFromFilename($filename);
                            if ($localeIdentifier !== false) {
                                $this->localeCollection->addLocale(new Locale($localeIdentifier));
                            }
                        }
                    }
                    closedir($handle);
                }
            }
        }
    }
}<|MERGE_RESOLUTION|>--- conflicted
+++ resolved
@@ -319,13 +319,8 @@
             }
 
             $directories = [];
-<<<<<<< HEAD
-            foreach ($whitelistPaths as $path) {
+            foreach ($includePaths as $path) {
                 $scanPath = Files::concatenatePaths([$packageResourcesPath, $path]);
-=======
-            foreach ($includePaths as $path) {
-                $scanPath = Files::concatenatePaths(array($packageResourcesPath, $path));
->>>>>>> bff1483b
                 if (is_dir($scanPath)) {
                     array_push($directories, Files::getNormalizedPath($scanPath));
                 }
