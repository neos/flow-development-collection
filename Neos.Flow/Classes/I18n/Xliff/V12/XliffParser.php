<?php
namespace Neos\Flow\I18n\Xliff\V12;

/*
 * This file is part of the Neos.Flow package.
 *
 * (c) Contributors of the Neos Project - www.neos.io
 *
 * This package is Open Source Software. For the full copyright and license
 * information, please view the LICENSE file which was distributed with this
 * source code.
 */

use Neos\Flow\Annotations as Flow;
use Neos\Flow\I18n\AbstractXmlParser;
use Neos\Flow\I18n\Exception\InvalidXmlFileException;
use Neos\Flow\I18n\Locale;
use Neos\Flow\I18n\Xliff\Exception\InvalidXliffDataException;

/**
 * A class which parses XLIFF file to simple but useful array representation.
 *
 * As for now, this class supports only basic XLIFF specification.
 * - it uses only first "file" tag
 * - it does support groups only as defined in [2] in order to support plural
 *   forms
 * - reads only "source" and "target" in "trans-unit" tags
 *
 * @Flow\Scope("singleton")
 * @throws InvalidXliffDataException
 * @see http://docs.oasis-open.org/xliff/v1.2/os/xliff-core.html [1]
 * @see http://docs.oasis-open.org/xliff/v1.2/xliff-profile-po/xliff-profile-po-1.2-cd02.html#s.detailed_mapping.tu [2]
 */
class XliffParser extends AbstractXmlParser
{
    /**
     * Returns array representation of XLIFF data, starting from a root node.
     *
     * @param \SimpleXMLElement $root A root node
     * @return array An array representing parsed XLIFF
     * @throws InvalidXliffDataException
     * @todo Support "approved" attribute
     */
    protected function doParsingFromRoot(\SimpleXMLElement $root): array
    {
        $parsedData = [];

        foreach ($root->children() as $file) {
            $parsedData[] = $this->getFileData($file);
        }

        return $parsedData;
    }

    /**
     * @param \SimpleXMLElement $file
     * @return array
     * @throws InvalidXliffDataException
     */
    protected function getFileData(\SimpleXMLElement $file): array
    {
        /**
         * If an XLIFF file has no target-language set the source element of a trans-unit is
         * used to fill the target element, if the target element is left out (as is common
         * for "source" XLIFF files.)
         *
         * @param \SimpleXMLElement $element
         * @return string
         */
        $getTarget = function (\SimpleXMLElement $element) use ($file): string {
            $hasTargetLanguage = ((string)$file['target-language']) !== '';
            if ($hasTargetLanguage) {
                return (string)$element->target;
            }
            return (string)($element->target ?? $element->source);
        };

        $parsedFile = [
            'sourceLocale' => new Locale((string)$file['source-language'])
        ];
        foreach ($file->body->children() as $translationElement) {
            switch ($translationElement->getName()) {
                case 'trans-unit':
                    // If restype would be set, it could be metadata from Gettext to XLIFF conversion (and we don't need this data)
                    if (!isset($translationElement['restype'])) {
                        if (!isset($translationElement['id'])) {
                            throw new InvalidXliffDataException('A trans-unit tag without id attribute was found, validate your XLIFF files.', 1329399257);
                        }
                        $parsedFile['translationUnits'][(string)$translationElement['id']][0] = [
                            'source' => (string)$translationElement->source,
<<<<<<< HEAD
                            'target' => (string)$translationElement->target,
                        ];
=======
                            'target' => $getTarget($translationElement),
                        );
>>>>>>> aaa8b5b4
                    }
                    break;
                case 'group':
                    if (isset($translationElement['restype']) && (string)$translationElement['restype'] === 'x-gettext-plurals') {
                        $parsedTranslationElement = [];
                        foreach ($translationElement->children() as $translationPluralForm) {
                            if ($translationPluralForm->getName() === 'trans-unit') {
                                // When using plural forms, ID looks like this: 1[0], 1[1] etc
                                $formIndex = substr((string)$translationPluralForm['id'], strpos((string)$translationPluralForm['id'], '[') + 1, -1);

                                $parsedTranslationElement[(int)$formIndex] = [
                                    'source' => (string)$translationPluralForm->source,
<<<<<<< HEAD
                                    'target' => (string)$translationPluralForm->target,
                                ];
=======
                                    'target' => $getTarget($translationPluralForm),
                                );
>>>>>>> aaa8b5b4
                            }
                        }

                        if (!empty($parsedTranslationElement)) {
                            if (isset($translationElement->{'trans-unit'}[0]['id'])) {
                                $id = (string)$translationElement->{'trans-unit'}[0]['id'];
                                $id = substr($id, 0, strpos($id, '['));
                            } else {
                                throw new InvalidXliffDataException('A trans-unit tag without id attribute was found, validate your XLIFF files.', 1329399258);
                            }

                            $parsedFile['translationUnits'][$id] = $parsedTranslationElement;
                        }
                    }
                    break;
            }
        }

        return $parsedFile;
    }

    /**
     * @param $sourcePath
     * @param $fileOffset
     * @return array|null
     * @throws InvalidXliffDataException
     * @throws InvalidXmlFileException
     */
    public function getFileDataFromDocument($sourcePath, $fileOffset)
    {
        $document = $this->getRootNode($sourcePath);
        $files = $document->children();
        if (isset($files[$fileOffset])) {
            return $this->getFileData($files[$fileOffset]);
        }

        return null;
    }
}<|MERGE_RESOLUTION|>--- conflicted
+++ resolved
@@ -88,13 +88,8 @@
                         }
                         $parsedFile['translationUnits'][(string)$translationElement['id']][0] = [
                             'source' => (string)$translationElement->source,
-<<<<<<< HEAD
-                            'target' => (string)$translationElement->target,
+                            'target' => $getTarget($translationElement),
                         ];
-=======
-                            'target' => $getTarget($translationElement),
-                        );
->>>>>>> aaa8b5b4
                     }
                     break;
                 case 'group':
@@ -107,13 +102,8 @@
 
                                 $parsedTranslationElement[(int)$formIndex] = [
                                     'source' => (string)$translationPluralForm->source,
-<<<<<<< HEAD
-                                    'target' => (string)$translationPluralForm->target,
+                                    'target' => $getTarget($translationPluralForm),
                                 ];
-=======
-                                    'target' => $getTarget($translationPluralForm),
-                                );
->>>>>>> aaa8b5b4
                             }
                         }
 
