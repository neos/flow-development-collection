<?php
namespace Neos\Flow\I18n\Xliff\Model;

/*
 * This file is part of the Neos.Flow package.
 *
 * (c) Contributors of the Neos Project - www.neos.io
 *
 * This package is Open Source Software. For the full copyright and license
 * information, please view the LICENSE file which was distributed with this
 * source code.
 */

use Neos\Flow\Annotations as Flow;
use Neos\Flow\I18n\Locale;
use Psr\Log\LoggerInterface;

/**
 * A model representing data from an XLIFF file object that may be distributed
 * over several documents in different versions.
 *
 * Please note that plural forms for particular translation unit are accessed
 * with integer index (and not string like 'zero', 'one', 'many' etc). This is
 * because they are indexed such way in XLIFF files in order to not break tools'
 * support.
 *
 * There are very few XLIFF editors, but they are nice Gettext's .po editors
 * available. Gettext supports plural forms, but it indexes them using integer
 * numbers. Leaving it this way in .xlf files, makes it possible to easily convert
 * them to .po (e.g. using xliff2po from Translation Toolkit), edit with Poedit,
 * and convert back to .xlf without any information loss (using po2xliff).
 */
class FileAdapter
{
    /**
     * @Flow\Inject
     * @var LoggerInterface
     */
    protected $i18nLogger;


    /**
     * @var array
     */
    protected $fileData = [];

    /**
     * @var Locale
     */
    protected $requestedLocale;


    /**
     * @param array $fileData
     * @param Locale $requestedLocale
     */
    public function __construct(array $fileData, Locale $requestedLocale)
    {
        $this->fileData = $fileData;
        if (!isset($this->fileData['translationUnits'])) {
            $this->fileData['translationUnits'] = [];
        }
        $this->requestedLocale = $requestedLocale;
    }


    /**
     * Returns translated label ("target" tag in XLIFF) from source-target
     * pair where "source" tag equals to $source parameter.
     *
     * @param string $source Label in original language ("source" tag in XLIFF)
     * @param integer $pluralFormIndex Index of plural form to use (starts with 0)
     * @return mixed Translated label or false on failure
     */
    public function getTargetBySource($source, $pluralFormIndex = 0)
    {
        if (empty($this->fileData['translationUnits'])) {
            $this->i18nLogger->debug(sprintf('No trans-unit elements were found in "%s". This is allowed per specification, but no translation can be applied then.', $this->fileData['fileIdentifier']));

            return false;
        }
        foreach ($this->fileData['translationUnits'] as $translationUnit) {
            // $source is always singular (or only) form, so compare with index 0
            if (!isset($translationUnit[0]) || $translationUnit[0]['source'] !== $source) {
                continue;
            }

            if (count($translationUnit) <= $pluralFormIndex) {
                $this->i18nLogger->debug('The plural form index "' . $pluralFormIndex . '" for the source translation "' . $source . '"  in ' . $this->fileData['fileIdentifier'] . ' is not available.');

                return false;
            }

            return $translationUnit[$pluralFormIndex]['target'] ?: false;
        }

        return false;
    }

    /**
     * Returns translated label ("target" tag in XLIFF) for the id given.
     * Id is compared with "id" attribute of "trans-unit" tag (see XLIFF
     * specification for details).
     *
     * @param string $transUnitId The "id" attribute of "trans-unit" tag in XLIFF
     * @param integer $pluralFormIndex Index of plural form to use (starts with 0)
     * @return mixed Translated label or false on failure
     */
    public function getTargetByTransUnitId($transUnitId, $pluralFormIndex = 0)
    {
        if (!isset($this->fileData['translationUnits'][$transUnitId])) {
            $this->i18nLogger->debug('No trans-unit element with the id "' . $transUnitId . '" was found in ' . $this->fileData['fileIdentifier'] . '. Either this translation has been removed or the id in the code or template referring to the translation is wrong.');
            return false;
        }

        if (!isset($this->fileData['translationUnits'][$transUnitId][$pluralFormIndex])) {
            $this->i18nLogger->debug('The plural form index "' . $pluralFormIndex . '" for the trans-unit element with the id "' . $transUnitId . '" in ' . $this->fileData['fileIdentifier'] . ' is not available.');
            return false;
        }

<<<<<<< HEAD
        if ($this->fileData['translationUnits'][$transUnitId][$pluralFormIndex]['target']) {
            return $this->fileData['translationUnits'][$transUnitId][$pluralFormIndex]['target'];
        } elseif ($this->requestedLocale->getLanguage() === $this->fileData['sourceLocale']->getLanguage()) {
            return $this->fileData['translationUnits'][$transUnitId][$pluralFormIndex]['source'] ?: false;
        } else {
            $this->i18nLogger->debug('The target translation was empty and the source translation language (' . $this->fileData['sourceLocale']->getLanguage() . ') does not match the current locale (' . $this->requestedLocale->getLanguage() . ') for the trans-unit element with the id "' . $transUnitId . '" in ' . $this->fileData['fileIdentifier']);
=======
        if (!isset($this->fileData['translationUnits'][$transUnitId][$pluralFormIndex]['target'])) {
            $this->i18nLogger->log('The target translation was empty for the trans-unit element with the id "' . $transUnitId . '" and the plural form index "' . $pluralFormIndex . '" in ' . $this->fileData['fileIdentifier'],
                LOG_DEBUG);

>>>>>>> b57b3c2c
            return false;
        }

        return $this->fileData['translationUnits'][$transUnitId][$pluralFormIndex]['target'];
    }

    /**
     * @return array
     */
    public function getTranslationUnits(): array
    {
        return $this->fileData['translationUnits'];
    }
}<|MERGE_RESOLUTION|>--- conflicted
+++ resolved
@@ -118,20 +118,9 @@
             return false;
         }
 
-<<<<<<< HEAD
-        if ($this->fileData['translationUnits'][$transUnitId][$pluralFormIndex]['target']) {
-            return $this->fileData['translationUnits'][$transUnitId][$pluralFormIndex]['target'];
-        } elseif ($this->requestedLocale->getLanguage() === $this->fileData['sourceLocale']->getLanguage()) {
-            return $this->fileData['translationUnits'][$transUnitId][$pluralFormIndex]['source'] ?: false;
-        } else {
-            $this->i18nLogger->debug('The target translation was empty and the source translation language (' . $this->fileData['sourceLocale']->getLanguage() . ') does not match the current locale (' . $this->requestedLocale->getLanguage() . ') for the trans-unit element with the id "' . $transUnitId . '" in ' . $this->fileData['fileIdentifier']);
-=======
         if (!isset($this->fileData['translationUnits'][$transUnitId][$pluralFormIndex]['target'])) {
             $this->i18nLogger->log('The target translation was empty for the trans-unit element with the id "' . $transUnitId . '" and the plural form index "' . $pluralFormIndex . '" in ' . $this->fileData['fileIdentifier'],
                 LOG_DEBUG);
-
->>>>>>> b57b3c2c
-            return false;
         }
 
         return $this->fileData['translationUnits'][$transUnitId][$pluralFormIndex]['target'];
