--- conflicted
+++ resolved
@@ -345,25 +345,11 @@
         $settings = $configurationManager->getConfiguration(ConfigurationManager::CONFIGURATION_TYPE_SETTINGS, 'Neos.Flow');
 
         // The compile sub command will only be run if the code cache is completely empty:
-<<<<<<< HEAD
-        if ($objectConfigurationCache->has('allCompiledCodeUpToDate') === false) {
-            OpcodeCacheHelper::clearAllActive(FLOW_PATH_CONFIGURATION);
-            OpcodeCacheHelper::clearAllActive(FLOW_PATH_DATA);
-            self::executeCommand('neos.flow:core:compile', $settings);
-            if (isset($settings['persistence']['doctrine']['enable']) && $settings['persistence']['doctrine']['enable'] === true) {
-                self::compileDoctrineProxies($bootstrap);
-            }
-
-            // As the available proxy classes were already loaded earlier we need to refresh them if the proxies where recompiled.
-            $proxyClassLoader = $bootstrap->getEarlyInstance(ProxyClassLoader::class);
-            $proxyClassLoader->initializeAvailableProxyClasses($bootstrap->getContext());
-=======
         OpcodeCacheHelper::clearAllActive(FLOW_PATH_CONFIGURATION);
         OpcodeCacheHelper::clearAllActive(FLOW_PATH_DATA);
         self::executeCommand('neos.flow:core:compile', $settings);
         if (isset($settings['persistence']['doctrine']['enable']) && $settings['persistence']['doctrine']['enable'] === true) {
             self::compileDoctrineProxies($bootstrap);
->>>>>>> bca69c9d
         }
 
         // As the available proxy classes were already loaded earlier we need to refresh them if the proxies where recompiled.
@@ -488,27 +474,10 @@
      */
     public static function initializeReflectionServiceFactory(Bootstrap $bootstrap)
     {
-<<<<<<< HEAD
-        $cacheManager = $bootstrap->getEarlyInstance(CacheManager::class);
-        $configurationManager = $bootstrap->getEarlyInstance(ConfigurationManager::class);
-        $settings = $configurationManager->getConfiguration(ConfigurationManager::CONFIGURATION_TYPE_SETTINGS, 'Neos.Flow');
-
-        $reflectionService = new ReflectionService();
-
-        $reflectionService->injectLogger($bootstrap->getEarlyInstance(PsrLoggerFactoryInterface::class)->get('systemLogger'));
-        $reflectionService->injectSettings($settings);
-        $reflectionService->injectPackageManager($bootstrap->getEarlyInstance(PackageManager::class));
-        $reflectionService->setStatusCache($cacheManager->getCache('Flow_Reflection_Status'));
-        $reflectionService->setReflectionDataCompiletimeCache($cacheManager->getCache('Flow_Reflection_CompiletimeData'));
-        $reflectionService->setReflectionDataRuntimeCache($cacheManager->getCache('Flow_Reflection_RuntimeData'));
-        $reflectionService->setClassSchemataRuntimeCache($cacheManager->getCache('Flow_Reflection_RuntimeClassSchemata'));
-        $reflectionService->injectEnvironment($bootstrap->getEarlyInstance(Environment::class));
-=======
         $reflectionServiceFactory = new ReflectionServiceFactory($bootstrap);
         $bootstrap->setEarlyInstance(ReflectionServiceFactory::class, $reflectionServiceFactory);
         $bootstrap->getObjectManager()->setInstance(ReflectionServiceFactory::class, $reflectionServiceFactory);
     }
->>>>>>> bca69c9d
 
     /**
      * Initializes the Reflection Service
