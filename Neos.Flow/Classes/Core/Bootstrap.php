<?php
namespace Neos\Flow\Core;

/*
 * This file is part of the Neos.Flow package.
 *
 * (c) Contributors of the Neos Project - www.neos.io
 *
 * This package is Open Source Software. For the full copyright and license
 * information, please view the LICENSE file which was distributed with this
 * source code.
 */

use Neos\Flow\Annotations as Flow;
use Neos\Flow\Core\Booting\Step;
use Neos\Flow\Core\Booting\Sequence;
use Neos\Flow\Core\Booting\Scripts;
use Neos\Flow\Exception as FlowException;
use Neos\Flow\ObjectManagement\ObjectManagerInterface;
use Neos\Flow\Persistence\PersistenceManagerInterface;
use Neos\Flow\SignalSlot\Dispatcher;
use Neos\Utility\Files;

/**
 * General purpose central core hyper Flow bootstrap class
 *
 * @api
 * @Flow\Proxy(false)
 * @Flow\Scope("singleton")
 */
class Bootstrap
{
    /**
     * Required PHP version
     */
    const MINIMUM_PHP_VERSION = '7.0.0';

    const RUNLEVEL_COMPILETIME = 'Compiletime';
    const RUNLEVEL_RUNTIME = 'Runtime';

    /**
     * @var ApplicationContext
     */
    protected $context;

    /**
     * @var array
     */
    protected $requestHandlers = [];

    /**
     * @var string
     */
    protected $preselectedRequestHandlerClassName;

    /**
     * @var RequestHandlerInterface
     */
    protected $activeRequestHandler;

    /**
     * The same instance like $objectManager, but static, for use in the proxy classes.
     *
     * @var ObjectManagerInterface
     */
    public static $staticObjectManager;

    /**
     * @var array
     */
    protected $compiletimeCommands = [];

    /**
     * @var array
     */
    protected $earlyInstances = [];

    /**
     * Constructor
     *
     * @param string $context The application context, for example "Production" or "Development"
     */
    public function __construct($context)
    {
        // Load the composer autoloader first
        $composerAutoloader = require(__DIR__ . '/../../../../Libraries/autoload.php');

        $this->context = new ApplicationContext($context);
        $this->earlyInstances[__CLASS__] = $this;
        $this->earlyInstances[\Composer\Autoload\ClassLoader::class] = $composerAutoloader;

        $this->defineConstants();
        $this->ensureRequiredEnvironment();
    }

    /**
     * Bootstraps the minimal infrastructure, resolves a fitting request handler and
     * then passes control over to that request handler.
     *
     * @return void
     * @api
     */
    public function run()
    {
        Scripts::initializeClassLoader($this);
        Scripts::initializeSignalSlot($this);
        Scripts::initializePackageManagement($this);

        $this->activeRequestHandler = $this->resolveRequestHandler();
        $this->activeRequestHandler->handleRequest();
    }

    /**
     * Initiates the shutdown procedure to safely close all connections, save
     * modified data and commit other tasks necessary to cleanly exit Flow.
     *
     * This method should be called by a request handler after a successful run.
     * Control is returned to the request handler which can exit the application
     * as it sees fit.
     *
     * @param string $runlevel one of the RUNLEVEL_* constants
     * @return void
     * @api
     */
    public function shutdown($runlevel)
    {
        switch ($runlevel) {
            case self::RUNLEVEL_COMPILETIME:
                $this->emitFinishedCompiletimeRun();
                break;
            case self::RUNLEVEL_RUNTIME:
                $this->emitFinishedRuntimeRun();
                break;
        }
        $this->emitBootstrapShuttingDown($runlevel);
    }

    /**
     * Returns the context this bootstrap was started in.
     *
     * @return ApplicationContext The context encapsulated in an object, for example "Development" or "Development/MyDeployment"
     * @api
     */
    public function getContext()
    {
        return $this->context;
    }

    /**
     * Registers a request handler which can possibly handle a request.
     * All registered request handlers will be queried if they can handle a request
     * when the bootstrap's run() method is called.
     *
     * @param RequestHandlerInterface $requestHandler
     * @return void
     * @api
     */
    public function registerRequestHandler(RequestHandlerInterface $requestHandler)
    {
        $this->requestHandlers[get_class($requestHandler)] = $requestHandler;
    }

    /**
     * Preselects a specific request handler. If such a request handler exists,
     * it will be used if it can handle the request – regardless of the priority
     * of this or other request handlers.
     *
     * @param string $className
     */
    public function setPreselectedRequestHandlerClassName($className)
    {
        $this->preselectedRequestHandlerClassName = $className;
    }

    /**
     * Returns the request handler (if any) which is currently handling the request.
     *
     * @return RequestHandlerInterface
     */
    public function getActiveRequestHandler()
    {
        return $this->activeRequestHandler;
    }

    /**
     * Explicitly sets the active request handler.
     *
     * This method makes only sense to use during functional tests. During a functional
     * test run the active request handler chosen by the bootstrap will be a command
     * line request handler specialized on running functional tests. A functional
     * test case can then set the active request handler to one which simulates, for
     * example, an HTTP request.
     *
     * @param RequestHandlerInterface $requestHandler
     * @return void
     */
    public function setActiveRequestHandler(RequestHandlerInterface $requestHandler)
    {
        $this->activeRequestHandler = $requestHandler;
    }

    /**
     * Registers a command specified by the given identifier to be called during
     * compiletime (versus runtime). The related command controller must be totally
     * aware of the limited functionality Flow provides at compiletime.
     *
     * @param string $commandIdentifier Package key, controller name and command name separated by colon, e.g. "neos.flow:core:shell", wildcard for command name possible: "neos.flow:core:*"
     * @return void
     * @api
     */
    public function registerCompiletimeCommand($commandIdentifier)
    {
        $this->compiletimeCommands[$commandIdentifier] = true;
    }

    /**
     * Tells if the given command controller is registered for compiletime or not.
     *
     * @param string $commandIdentifier Package key, controller name and command name separated by colon, e.g. "neos.flow:cache:flush"
     * @return boolean
     * @api
     */
    public function isCompiletimeCommand($commandIdentifier)
    {
        $commandIdentifierParts = explode(':', $commandIdentifier);
        if (count($commandIdentifierParts) !== 3) {
            return false;
        }
        if (isset($this->compiletimeCommands[$commandIdentifier])) {
            return true;
        }

        unset($commandIdentifierParts[2]);
        $shortControllerIdentifier = implode(':', $commandIdentifierParts);

        foreach ($this->compiletimeCommands as $fullControllerIdentifier => $isCompiletimeCommandController) {
            list($packageKey, $controllerName, $commandName) = explode(':', $fullControllerIdentifier);
            $packageKeyParts = explode('.', $packageKey);
            $packageKeyPartsCount = count($packageKeyParts);
            for ($offset = 0; $offset < $packageKeyPartsCount; $offset++) {
                $possibleCommandControllerIdentifier = implode('.', array_slice($packageKeyParts, $offset)) . ':' . $controllerName;

                if (substr($fullControllerIdentifier, -2, 2) === ':*') {
                    if ($possibleCommandControllerIdentifier === $shortControllerIdentifier) {
                        return true;
                    }
                } else {
                    $possibleCommandControllerIdentifier .= ':' . $commandName;
                    if ($possibleCommandControllerIdentifier === $commandIdentifier) {
                        return true;
                    }
                }
            }
        }
        return false;
    }

    /**
     * Builds a boot sequence with the minimum modules necessary for both, compiletime
     * and runtime.
     *
     * @param string $identifier
     * @return Sequence
     * @api
     */
    public function buildEssentialsSequence($identifier)
    {
        $sequence = new Sequence($identifier);

        if ($this->context->isProduction()) {
            $lockManager = new LockManager();
            $lockManager->exitIfSiteLocked();
            if ($identifier === 'compiletime') {
                $lockManager->lockSiteOrExit();
                // make sure the site is unlocked even if the script ends unexpectedly due to an error/exception
                register_shutdown_function([$lockManager, 'unlockSite']);
            }
            $this->setEarlyInstance(LockManager::class, $lockManager);
        }

        $sequence->addStep(new Step('neos.flow:annotationregistry', [Scripts::class, 'registerClassLoaderInAnnotationRegistry']));
        $sequence->addStep(new Step('neos.flow:configuration', [Scripts::class, 'initializeConfiguration']), 'neos.flow:annotationregistry');
        $sequence->addStep(new Step('neos.flow:systemlogger', [Scripts::class, 'initializeSystemLogger']), 'neos.flow:configuration');

        $sequence->addStep(new Step('neos.flow:errorhandling', [Scripts::class, 'initializeErrorHandling']), 'neos.flow:systemlogger');
        $sequence->addStep(new Step('neos.flow:cachemanagement', [Scripts::class, 'initializeCacheManagement']), 'neos.flow:systemlogger');
        return $sequence;
    }

    /**
     * Builds a boot sequence starting all modules necessary for the compiletime state.
     * This includes all of the "essentials" sequence.
     *
     * @return Sequence
     * @api
     */
    public function buildCompiletimeSequence()
    {
        $sequence = $this->buildEssentialsSequence('compiletime');

        $sequence->addStep(new Step('neos.flow:cachemanagement:forceflush', [Scripts::class, 'forceFlushCachesIfNecessary']), 'neos.flow:systemlogger');
        $sequence->addStep(new Step('neos.flow:objectmanagement:compiletime:create', [Scripts::class, 'initializeObjectManagerCompileTimeCreate']), 'neos.flow:systemlogger');
        $sequence->addStep(new Step('neos.flow:systemfilemonitor', [Scripts::class, 'initializeSystemFileMonitor']), 'neos.flow:objectmanagement:compiletime:create');
        $sequence->addStep(new Step('neos.flow:reflectionservice', [Scripts::class, 'initializeReflectionService']), 'neos.flow:systemfilemonitor');
        $sequence->addStep(new Step('neos.flow:objectmanagement:compiletime:finalize', [Scripts::class, 'initializeObjectManagerCompileTimeFinalize']), 'neos.flow:reflectionservice');
        return $sequence;
    }

    /**
     * Builds a boot sequence starting all modules necessary for the runtime state.
     * This includes all of the "essentials" sequence.
     *
     * @return Sequence
     * @api
     */
    public function buildRuntimeSequence()
    {
        $sequence = $this->buildEssentialsSequence('runtime');
        $sequence->addStep(new Step('neos.flow:objectmanagement:proxyclasses', [Scripts::class, 'initializeProxyClasses']), 'neos.flow:systemlogger');
        $sequence->addStep(new Step('neos.flow:classloader:cache', [Scripts::class, 'initializeClassLoaderClassesCache']), 'neos.flow:objectmanagement:proxyclasses');
        $sequence->addStep(new Step('neos.flow:objectmanagement:runtime', [Scripts::class, 'initializeObjectManager']), 'neos.flow:classloader:cache');

        if (!$this->context->isProduction()) {
            $sequence->addStep(new Step('neos.flow:systemfilemonitor', [Scripts::class, 'initializeSystemFileMonitor']), 'neos.flow:objectmanagement:runtime');
            $sequence->addStep(new Step('neos.flow:objectmanagement:recompile', [Scripts::class, 'recompileClasses']), 'neos.flow:systemfilemonitor');
        }

        $sequence->addStep(new Step('neos.flow:reflectionservice', [Scripts::class, 'initializeReflectionService']), 'neos.flow:objectmanagement:runtime');
        $sequence->addStep(new Step('neos.flow:resources', [Scripts::class, 'initializeResources']), 'neos.flow:reflectionservice');
        $sequence->addStep(new Step('neos.flow:session', [Scripts::class, 'initializeSession']), 'neos.flow:resources');
        return $sequence;
    }

    /**
     * Registers the instance of the specified object for an early boot stage.
     * On finalizing the Object Manager initialization, all those instances will
     * be transferred to the Object Manager's registry.
     *
     * @param string $objectName Object name, as later used by the Object Manager
     * @param object $instance The instance to register
     * @return void
     * @api
     */
    public function setEarlyInstance($objectName, $instance)
    {
        $this->earlyInstances[$objectName] = $instance;
    }

    /**
     * Returns the signal slot dispatcher instance
     *
     * @return Dispatcher
     * @api
     */
    public function getSignalSlotDispatcher()
    {
        return $this->earlyInstances[Dispatcher::class];
    }

    /**
     * Returns an instance which was registered earlier through setEarlyInstance()
     *
     * @param string $objectName Object name of the registered instance
     * @return object
     * @throws FlowException
     * @api
     */
    public function getEarlyInstance($objectName)
    {
        if (!isset($this->earlyInstances[$objectName])) {
            throw new FlowException('Unknown early instance "' . $objectName . '"', 1322581449);
        }
        return $this->earlyInstances[$objectName];
    }

    /**
     * Returns all registered early instances indexed by object name
     *
     * @return array
     */
    public function getEarlyInstances()
    {
        return $this->earlyInstances;
    }

    /**
     * Returns the object manager instance
     *
     * @return ObjectManagerInterface
     * @throws FlowException
     */
    public function getObjectManager()
    {
        if (!isset($this->earlyInstances[ObjectManagerInterface::class])) {
            debug_print_backtrace();
            throw new FlowException('The Object Manager is not available at this stage of the bootstrap run.', 1301120788);
        }
        return $this->earlyInstances[ObjectManagerInterface::class];
    }

    /**
     * Iterates over the registered request handlers and determines which one fits best.
     *
     * @return RequestHandlerInterface A request handler
     * @throws FlowException
     */
    protected function resolveRequestHandler()
    {
        if ($this->preselectedRequestHandlerClassName !== null && isset($this->requestHandlers[$this->preselectedRequestHandlerClassName])) {
            /** @var RequestHandlerInterface $requestHandler */
            $requestHandler = $this->requestHandlers[$this->preselectedRequestHandlerClassName];
            if ($requestHandler->canHandleRequest()) {
                return $requestHandler;
            }
        }

        /** @var RequestHandlerInterface $requestHandler */
        foreach ($this->requestHandlers as $requestHandler) {
            if ($requestHandler->canHandleRequest() > 0) {
                $priority = $requestHandler->getPriority();
                if (isset($suitableRequestHandlers[$priority])) {
                    throw new FlowException('More than one request handler with the same priority can handle the request, but only one handler may be active at a time!', 1176475350);
                }
                $suitableRequestHandlers[$priority] = $requestHandler;
            }
        }
        if (empty($suitableRequestHandlers)) {
            throw new FlowException('No suitable request handler could be found for the current request. This is most likely a setup-problem, so please check your composer.json and/or try removing Configuration/PackageStates.php', 1464882543);
        }
        ksort($suitableRequestHandlers);
        return array_pop($suitableRequestHandlers);
    }

    /**
     * Emits a signal that the compile run was finished.
     *
     * @return void
     * @Flow\Signal
     */
    protected function emitFinishedCompiletimeRun()
    {
        $this->earlyInstances[Dispatcher::class]->dispatch(__CLASS__, 'finishedCompiletimeRun', []);
    }

    /**
     * Emits a signal that the runtime run was finished.
     *
     * @return void
     * @Flow\Signal
     */
    protected function emitFinishedRuntimeRun()
    {
        $this->earlyInstances[Dispatcher::class]->dispatch(__CLASS__, 'finishedRuntimeRun', []);
    }

    /**
     * Emits a signal that the bootstrap finished and is shutting down.
     *
     * @param string $runLevel
     * @return void
     * @Flow\Signal
     */
    protected function emitBootstrapShuttingDown($runLevel)
    {
        $this->earlyInstances[Dispatcher::class]->dispatch(__CLASS__, 'bootstrapShuttingDown', [$runLevel]);
    }

    /**
     * Defines various path constants used by Flow and if no root path or web root was
     * specified by an environment variable, exits with a respective error message.
     *
     * @return void
     */
    protected function defineConstants()
    {
        if (defined('FLOW_SAPITYPE')) {
            return;
        }

        define('FLOW_SAPITYPE', (PHP_SAPI === 'cli' ? 'CLI' : 'Web'));

        if (!defined('FLOW_PATH_FLOW')) {
            define('FLOW_PATH_FLOW', str_replace('//', '/', str_replace('\\', '/', __DIR__ . '/../../')));
        }

        if (!defined('FLOW_PATH_ROOT')) {
            $rootPath = isset($_SERVER['FLOW_ROOTPATH']) ? $_SERVER['FLOW_ROOTPATH'] : false;
            if ($rootPath === false && isset($_SERVER['REDIRECT_FLOW_ROOTPATH'])) {
                $rootPath = $_SERVER['REDIRECT_FLOW_ROOTPATH'];
            }
            if (FLOW_SAPITYPE === 'CLI' && $rootPath === false) {
                $rootPath = getcwd();
                if (realpath(__DIR__) !== realpath($rootPath . '/Packages/Framework/Neos.Flow/Classes/Core')) {
                    echo('Neos Flow: Invalid root path. (Error #1301225173)' . PHP_EOL . 'You must start Neos Flow from the root directory or set the environment variable FLOW_ROOTPATH correctly.' . PHP_EOL);
                    exit(1);
                }
            }
            if ($rootPath !== false) {
                $rootPath = Files::getUnixStylePath(realpath($rootPath)) . '/';
                $testPath = Files::getUnixStylePath(realpath(Files::concatenatePaths([$rootPath, 'Packages/Framework/Neos.Flow']))) . '/';
                $expectedPath = Files::getUnixStylePath(realpath(FLOW_PATH_FLOW)) . '/';
                if ($testPath !== $expectedPath) {
                    echo('Flow: Invalid root path. (Error #1248964375)' . PHP_EOL . '"' . $testPath . '" does not lead to' . PHP_EOL . '"' . $expectedPath . '"' . PHP_EOL);
                    exit(1);
                }
                define('FLOW_PATH_ROOT', $rootPath);
                unset($rootPath);
                unset($testPath);
            }
        }

        if (FLOW_SAPITYPE === 'CLI') {
            if (!defined('FLOW_PATH_ROOT')) {
                echo('Flow: No root path defined in environment variable FLOW_ROOTPATH (Error #1248964376)' . PHP_EOL);
                exit(1);
            }
            if (!defined('FLOW_PATH_WEB')) {
                if (isset($_SERVER['FLOW_WEBPATH']) && is_dir($_SERVER['FLOW_WEBPATH'])) {
                    define('FLOW_PATH_WEB', Files::getUnixStylePath(realpath($_SERVER['FLOW_WEBPATH'])) . '/');
                } else {
                    define('FLOW_PATH_WEB', FLOW_PATH_ROOT . 'Web/');
                }
            }
        } else {
            if (!defined('FLOW_PATH_ROOT')) {
                define('FLOW_PATH_ROOT', Files::getUnixStylePath(realpath(dirname($_SERVER['SCRIPT_FILENAME']) . '/../')) . '/');
            }
            define('FLOW_PATH_WEB', Files::getUnixStylePath(realpath(dirname($_SERVER['SCRIPT_FILENAME']))) . '/');
        }

        define('FLOW_PATH_CONFIGURATION', FLOW_PATH_ROOT . 'Configuration/');
        define('FLOW_PATH_DATA', FLOW_PATH_ROOT . 'Data/');
        define('FLOW_PATH_PACKAGES', FLOW_PATH_ROOT . 'Packages/');

        if (!defined('FLOW_PATH_TEMPORARY_BASE')) {
            define('FLOW_PATH_TEMPORARY_BASE', self::getEnvironmentConfigurationSetting('FLOW_PATH_TEMPORARY_BASE') ?: FLOW_PATH_DATA . '/Temporary');
            $temporaryDirectoryPath = Files::concatenatePaths([FLOW_PATH_TEMPORARY_BASE, str_replace('/', '/SubContext', (string)$this->context)]) . '/';
            define('FLOW_PATH_TEMPORARY', $temporaryDirectoryPath);
        }

<<<<<<< HEAD
=======
        // Not using this flag and loading classes via our class loader is deprecated
        // and we will remove class loading from our loader in the next major of Flow (5.0).
        $onlyUseComposerAutoLoaderForPackageClasses = false;
        if (in_array(self::getEnvironmentConfigurationSetting('FLOW_ONLY_COMPOSER_LOADER'), [true, 'true', 1, '1'])) {
            $onlyUseComposerAutoLoaderForPackageClasses = true;
        }

        define('FLOW_ONLY_COMPOSER_LOADER', $onlyUseComposerAutoLoaderForPackageClasses);

>>>>>>> 3eaec7d0
        define('FLOW_VERSION_BRANCH', 'master');
    }

    /**
     * Checks PHP version and other parameters of the environment
     *
     * @return void
     */
    protected function ensureRequiredEnvironment()
    {
        if (version_compare(phpversion(), self::MINIMUM_PHP_VERSION, '<')) {
            echo('Flow requires PHP version ' . self::MINIMUM_PHP_VERSION . ' or higher but your installed version is currently ' . phpversion() . '. (Error #1172215790)' . PHP_EOL);
            exit(1);
        }
        if (!extension_loaded('mbstring')) {
            echo('Flow requires the PHP extension "mbstring" (Error #1207148809)' . PHP_EOL);
            exit(1);
        }
        if (DIRECTORY_SEPARATOR !== '/' && PHP_WINDOWS_VERSION_MAJOR < 6) {
            echo('Flow does not support Windows versions older than Windows Vista or Windows Server 2008 (Error #1312463704)' . PHP_EOL);
            exit(1);
        }

        if (!extension_loaded('Reflection')) {
            echo('The PHP extension "Reflection" is required by Flow.' . PHP_EOL);
            exit(1);
        }
        $method = new \ReflectionMethod(__CLASS__, __FUNCTION__);
        if ($method->getDocComment() === false || $method->getDocComment() === '') {
            echo('Reflection of doc comments is not supported by your PHP setup. Please check if you have installed an accelerator which removes doc comments.' . PHP_EOL);
            exit(1);
        }

        set_time_limit(0);

        if (ini_get('date.timezone') === '') {
            ini_set('date.timezone', 'UTC');
        }

        if (!is_dir(FLOW_PATH_DATA) && !is_link(FLOW_PATH_DATA)) {
            if (!@mkdir(FLOW_PATH_DATA)) {
                echo('Flow could not create the directory "' . FLOW_PATH_DATA . '". Please check the file permissions manually or run "sudo ./flow flow:core:setfilepermissions" to fix the problem. (Error #1347526552)');
                exit(1);
            }
        }
        if (!is_dir(FLOW_PATH_DATA . 'Persistent') && !is_link(FLOW_PATH_DATA . 'Persistent')) {
            if (!@mkdir(FLOW_PATH_DATA . 'Persistent')) {
                echo('Flow could not create the directory "' . FLOW_PATH_DATA . 'Persistent". Please check the file permissions manually or run "sudo ./flow flow:core:setfilepermissions" to fix the problem. (Error #1347526553)');
                exit(1);
            }
        }
        if (!is_dir(FLOW_PATH_TEMPORARY) && !is_link(FLOW_PATH_TEMPORARY)) {
            // We can't use Files::createDirectoryRecursively() because mkdir() without shutup operator will lead to a PHP warning
            $oldMask = umask(000);
            if (!@mkdir(FLOW_PATH_TEMPORARY, 0777, true)) {
                echo('Flow could not create the directory "' . FLOW_PATH_TEMPORARY . '". Please check the file permissions manually or run "sudo ./flow flow:core:setfilepermissions" to fix the problem. (Error #1441354578)');
                exit(1);
            }
            umask($oldMask);
        }
    }

    /**
     * Tries to find an environment setting with the following fallback chain:
     *
     * - getenv with $variableName
     * - getenv with REDIRECT_ . $variableName (this is for php cgi where environment variables from the http server get prefixed)
     * - $_SERVER[$variableName] (this is an alternative to set FLOW_* environment variables if passing environment variables is not possible)
     * - $_SERVER[REDIRECT_ . $variableName] (again for php cgi environments)
     *
     * @param string $variableName
     * @return string or NULL if this variable was not set at all.
     */
    public static function getEnvironmentConfigurationSetting($variableName)
    {
        $variableValue = getenv($variableName);
        if ($variableValue !== false) {
            return $variableValue;
        }

        $variableValue = getenv('REDIRECT_' . $variableName);
        if ($variableValue !== false) {
            return $variableValue;
        }

        if (isset($_SERVER[$variableName])) {
            return $_SERVER[$variableName];
        }

        if (isset($_SERVER['REDIRECT_' . $variableName])) {
            return $_SERVER['REDIRECT_' . $variableName];
        }

        return null;
    }
}<|MERGE_RESOLUTION|>--- conflicted
+++ resolved
@@ -538,8 +538,6 @@
             define('FLOW_PATH_TEMPORARY', $temporaryDirectoryPath);
         }
 
-<<<<<<< HEAD
-=======
         // Not using this flag and loading classes via our class loader is deprecated
         // and we will remove class loading from our loader in the next major of Flow (5.0).
         $onlyUseComposerAutoLoaderForPackageClasses = false;
@@ -549,7 +547,6 @@
 
         define('FLOW_ONLY_COMPOSER_LOADER', $onlyUseComposerAutoLoaderForPackageClasses);
 
->>>>>>> 3eaec7d0
         define('FLOW_VERSION_BRANCH', 'master');
     }
 
