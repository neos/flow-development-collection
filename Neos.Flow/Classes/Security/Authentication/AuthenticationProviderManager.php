--- conflicted
+++ resolved
@@ -299,7 +299,6 @@
      */
     protected function buildProvidersAndTokensFromConfiguration()
     {
-<<<<<<< HEAD
         if ($this->providerConfigurations === null) {
             return;
         }
@@ -307,16 +306,7 @@
         $this->tokens = [];
         $this->providers = [];
 
-        foreach ($this->providerConfigurations as $providerName => $providerConfiguration) {
-            if (isset($providerConfiguration['providerClass'])) {
-                throw new Exception\InvalidAuthenticationProviderException('The configured authentication provider "' . $providerName . '" uses the deprecated option "providerClass". Check your settings and use the new option "provider" instead.', 1327672030);
-            }
-            if (isset($providerConfiguration['options'])) {
-                throw new Exception\InvalidAuthenticationProviderException('The configured authentication provider "' . $providerName . '" uses the deprecated option "options". Check your settings and use the new option "providerOptions" instead.', 1327672031);
-            }
-=======
         foreach ($providerConfigurations as $providerName => $providerConfiguration) {
->>>>>>> 3713f5a9
             if (!is_array($providerConfiguration) || !isset($providerConfiguration['provider'])) {
                 throw new Exception\InvalidAuthenticationProviderException('The configured authentication provider "' . $providerName . '" needs a "provider" option!', 1248209521);
             }
