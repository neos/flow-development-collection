<?php
namespace Neos\Flow\Security;

/*
 * This file is part of the Neos.Flow package.
 *
 * (c) Contributors of the Neos Project - www.neos.io
 *
 * This package is Open Source Software. For the full copyright and license
 * information, please view the LICENSE file which was distributed with this
 * source code.
 */

use Neos\Flow\Annotations as Flow;
use Neos\Flow\Persistence\Exception\IllegalObjectTypeException;
use Neos\Flow\Persistence\QueryInterface;
use Neos\Flow\Persistence\Repository;
use Neos\Flow\Session\SessionManagerInterface;
use Neos\Flow\Security\Context as SecurityContext;

/**
 * The repository for accounts
 *
 * @Flow\Scope("singleton")
 */
class AccountRepository extends Repository
{
    /**
     * @var string
     */
    const ENTITY_CLASSNAME = Account::class;

    /**
     * @var array
     */
    protected $defaultOrderings = ['creationDate' => QueryInterface::ORDER_DESCENDING];

    /**
     * @Flow\Inject
     * @var SessionManagerInterface
     */
    protected $sessionManager;

    /**
<<<<<<< HEAD
     * @Flow\Inject
     * @var SystemLoggerInterface
     */
    protected $systemLogger;

    /**
     * Note: This is not required to be "the" SecurityContext of the current session, but any SecurityContext actually.
     *
     * @Flow\Inject
     * @var SecurityContext
     */
    protected $securityContext;

    /**
=======
>>>>>>> bca69c9d
     * Removes an account
     *
     * @param object $object The account to remove
     * @return void
     * @throws IllegalObjectTypeException
     */
    public function remove($object)
    {
        parent::remove($object);

        // destroy the sessions for the account to be removed
        $this->securityContext->destroySessionsForAccount($object);
    }

    /**
     * Returns the account for a specific authentication provider with the given identifier
     *
     * @param string $accountIdentifier The account identifier
     * @param string $authenticationProviderName The authentication provider name
     * @return Account
     */
    public function findByAccountIdentifierAndAuthenticationProviderName($accountIdentifier, $authenticationProviderName)
    {
        $query = $this->createQuery();
        return $query->matching(
            $query->logicalAnd(
                $query->equals('accountIdentifier', $accountIdentifier),
                $query->equals('authenticationProviderName', $authenticationProviderName)
            )
        )->execute()->getFirst();
    }

    /**
     * Returns the account for a specific authentication provider with the given identifier if it's not expired
     *
     * @param string $accountIdentifier The account identifier
     * @param string $authenticationProviderName The authentication provider name
     * @return Account
     */
    public function findActiveByAccountIdentifierAndAuthenticationProviderName($accountIdentifier, $authenticationProviderName)
    {
        $query = $this->createQuery();
        return $query->matching(
            $query->logicalAnd(
                $query->equals('accountIdentifier', $accountIdentifier),
                $query->equals('authenticationProviderName', $authenticationProviderName),
                $query->logicalOr(
                    $query->equals('expirationDate', null),
                    $query->greaterThan('expirationDate', new \DateTime())
                )
            )
        )->execute()->getFirst();
    }
}<|MERGE_RESOLUTION|>--- conflicted
+++ resolved
@@ -42,13 +42,6 @@
     protected $sessionManager;
 
     /**
-<<<<<<< HEAD
-     * @Flow\Inject
-     * @var SystemLoggerInterface
-     */
-    protected $systemLogger;
-
-    /**
      * Note: This is not required to be "the" SecurityContext of the current session, but any SecurityContext actually.
      *
      * @Flow\Inject
@@ -57,8 +50,6 @@
     protected $securityContext;
 
     /**
-=======
->>>>>>> bca69c9d
      * Removes an account
      *
      * @param object $object The account to remove
