--- conflicted
+++ resolved
@@ -13,16 +13,11 @@
  * source code.
  */
 
-<<<<<<< HEAD
 use GuzzleHttp\Psr7\Message;
 use GuzzleHttp\Psr7\Utils;
-=======
 use Neos\Flow\Http\CacheControlDirectives;
->>>>>>> dd3fd3d8
 use Psr\Http\Message\RequestInterface;
 use Psr\Http\Message\ResponseInterface;
-use function GuzzleHttp\Psr7\parse_response;
-use function GuzzleHttp\Psr7\stream_for;
 
 /**
  * Helper to extract various information from PSR-7 responses.
@@ -182,30 +177,6 @@
     public static function makeStandardsCompliant(ResponseInterface $response, RequestInterface $request): ResponseInterface
     {
         $statusCode = $response->getStatusCode();
-<<<<<<< HEAD
-        if ($request->hasHeader('If-None-Match') && in_array($request->getMethod(), ['HEAD', 'GET'])
-            && $response->hasHeader('ETag') && $statusCode === 200) {
-            $ifNoneMatchHeaders = $request->getHeader('If-None-Match');
-            $eTagHeader = $response->getHeader('ETag')[0];
-            foreach ($ifNoneMatchHeaders as $ifNoneMatchHeader) {
-                if (ltrim($ifNoneMatchHeader, 'W/') == ltrim($eTagHeader, 'W/')) {
-                    $response = $response
-                        ->withStatus(304)
-                        ->withBody(Utils::streamFor(''));
-                    break;
-                }
-            }
-        } elseif ($request->hasHeader('If-Modified-Since') && in_array($request->getMethod(), ['HEAD', 'GET'])
-            && $response->hasHeader('Last-Modified') && $statusCode === 200) {
-            $ifModifiedSince = $request->getHeader('If-Modified-Since')[0];
-            $ifModifiedSinceDate = \DateTime::createFromFormat(DATE_RFC2822, $ifModifiedSince);
-            $lastModified = $response->getHeader('Last-Modified')[0];
-            $lastModifiedDate = \DateTime::createFromFormat(DATE_RFC2822, $lastModified);
-            if ($lastModifiedDate <= $ifModifiedSinceDate) {
-                $response = $response
-                    ->withStatus(304)
-                    ->withBody(Utils::streamFor(''));
-=======
         if ($statusCode === 200 && in_array($request->getMethod(), ['HEAD', 'GET'])) {
             if ($request->hasHeader('If-None-Match') && $response->hasHeader('ETag')) {
                 $ifNoneMatchHeaders = $request->getHeader('If-None-Match');
@@ -236,16 +207,11 @@
                         $response = $response->withStatus(412);
                     }
                 }
->>>>>>> dd3fd3d8
             }
         }
 
         if (in_array($response->getStatusCode(), [100, 101, 204, 304])) {
-<<<<<<< HEAD
-            $response = $response->withBody(Utils::streamFor(''));
-=======
-            $response = $response->withBody(stream_for());
->>>>>>> dd3fd3d8
+            $response = $response->withBody(Utils::streamFor());
         }
 
         if ($response->hasHeader('Cache-Control')) {
@@ -267,11 +233,7 @@
         }
 
         if ($request->getMethod() === 'HEAD') {
-<<<<<<< HEAD
-            $response = $response->withBody(Utils::streamFor(''));
-=======
-            $response = $response->withBody(stream_for());
->>>>>>> dd3fd3d8
+            $response = $response->withBody(Utils::streamFor());
         }
 
         if ($response->hasHeader('Transfer-Encoding')) {
