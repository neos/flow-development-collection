<?php
namespace Neos\Flow\Http;

/*
 * This file is part of the Neos.Flow package.
 *
 * (c) Contributors of the Neos Project - www.neos.io
 *
 * This package is Open Source Software. For the full copyright and license
 * information, please view the LICENSE file which was distributed with this
 * source code.
 */

use Neos\Flow\Annotations as Flow;

/**
 * Container for HTTP header fields
 *
 * @deprecated Headers will be only accessed via request in the future, if this class stays, then as internal implementation detail.
 * @Flow\Proxy(false)
 * TODO: case-insensitive header name matching
 */
class Headers implements \Iterator
{
    /**
     * @var array
     */
    protected array $fields = ['Cache-Control' => []];

    /**
     * @var array
     */
    protected array $cookies = [];

    /**
     * @var CacheControlDirectives
     */
    protected $cacheControlDirectives;

    /**
     * Constructs a new Headers object.
     *
     * @param array $fields Field names and their values (either as single value or array of values)
     */
    public function __construct(array $fields = [])
    {
        $this->cacheControlDirectives = CacheControlDirectives::fromRawHeader('');
        foreach ($fields as $name => $values) {
            $this->set($name, $values);
        }
    }

    /**
     * Creates a new Headers instance from the given $_SERVER-superglobal-like array.
     *
     * @param array $server An array similar or equal to $_SERVER, containing headers in the form of "HTTP_FOO_BAR"
     * @return Headers
     */
    public static function createFromServer(array $server)
    {
        $headerFields = [];
        if (isset($server['PHP_AUTH_USER'], $server['PHP_AUTH_PW'])) {
            $headerFields['Authorization'] = 'Basic ' . base64_encode($server['PHP_AUTH_USER'] . ':' . $server['PHP_AUTH_PW']);
        }

        foreach ($server as $name => $value) {
            if (strpos($name, 'HTTP_') === 0) {
                $name = str_replace(' ', '-', ucwords(strtolower(str_replace('_', ' ', substr($name, 5)))));
                $headerFields[$name] = $value;
            } elseif ($name === 'REDIRECT_REMOTE_AUTHORIZATION' && !isset($headerFields['Authorization'])) {
                $headerFields['Authorization'] = $value;
            } elseif (in_array($name, ['CONTENT_TYPE', 'CONTENT_LENGTH'])) {
                $name = str_replace(' ', '-', ucwords(strtolower(str_replace('_', ' ', $name))));
                $headerFields[$name] = $value;
            }
        }
        return new self($headerFields);
    }

    /**
     * Sets the specified HTTP header
     *
     * DateTime objects will be converted to a string representation internally but
     * will be returned as DateTime objects on calling get().
     *
     * Please note that dates are normalized to GMT internally, so that get() will return
     * the same point in time, but not necessarily in the same timezone, if it was not
     * GMT previously. GMT is used synonymously with UTC as per RFC 2616 3.3.1.
     *
     * @param string $name Name of the header, for example "Location", "Content-Description" etc.
     * @param array|string|\DateTime $values An array of values or a single value for the specified header field
     * @param boolean $replaceExistingHeader If a header with the same name should be replaced. Default is true.
     * @return void
     * @throws \InvalidArgumentException
     * @api
     */
    public function set($name, $values, $replaceExistingHeader = true)
    {
        if ($values instanceof \DateTimeInterface) {
            $date = clone $values;
            $date->setTimezone(new \DateTimeZone('GMT'));
            $values = [$date->format('D, d M Y H:i:s') . ' GMT'];
        } else {
            $values = (array) $values;
        }

        switch ($name) {
            case 'Host':
                if (count($values) > 1) {
                    throw new \InvalidArgumentException('The "Host" header must be unique and thus only one field value may be specified.', 1478206019);
                }
                // Ensure Host is the first header.
                // See: http://tools.ietf.org/html/rfc7230#section-5.4
                $this->fields = ['Host' => $values] + $this->fields;
                break;
            case 'Cache-Control':
                $this->cacheControlDirectives = CacheControlDirectives::fromRawHeader(implode(', ', $values));
                break;
            case 'Cookie':
                if (count($values) !== 1) {
                    throw new \InvalidArgumentException('The "Cookie" header must be unique and thus only one field value may be specified.', 1345127727);
                }
                $this->setCookiesFromRawHeader(array_pop($values));
                break;
            default:
                if ($replaceExistingHeader === true || !isset($this->fields[$name])) {
                    $this->fields[$name] = $values;
                } else {
                    $this->fields[$name] = array_merge($this->fields[$name], $values);
                }
        }
    }

    /**
     * Get raw header values
     *
     * @param string $name
     * @return string[]
     */
    public function getRaw(string $name): array
    {
        if (strtolower($name) === 'cache-control') {
            return $this->cacheControlDirectives->getDirectives();
        }

        if (strtolower($name) === 'set-cookie') {
            $cookies = $this->fields['Set-Cookie'] ?? [];
            foreach ($this->cookies as $cookie) {
                $cookies[] = (string)$cookie;
            }

            return $cookies;
        }

        return $this->fields[$name] ?? [];
    }

    /**
     * Returns the specified HTTP header
     *
     * Dates are returned as DateTime objects with the timezone set to GMT.
     *
     * @param string $name Name of the header, for example "Location", "Content-Description" etc.
     * @return array|string An array of field values if multiple headers of that name exist, a string value if only one value exists and NULL if there is no such header.
     * @api
     */
    public function get($name)
    {
        if (strtolower($name) === 'cache-control') {
            return $this->cacheControlDirectives->getCacheControlHeaderValue() ?? '';
        }

        if (strtolower($name) === 'set-cookie') {
            $cookies = $this->fields['Set-Cookie'] ?? [];
            foreach ($this->cookies as $cookie) {
                $cookies[] = (string)$cookie;
            }

            return $cookies;
        }

        if (!isset($this->fields[$name])) {
            return null;
        }

        $convertedValues = [];
        foreach ($this->fields[$name] as $index => $value) {
            $convertedValues[$index] = \DateTime::createFromFormat(DATE_RFC2822, $value);
            if ($convertedValues[$index] === false) {
                $convertedValues[$index] = $value;
            }
        }

        return (count($convertedValues) > 1) ? $convertedValues : reset($convertedValues);
    }

    /**
     * Returns all header fields
     *
     * Note that even for those header fields which exist only one time, the value is
     * returned as an array (with a single item).
     *
     * @return array
     * @api
     */
    public function getAll()
    {
        $fields = $this->fields;
        $cacheControlHeaderValue = $this->cacheControlDirectives->getCacheControlHeaderValue();
        $fields['Cache-Control'] = [$cacheControlHeaderValue];
        if (empty($cacheControlHeaderValue)) {
            unset($fields['Cache-Control']);
        }
        return $fields;
    }

    /**
     * Checks if the specified HTTP header exists
     *
     * @param string $name Name of the header
     * @return boolean
     * @api
     */
    public function has($name)
    {
        if ($name === 'Cache-Control') {
            return ($this->cacheControlDirectives->getCacheControlHeaderValue() !== null);
        }
        return isset($this->fields[$name]);
    }

    /**
     * Removes the specified header field
     *
     * @param string $name Name of the field
     * @return void
     * @api
     */
    public function remove($name)
    {
        unset($this->fields[$name]);
    }

    /**
     * Sets a cookie
     *
     * @param Cookie $cookie
     * @return void
     * @api
     */
    public function setCookie(Cookie $cookie)
    {
        $this->cookies[$cookie->getName()] = $cookie;
    }

    /**
     * Returns a cookie specified by the given name
     *
     * @param string $name Name of the cookie
     * @return Cookie The cookie or NULL if no such cookie exists
     * @api
     */
    public function getCookie($name)
    {
        return isset($this->cookies[$name]) ? $this->cookies[$name] : null;
    }

    /**
     * Returns all cookies
     *
     * @return Cookie[]
     * @api
     */
    public function getCookies()
    {
        return $this->cookies;
    }

    /**
     * Checks if the specified cookie exists
     *
     * @param string $name Name of the cookie
     * @return boolean
     * @api
     */
    public function hasCookie($name)
    {
        return isset($this->cookies[$name]);
    }

    /**
     * Removes the specified cookie if it exists
     *
     * Note: This will remove the cookie object from this Headers container. If you
     *       intend to remove a cookie in the user agent (browser), you should call
     *       the cookie's expire() method and _not_ remove the cookie from the Headers
     *       container.
     *
     * @param string $name Name of the cookie to remove
     * @return void
     * @api
     */
    public function removeCookie($name)
    {
        unset($this->cookies[$name]);
    }

    /**
     * Although not 100% semantically correct, an alias for removeCookie()
     *
     * @param string $name Name of the cookie to eat
     * @return void
     * @api
     */
    public function eatCookie($name)
    {
        $this->removeCookie($name);
    }

    /**
     * Sets a special directive for use in the Cache-Control header, according to
     * RFC 2616 / 14.9
     *
     * @param string $name Name of the directive, for example "max-age"
     * @param mixed $value An optional value
     * @return void
     * @api
     */
    public function setCacheControlDirective($name, $value = null)
    {
        $this->cacheControlDirectives->setDirective($name, $value);
    }

    /**
     * Removes a special directive previously set for the Cache-Control header.
     *
     * @param string $name Name of the directive, for example "public"
     * @return void
     */
    public function removeCacheControlDirective($name)
    {
        $this->cacheControlDirectives->removeDirective($name);
    }

    /**
     * Returns the value of the specified Cache-Control directive.
     *
     * If the cache directive is not present, NULL is returned. If the specified
     * directive is present but contains no value, this method returns true. Finally,
     * if the directive is present and does contain a value, the value is returned.
     *
     * @param string $name Name of the cache directive, for example "max-age"
     * @return mixed
     * @api
     */
    public function getCacheControlDirective($name)
    {
        return $this->cacheControlDirectives->getDirective($name);
    }

    /**
     * Internally sets cookie objects based on the Cookie header field value.
     *
     * @param string $rawFieldValue The value of a specification compliant Cookie header
     * @return void
     * @see set()
     */
    protected function setCookiesFromRawHeader($rawFieldValue)
    {
        $cookiePairs = explode(';', $rawFieldValue);
        foreach ($cookiePairs as $cookiePair) {
            if (strpos($cookiePair, '=') === false) {
                continue;
            }
            [$name, $value] = explode('=', $cookiePair, 2);
            $trimmedName = trim($name);

            if ($trimmedName !== '' && preg_match(Cookie::PATTERN_TOKEN, $trimmedName) === 1) {
                $this->setCookie(new Cookie($trimmedName, urldecode(trim($value, "\t ;\""))));
            }
        }
    }

    /**
     * Get all header lines prepared as "name: value" strings.
     *
     * @return array
     */
    public function getPreparedValues()
    {
        $preparedValues = [];
        foreach ($this->getAll() as $name => $values) {
            $preparedValues[] = $this->prepareValues($name, $values);
        }

        return array_merge([], ...$preparedValues);
    }

    /**
     * @param string $headerName
     * @param array $values
     * @return array
     */
    private function prepareValues($headerName, array $values)
    {
        $preparedValues = [];
        foreach ($values as $value) {
            $preparedValues[] = sprintf("%s: %s", $headerName, $value);
        }

        return $preparedValues;
    }

    /**
     * @param string $headerName
     * @param array $values
     * @return string
     */
    private function renderValuesFor($headerName, array $values)
    {
        return implode("\r\n", $this->prepareValues($headerName, $values));
    }

    /**
     * Renders this headers object as string, with lines separated by "\r\n" as required by RFC 2616 sec 5.
     *
     * @return string
     * @api
     */
    public function __toString()
    {
        $headers = '';
        foreach ($this->getAll() as $name => $values) {
            $headers .= $this->renderValuesFor($name, $values) . "\r\n";
        }

        return $headers;
    }

    /**
     * @return string[]|mixed
     */
<<<<<<< HEAD
    public function current(): mixed
=======
    #[\ReturnTypeWillChange]
    public function current()
>>>>>>> 66170f50
    {
        return $this->getRaw($this->key());
    }

    /**
     * @return void
     */
<<<<<<< HEAD
    public function next(): void
=======
    #[\ReturnTypeWillChange]
    public function next()
>>>>>>> 66170f50
    {
        next($this->fields);
    }

    /**
     * @return mixed
     */
<<<<<<< HEAD
    public function key(): mixed
=======
    #[\ReturnTypeWillChange]
    public function key()
>>>>>>> 66170f50
    {
        return key($this->fields);
    }

    /**
     * @return bool
     */
<<<<<<< HEAD
    public function valid(): bool
=======
    #[\ReturnTypeWillChange]
    public function valid()
>>>>>>> 66170f50
    {
        return !(key($this->fields) === null && current($this->fields) === false);
    }

    /**
     * @return void
     */
<<<<<<< HEAD
    public function rewind(): void
=======
    #[\ReturnTypeWillChange]
    public function rewind()
>>>>>>> 66170f50
    {
        reset($this->fields);
    }
}<|MERGE_RESOLUTION|>--- conflicted
+++ resolved
@@ -440,12 +440,8 @@
     /**
      * @return string[]|mixed
      */
-<<<<<<< HEAD
+    #[\ReturnTypeWillChange]
     public function current(): mixed
-=======
-    #[\ReturnTypeWillChange]
-    public function current()
->>>>>>> 66170f50
     {
         return $this->getRaw($this->key());
     }
@@ -453,12 +449,7 @@
     /**
      * @return void
      */
-<<<<<<< HEAD
     public function next(): void
-=======
-    #[\ReturnTypeWillChange]
-    public function next()
->>>>>>> 66170f50
     {
         next($this->fields);
     }
@@ -466,12 +457,7 @@
     /**
      * @return mixed
      */
-<<<<<<< HEAD
     public function key(): mixed
-=======
-    #[\ReturnTypeWillChange]
-    public function key()
->>>>>>> 66170f50
     {
         return key($this->fields);
     }
@@ -479,12 +465,7 @@
     /**
      * @return bool
      */
-<<<<<<< HEAD
     public function valid(): bool
-=======
-    #[\ReturnTypeWillChange]
-    public function valid()
->>>>>>> 66170f50
     {
         return !(key($this->fields) === null && current($this->fields) === false);
     }
@@ -492,12 +473,7 @@
     /**
      * @return void
      */
-<<<<<<< HEAD
     public function rewind(): void
-=======
-    #[\ReturnTypeWillChange]
-    public function rewind()
->>>>>>> 66170f50
     {
         reset($this->fields);
     }
