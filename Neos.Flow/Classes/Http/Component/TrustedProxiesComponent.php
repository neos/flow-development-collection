<?php
namespace Neos\Flow\Http\Component;

/*
 * This file is part of the Neos.Flow package.
 *
 * (c) Contributors of the Neos Project - www.neos.io
 *
 * This package is Open Source Software. For the full copyright and license
 * information, please view the LICENSE file which was distributed with this
 * source code.
 */

use Neos\Flow\Annotations as Flow;
use Neos\Flow\Http\Request;
use Neos\Flow\Utility\Ip as IpUtility;
use Psr\Http\Message\ServerRequestInterface;

/**
 * HTTP component that checks request headers against a configured list of trusted proxy IP addresses.
 */
class TrustedProxiesComponent implements ComponentInterface
{
    const HEADER_CLIENT_IP = 'clientIp';
    const HEADER_HOST = 'host';
    const HEADER_PORT = 'port';
    const HEADER_PROTOCOL = 'proto';

    // Patterns for Forwarded headers, according to https://tools.ietf.org/html/rfc7239#section-4
    const FOR_PATTERN = '(?:for=(?<for>"[^"]+"|[0-9a-z_\.:\-]+))';
    const PROTO_PATTERN = '(?:proto=(?<proto>[a-z][a-z0-9+\.\-]+))';
    const HOST_PATTERN = '(?:host=(?<host>"[^"]+"|[0-9a-z_\.:\-]+))';

    /**
     * @Flow\InjectConfiguration("http.trustedProxies")
     * @var array
     */
    protected $settings;

    /**
     * @param ComponentContext $componentContext
     * @return void
     * @api
     */
    public function handle(ComponentContext $componentContext)
    {
        $request = $componentContext->getHttpRequest();

        $trustedRequest = $request->withAttribute(Request::ATTRIBUTE_TRUSTED_PROXY, $this->isFromTrustedProxy($request));

        $trustedRequest = $trustedRequest->withAttribute(Request::ATTRIBUTE_CLIENT_IP, $this->getTrustedClientIpAddress($trustedRequest));

        $protocolHeader = $this->getFirstTrustedProxyHeaderValue(self::HEADER_PROTOCOL, $trustedRequest);
        if ($protocolHeader !== null) {
            $trustedRequest = $trustedRequest->withUri($trustedRequest->getUri()->withScheme($protocolHeader), true);
        }

        $hostHeader = $this->getFirstTrustedProxyHeaderValue(self::HEADER_HOST, $trustedRequest);
        $portFromHost = null;
        if ($hostHeader !== null) {
            if (strpos($hostHeader, '[') === 0 && strrpos($hostHeader, ']') !== false) {
                $portSeparatorIndex = strrpos($hostHeader, ':', -strrpos($hostHeader, ']'));
            } else {
                $portSeparatorIndex = strrpos($hostHeader, ':');
            }
            if ($portSeparatorIndex !== false) {
                $portFromHost = substr($hostHeader, $portSeparatorIndex + 1);
                $trustedRequest = $trustedRequest->withUri($trustedRequest->getUri()->withPort($portFromHost), true);
                $hostHeader = substr($hostHeader, 0, $portSeparatorIndex);
            }
            $trustedRequest = $trustedRequest->withUri($trustedRequest->getUri()->withHost($hostHeader), true);
        }

        $portHeader = $this->getFirstTrustedProxyHeaderValue(self::HEADER_PORT, $trustedRequest);
        if ($portHeader !== null) {
            $trustedRequest = $trustedRequest->withUri($trustedRequest->getUri()->withPort($portHeader), true);
        } elseif ($protocolHeader !== null && $portFromHost === null) {
            $trustedRequest = $trustedRequest->withUri($trustedRequest->getUri()->withPort(strtolower($protocolHeader) === 'https' ? 443 : 80), true);
        }

        $componentContext->replaceHttpRequest($trustedRequest);
    }

    /**
     * @param array $array
     * @return array
     */
    protected function unquoteArray($array)
    {
        return array_map(function ($value) {
            return trim($value, '"');
        }, array_values(array_filter($array)));
    }

    /**
     * @param string $type The header value type to retrieve from the Forwarded header value. One of the HEADER_* constants.
     * @param string $headerValue The Forwarded header value, e.g. "for=192.168.178.5; host=www.acme.org:8080"
     * @return array|null The array of values for the header type or null if the header
     */
    protected function getForwardedHeader($type, $headerValue)
    {
        $patterns = [
            self::HEADER_CLIENT_IP => self::FOR_PATTERN,
            self::HEADER_HOST => self::HOST_PATTERN,
            self::HEADER_PROTOCOL => self::PROTO_PATTERN
        ];
        if (!isset($patterns[$type])) {
            return null;
        }
        preg_match_all('/' . $patterns[$type] . '/i', $headerValue, $matches);
        $matchedHeader = $this->unquoteArray($matches[1]);
        if ($matchedHeader === []) {
            return null;
        }
        return $matchedHeader;
    }

    /**
     * Get the values of trusted proxy header.
     *
     * @param string $type One of the HEADER_* constants
     * @param ServerRequestInterface $request The request to get the trusted proxy header from
     * @return \Iterator An array of the values for this header type or NULL if this header type should not be trusted
     */
    protected function getTrustedProxyHeaderValues($type, ServerRequestInterface $request)
    {
        if (isset($this->settings['headers']) && is_string($this->settings['headers'])) {
            $trustedHeaders = $this->settings['headers'];
        } else {
            $trustedHeaders = $this->settings['headers'][$type] ?? '';
        }
        if ($trustedHeaders === '' || !$request->getAttribute(Request::ATTRIBUTE_TRUSTED_PROXY)) {
            yield null;
            return;
        }
        $trustedHeaders = array_map('trim', explode(',', $trustedHeaders));

        foreach ($trustedHeaders as $trustedHeader) {
            if (!$request->hasHeader($trustedHeader)) {
                continue;
            }
            if (strtolower($trustedHeader) === 'forwarded') {
                $forwardedHeaderValue = $this->getForwardedHeader($type, $request->getHeader($trustedHeader));
                if ($forwardedHeaderValue !== null) {
                    yield $forwardedHeaderValue;
                }
            } else {
                yield array_map('trim', explode(',', $request->getHeader($trustedHeader)));
            }
        }

        yield null;
    }

    /**
     * Convenience getter for the first value of a given trusted proxy header.
     *
     * @param string $type One of the HEADER_* constants
     * @param Request $request The request to get the trusted proxy header from
     * @return mixed|null The first value of this header type or NULL if this header type should not be trusted
     */
    protected function getFirstTrustedProxyHeaderValue($type, Request $request)
    {
        $values = $this->getTrustedProxyHeaderValues($type, $request)->current();
        return $values !== null ? reset($values) : null;
    }

    /**
     * Check if the given IP address is from a trusted proxy.
     *
     * @param string $ipAddress
     * @return bool
     */
    protected function ipIsTrustedProxy($ipAddress)
    {
        if (filter_var($ipAddress, FILTER_VALIDATE_IP) === false) {
            return false;
        }
        $allowedProxies = $this->settings['proxies'];
        if ($allowedProxies === '*') {
            return true;
        }
        if (is_string($allowedProxies)) {
            $allowedProxies = array_map('trim', explode(',', $allowedProxies));
        }
        if (!is_array($allowedProxies)) {
            return false;
        }
        foreach ($allowedProxies as $ipPattern) {
            if (IpUtility::cidrMatch($ipAddress, $ipPattern)) {
                return true;
            }
        }
        return false;
    }

    /**
     * Check if the given request is from a trusted proxy.
     *
     * @param Request $request
     * @return bool If the server REMOTE_ADDR is from a trusted proxy
     */
    protected function isFromTrustedProxy(Request $request)
    {
        $server = $request->getServerParams();
        if (!isset($server['REMOTE_ADDR'])) {
            return false;
        }
        return $this->ipIsTrustedProxy($server['REMOTE_ADDR']);
    }

    /**
     * Get the most trusted client's IP address.
     *
     * This is the right-most address in the trusted client IP header, that is not a trusted proxy address.
     * If all proxies are trusted, this is the left-most address in the header.
     * If no proxies are trusted or no client IP header is trusted, this is the remote address of the machine
     * directly connected to the server.
     *
<<<<<<< HEAD
     * @param ServerRequestInterface $request
     * @return string|bool The most trusted client's IP address or FALSE if no remote address can be found
=======
     * @return string|bool The most trusted client's IP address or false if no remote address can be found
>>>>>>> d3bb6fea
     */
    protected function getTrustedClientIpAddress(ServerRequestInterface $request)
    {
        $server = $request->getServerParams();
        if (!isset($server['REMOTE_ADDR'])) {
            return false;
        }

        $ipAddress = $server['REMOTE_ADDR'];
        $trustedIpHeaders = $this->getTrustedProxyHeaderValues(self::HEADER_CLIENT_IP, $request);
        $trustedIpHeader = [];
        while ($trustedIpHeaders->valid()) {
            $trustedIpHeader = $trustedIpHeaders->current();
            if ($trustedIpHeader === null || empty($this->settings['proxies'])) {
                return $server['REMOTE_ADDR'];
            }
            $ipAddress = reset($trustedIpHeader);
            if (filter_var($ipAddress, FILTER_VALIDATE_IP, FILTER_FLAG_NO_RES_RANGE | FILTER_FLAG_NO_PRIV_RANGE) !== false) {
                break;
            }
            $trustedIpHeaders->next();
        }

        if ($this->settings['proxies'] === '*') {
            return $ipAddress;
        }

        $ipAddress = false;
        foreach (array_reverse($trustedIpHeader) as $headerIpAddress) {
            $portPosition = strpos($headerIpAddress, ':');
            $ipAddress = $portPosition !== false ? substr($headerIpAddress, 0, $portPosition) : $headerIpAddress;
            if (!$this->ipIsTrustedProxy($ipAddress)) {
                break;
            }
        }

        return $ipAddress;
    }
}<|MERGE_RESOLUTION|>--- conflicted
+++ resolved
@@ -217,12 +217,8 @@
      * If no proxies are trusted or no client IP header is trusted, this is the remote address of the machine
      * directly connected to the server.
      *
-<<<<<<< HEAD
      * @param ServerRequestInterface $request
-     * @return string|bool The most trusted client's IP address or FALSE if no remote address can be found
-=======
      * @return string|bool The most trusted client's IP address or false if no remote address can be found
->>>>>>> d3bb6fea
      */
     protected function getTrustedClientIpAddress(ServerRequestInterface $request)
     {
