<?php
namespace Neos\Flow\Cache;

/*
 * This file is part of the Neos.Flow package.
 *
 * (c) Contributors of the Neos Project - www.neos.io
 *
 * This package is Open Source Software. For the full copyright and license
 * information, please view the LICENSE file which was distributed with this
 * source code.
 */

use Neos\Cache\Backend\BackendInterface;
use Neos\Cache\Backend\SimpleFileBackend;
use Neos\Cache\EnvironmentConfiguration;
use Neos\Cache\Frontend\FrontendInterface;
use Neos\Flow\Annotations as Flow;
use Neos\Cache\Exception\InvalidBackendException;
use Neos\Flow\Core\ApplicationContext;
use Neos\Flow\ObjectManagement\ObjectManagerInterface;
use Neos\Flow\Utility\Environment;

/**
 * This cache factory takes care of instantiating a cache frontend and injecting
 * a certain cache backend. In a Flow context you should use the CacheManager to
 * get a Cache.
 *
 * @Flow\Scope("singleton")
 * @api
 */
class CacheFactory extends \Neos\Cache\CacheFactory
{
    /**
     * The current Flow context ("Production", "Development" etc.)
     *
     * @var ApplicationContext
     */
    protected $context;

    /**
     * @var Environment
     */
    protected $environment;

    /**
     * @var EnvironmentConfiguration
     */
    protected $environmentConfiguration;

    /**
<<<<<<< HEAD
=======
     * @param CacheManager $cacheManager
     *
     * @Flow\Autowiring (enabled=false)
     */
    public function injectCacheManager(CacheManager $cacheManager): void
    {
        $this->cacheManager = $cacheManager;
    }

    /**
>>>>>>> d36437bc
     * @param EnvironmentConfiguration $environmentConfiguration
     *
     * @Flow\Autowiring (enabled=false)
     */
    public function injectEnvironmentConfiguration(EnvironmentConfiguration $environmentConfiguration): void
    {
        $this->environmentConfiguration = $environmentConfiguration;
    }

    /**
     * Constructs this cache factory
     *
     * @param ApplicationContext $context The current Flow context
     * @param Environment $environment
     * @param string $applicationIdentifier
     * @Flow\Autowiring(enabled=false)
     */
    public function __construct(ApplicationContext $context, Environment $environment, string $applicationIdentifier)
    {
        $this->context = $context;
        $this->environment = $environment;

        $environmentConfiguration = new EnvironmentConfiguration(
            $applicationIdentifier,
            $environment->getPathToTemporaryDirectory()
        );

        parent::__construct($environmentConfiguration);
    }

    /**
     * @param string $cacheIdentifier
     * @param string $cacheObjectName
     * @param string $backendObjectName
     * @param array $backendOptions
     * @param bool $persistent
     * @return FrontendInterface
     */
    public function create(string $cacheIdentifier, string $cacheObjectName, string $backendObjectName, array $backendOptions = [], bool $persistent = false): FrontendInterface
    {
        $backend = $this->instantiateBackend($backendObjectName, $backendOptions, $this->environmentConfiguration, $persistent);
        $cache = $this->instantiateCache($cacheIdentifier, $cacheObjectName, $backend);
        $backend->setCache($cache);

        return $cache;
    }

    /**
     * {@inheritdoc}
     */
    protected function instantiateCache(string $cacheIdentifier, string $cacheObjectName, BackendInterface $backend): FrontendInterface
    {
        $cache = parent::instantiateCache($cacheIdentifier, $cacheObjectName, $backend);

        if (is_callable([$cache, 'initializeObject'])) {
            $cache->initializeObject(ObjectManagerInterface::INITIALIZATIONCAUSE_CREATED);
        }

        return $cache;
    }

    /**
     * @param string $backendObjectName
     * @param array $backendOptions
     * @param EnvironmentConfiguration $environmentConfiguration
     * @param boolean $persistent
     * @return BackendInterface
     * @throws InvalidBackendException
     */
    protected function instantiateBackend(string $backendObjectName, array $backendOptions, EnvironmentConfiguration $environmentConfiguration, bool $persistent = false): BackendInterface
    {
        if (
            $persistent &&
            is_a($backendObjectName, SimpleFileBackend::class, true) &&
            (!isset($backendOptions['cacheDirectory']) || $backendOptions['cacheDirectory'] === '') &&
            (!isset($backendOptions['baseDirectory']) || $backendOptions['baseDirectory'] === '')
        ) {
            $backendOptions['baseDirectory'] = FLOW_PATH_DATA . 'Persistent/';
        }
        if ($persistent) {
            $backendOptions['defaultLifetime'] = 0;
        }

        return parent::instantiateBackend($backendObjectName, $backendOptions, $environmentConfiguration);
    }
}<|MERGE_RESOLUTION|>--- conflicted
+++ resolved
@@ -49,8 +49,6 @@
     protected $environmentConfiguration;
 
     /**
-<<<<<<< HEAD
-=======
      * @param CacheManager $cacheManager
      *
      * @Flow\Autowiring (enabled=false)
@@ -61,7 +59,6 @@
     }
 
     /**
->>>>>>> d36437bc
      * @param EnvironmentConfiguration $environmentConfiguration
      *
      * @Flow\Autowiring (enabled=false)
