<?php
namespace Neos\Flow\Property\TypeConverter;

/*
 * This file is part of the Neos.Flow package.
 *
 * (c) Contributors of the Neos Project - www.neos.io
 *
 * This package is Open Source Software. For the full copyright and license
 * information, please view the LICENSE file which was distributed with this
 * source code.
 */

use Neos\Flow\Annotations as Flow;
use Neos\Flow\Annotations\ValueObject;
use Neos\Flow\Persistence\PersistenceManagerInterface;
use Neos\Flow\Property\Exception\DuplicateObjectException;
use Neos\Flow\Property\Exception\InvalidPropertyMappingConfigurationException;
use Neos\Flow\Property\Exception\InvalidSourceException;
use Neos\Flow\Property\Exception\InvalidTargetException;
use Neos\Flow\Property\PropertyMappingConfigurationInterface;
use Neos\Flow\Property\TypeConverter\Error\TargetNotFoundError;
use Neos\Utility\ObjectAccess;
use Neos\Utility\TypeHandling;

/**
 * This converter transforms arrays or strings to persistent objects. It does the following:
 *
 * - If the input is string, it is assumed to be a UUID. Then, the object is fetched from persistence.
 * - If the input is array, we check if it has an identity property.
 *
 * - If the input has NO identity property, but additional properties, we create a new object and return it.
 *   However, we only do this if the configuration option "CONFIGURATION_CREATION_ALLOWED" is true.
 * - If the input has an identity property AND the configuration option "CONFIGURATION_IDENTITY_CREATION_ALLOWED" is set,
 *   we fetch the object from persistent or create a new object if none was found and then set the sub-properties.
 * - If the input has an identity property and NO additional properties, we fetch the object from persistence.
 * - If the input has an identity property AND additional properties, we fetch the object from persistence,
 *   and set the sub-properties. We only do this if the configuration option "CONFIGURATION_MODIFICATION_ALLOWED" is true.
 *
 * @api
 * @Flow\Scope("singleton")
 */
class PersistentObjectConverter extends ObjectConverter
{
    /**
     * @var string
     */
    const PATTERN_MATCH_UUID = '/([a-f0-9]){8}-([a-f0-9]){4}-([a-f0-9]){4}-([a-f0-9]){4}-([a-f0-9]){12}/';

    /**
     * @var integer
     */
    const CONFIGURATION_MODIFICATION_ALLOWED = 1;

    /**
     * @var integer
     */
    const CONFIGURATION_CREATION_ALLOWED = 2;

    /**
     * @var integer
     */
    const CONFIGURATION_IDENTITY_CREATION_ALLOWED = 5;

    /**
     * @var array
     */
    protected $sourceTypes = ['string', 'array'];

    /**
     * @var integer
     */
    protected $priority = 1;

    /**
     * @Flow\Inject
     * @var PersistenceManagerInterface
     */
    protected $persistenceManager;

    /**
     * We can only convert if the $targetType is either tagged with entity or value object.
     *
     * @param mixed $source
     * @param string $targetType
     * @return boolean
     */
    public function canConvertFrom($source, $targetType)
    {
        return (
            $this->reflectionService->isClassAnnotatedWith($targetType, Flow\Entity::class) ||
            $this->reflectionService->isClassAnnotatedWith($targetType, ValueObject::class) ||
            $this->reflectionService->isClassAnnotatedWith($targetType, \Doctrine\ORM\Mapping\Entity::class)
        );
    }

    /**
     * All properties in the source array except __identity are sub-properties.
     *
     * @param mixed $source
     * @return array<mixed>
     */
    public function getSourceChildPropertiesToBeConverted($source)
    {
        if (is_string($source)) {
            return [];
        }
        if (isset($source['__identity'])) {
            unset($source['__identity']);
        }
        return parent::getSourceChildPropertiesToBeConverted($source);
    }

    /**
     * The type of a property is determined by the reflection service.
     *
     * @param string $targetType
     * @param string $propertyName
     * @param PropertyMappingConfigurationInterface $configuration
     * @return string
     * @throws InvalidTargetException
     */
    public function getTypeOfChildProperty($targetType, $propertyName, PropertyMappingConfigurationInterface $configuration)
    {
        $configuredTargetType = $configuration->getConfigurationFor($propertyName)->getConfigurationValue(\Neos\Flow\Property\TypeConverter\PersistentObjectConverter::class, self::CONFIGURATION_TARGET_TYPE);
        if ($configuredTargetType !== null) {
            return $configuredTargetType;
        }

        $schema = $this->reflectionService->getClassSchema($targetType);
        $setterMethodName = ObjectAccess::buildSetterMethodName($propertyName);
        $constructorParameters = $this->reflectionService->getMethodParameters($targetType, '__construct');

        if (isset($constructorParameters[$propertyName]) && isset($constructorParameters[$propertyName]['type'])) {
            return $constructorParameters[$propertyName]['type'];
        } elseif ($schema->hasProperty($propertyName)) {
            $propertyInformation = $schema->getProperty($propertyName);
            return $propertyInformation['type'] . ($propertyInformation['elementType'] !== null ? '<' . $propertyInformation['elementType'] . '>' : '');
        } elseif ($this->reflectionService->hasMethod($targetType, $setterMethodName)) {
            $methodParameters = $this->reflectionService->getMethodParameters($targetType, $setterMethodName);
            $methodParameter = current($methodParameters);
            if (!isset($methodParameter['type'])) {
                throw new InvalidTargetException('Setter for property "' . $propertyName . '" had no type hint or documentation in target object of type "' . $targetType . '".', 1303379158);
            } else {
                return $methodParameter['type'];
            }
        } else {
            throw new InvalidTargetException('Property "' . $propertyName . '" was not found in target object of type "' . $targetType . '".', 1297978366);
        }
    }

    /**
     * Convert an object from $source to an entity or a value object.
     *
     * @param mixed $source
     * @param string $targetType
     * @param array $convertedChildProperties
     * @param PropertyMappingConfigurationInterface $configuration
     * @return object|TargetNotFoundError the converted entity/value object or an instance of TargetNotFoundError if the object could not be resolved
     * @throws \InvalidArgumentException|InvalidTargetException
     */
    public function convertFrom($source, $targetType, array $convertedChildProperties = [], PropertyMappingConfigurationInterface $configuration = null)
    {
        /** @psalm-var class-string $targetType */
        if (is_array($source)) {
            if ($this->reflectionService->isClassAnnotatedWith($targetType, ValueObject::class)) {
                if (isset($source['__identity']) && (count($source) > 1)) {
                    // @TODO fix that in the URI building and transfer VOs as values instead as with their identities
                    // Unset identity for value objects to use constructor mapping, since the identity is determined from
                    // property values after construction
                    unset($source['__identity']);
                }
            }
            $object = $this->handleArrayData($source, $targetType, $convertedChildProperties, $configuration);
            if ($object instanceof TargetNotFoundError) {
                return $object;
            }
        } elseif (is_string($source)) {
            if ($source === '') {
                return null;
            }
            $object = $this->fetchObjectFromPersistence($source, $targetType);
            if ($object === null) {
                return new TargetNotFoundError(sprintf('Object of type "%s" with identity "%s" not found.', $targetType, $source), 1412283033);
            }
        } else {
            throw new \InvalidArgumentException('Only strings and arrays are accepted.', 1305630314);
        }

        $objectConstructorArguments = $this->getConstructorArgumentsForClass(TypeHandling::getTypeForValue($object));

        foreach ($convertedChildProperties as $propertyName => $propertyValue) {
            // We need to check for "immutable" constructor arguments that have no setter and remove them.
            if (isset($objectConstructorArguments[$propertyName]) && !ObjectAccess::isPropertySettable($object, $propertyName)) {
                $currentPropertyValue = ObjectAccess::getProperty($object, $propertyName);
                if ($currentPropertyValue === $propertyValue) {
                    continue;
                } else {
                    $exceptionMessage = sprintf(
                        'Property "%s" having a value of type "%s" could not be set in target object of type "%s". The property has no setter and is not equal to the value in the object, in that case it would have been skipped.',
                        $propertyName,
                        (is_object($propertyValue) ? TypeHandling::getTypeForValue($propertyValue) : gettype($propertyValue)),
                        $targetType
                    );
                    throw new InvalidTargetException($exceptionMessage, 1421498771);
                }
            }
            $result = ObjectAccess::setProperty($object, $propertyName, $propertyValue);
            if ($result === false) {
                $exceptionMessage = sprintf(
                    'Property "%s" having a value of type "%s" could not be set in target object of type "%s". Make sure that the property is accessible properly, for example via an appropriate setter method.',
                    $propertyName,
                    (is_object($propertyValue) ? TypeHandling::getTypeForValue($propertyValue) : gettype($propertyValue)),
                    $targetType
                );
                throw new InvalidTargetException($exceptionMessage, 1297935345);
            }
        }

        return $object;
    }

    /**
     * Handle the case if $source is an array.
     *
     * @param array $source
     * @param string $targetType
     * @psalm-param class-string $targetType
     * @param array $convertedChildProperties
     * @param PropertyMappingConfigurationInterface|null $configuration
     * @return object|TargetNotFoundError
     * @throws InvalidPropertyMappingConfigurationException
     */
    protected function handleArrayData(array $source, $targetType, array &$convertedChildProperties, PropertyMappingConfigurationInterface $configuration = null)
    {
        if (!isset($source['__identity'])) {
            if ($this->reflectionService->isClassAnnotatedWith($targetType, ValueObject::class) === true) {
                // Allow creation for ValueObjects by default, but prevent if explicitly disallowed
                if ($configuration !== null && $configuration->getConfigurationValue(PersistentObjectConverter::class, self::CONFIGURATION_CREATION_ALLOWED) === false) {
                    throw new InvalidPropertyMappingConfigurationException('Creation of value objects not allowed. To enable this, you need to set the PropertyMappingConfiguration Value "CONFIGURATION_CREATION_ALLOWED" to true');
                }
            } elseif ($configuration === null || $configuration->getConfigurationValue(PersistentObjectConverter::class, self::CONFIGURATION_CREATION_ALLOWED) !== true) {
                throw new InvalidPropertyMappingConfigurationException('Creation of objects not allowed. To enable this, you need to set the PropertyMappingConfiguration Value "CONFIGURATION_CREATION_ALLOWED" to true');
            }
            $object = $this->buildObject($convertedChildProperties, $targetType);
        } elseif ($configuration !== null && $configuration->getConfigurationValue(PersistentObjectConverter::class, self::CONFIGURATION_IDENTITY_CREATION_ALLOWED) === true) {
            $object = $this->fetchObjectFromPersistence($source['__identity'], $targetType);
            if ($object === null) {
                $object = $this->buildObject($convertedChildProperties, $targetType);
                $this->setIdentity($object, $source['__identity']);
            }
        } else {
            $object = $this->fetchObjectFromPersistence($source['__identity'], $targetType);

            if ($object === null) {
                return new TargetNotFoundError(sprintf('Object of type %s with identity "%s" not found.', $targetType, print_r($source['__identity'], true)), 1412283038);
            }

            if (count($convertedChildProperties) > 0 && ($configuration === null || $configuration->getConfigurationValue(PersistentObjectConverter::class, self::CONFIGURATION_MODIFICATION_ALLOWED) !== true)) {
                throw new InvalidPropertyMappingConfigurationException('Modification of persistent objects not allowed. To enable this, you need to set the PropertyMappingConfiguration Value "CONFIGURATION_MODIFICATION_ALLOWED" to true.', 1297932028);
            }
        }

        return $object;
    }

    /**
     * Set the given $identity on the created $object.
     *
     * @param object $object
     * @param string|array $identity
     * @return void
     * @todo set identity properly if it is composite or custom property
     */
    protected function setIdentity($object, $identity)
    {
        ObjectAccess::setProperty($object, 'Persistence_Object_Identifier', $identity, true);
    }

    /**
     * Fetch an object from persistence layer.
     *
     * @param mixed $identity
     * @param string $targetType
<<<<<<< HEAD
     * @psalm-param class-string $targetType
     * @return object
=======
     * @return object|null
>>>>>>> 992cf844
     * @throws InvalidSourceException|DuplicateObjectException
     */
    protected function fetchObjectFromPersistence($identity, $targetType)
    {
        if (is_string($identity)) {
            $object = $this->persistenceManager->getObjectByIdentifier($identity, $targetType);
        } elseif (is_array($identity)) {
            $object = $this->findObjectByIdentityProperties($identity, $targetType);
        } else {
            throw new InvalidSourceException(sprintf('The identity property is neither a string nor an array but of type "%s".', gettype($identity)), 1297931020);
        }

        return $object;
    }

    /**
     * Finds an object from the repository by searching for its identity properties.
     *
     * @param array $identityProperties Property names and values to search for
     * @param string $type The object type to look for
     * @return object|null Either the object matching the identity or NULL if no object was found
     * @throws DuplicateObjectException if more than one object was found
     */
    protected function findObjectByIdentityProperties(array $identityProperties, $type)
    {
        $query = $this->persistenceManager->createQueryForType($type);
        $classSchema = $this->reflectionService->getClassSchema($type);

        $equals = [];
        foreach ($classSchema->getIdentityProperties() as $propertyName => $propertyType) {
            if (isset($identityProperties[$propertyName])) {
                if ($propertyType === 'string') {
                    $equals[] = $query->equals($propertyName, $identityProperties[$propertyName], false);
                } else {
                    $equals[] = $query->equals($propertyName, $identityProperties[$propertyName]);
                }
            }
        }

        if (count($equals) === 1) {
            $constraint = current($equals);
        } else {
            $constraint = $query->logicalAnd(current($equals), next($equals));
            while (($equal = next($equals)) !== false) {
                $constraint = $query->logicalAnd($constraint, $equal);
            }
        }

        $objects = $query->matching($constraint)->execute();
        $numberOfResults = $objects->count();
        if ($numberOfResults === 1) {
            return $objects->getFirst();
        } elseif ($numberOfResults === 0) {
            return null;
        } else {
            throw new DuplicateObjectException('More than one object was returned for the given identity, this is a constraint violation.', 1259612399);
        }
    }
}<|MERGE_RESOLUTION|>--- conflicted
+++ resolved
@@ -282,12 +282,8 @@
      *
      * @param mixed $identity
      * @param string $targetType
-<<<<<<< HEAD
      * @psalm-param class-string $targetType
-     * @return object
-=======
      * @return object|null
->>>>>>> 992cf844
      * @throws InvalidSourceException|DuplicateObjectException
      */
     protected function fetchObjectFromPersistence($identity, $targetType)
