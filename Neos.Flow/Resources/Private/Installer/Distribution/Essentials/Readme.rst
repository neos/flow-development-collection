--- conflicted
+++ resolved
@@ -1,12 +1,6 @@
-<<<<<<< HEAD
----------------------
-Flow Framework master
----------------------
-=======
 ------------------
 Flow Framework 5.0
 ------------------
->>>>>>> bca69c9d
 
 Welcome to Flow!
 
