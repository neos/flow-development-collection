<?xml version="1.0" encoding="UTF-8"?>
<xliff xmlns="urn:oasis:names:tc:xliff:document:1.2" version="1.2">
  <file original="" product-name="Neos.Flow" source-language="en" datatype="plaintext" target-language="fr">
    <body>
      <!-- AlphanumericValidator -->
      <trans-unit id="1221551320" xml:space="preserve" approved="yes">
				<source>Only regular characters (a to z, umlauts, ...) and numbers are allowed.</source>
			<target state="translated">Seuls les caractères a à z et les nombres sont autorisés</target><alt-trans><target>Seuls les caractères de A à Z et les nombres sont autorisés.</target></alt-trans></trans-unit>
      <!-- BooleanValueValidator -->
      <trans-unit id="1361044943" xml:space="preserve" approved="yes">
				<source>The given value is expected to be {0}.</source>
			<target state="translated">La valeur devrait être {0}.</target></trans-unit>
      <!-- CollectionValidator -->
      <trans-unit id="1317204797" xml:space="preserve" approved="yes">
				<source>The given subject is not a collection</source>
			<target state="translated">Le sujet n'est pas une collection</target></trans-unit>
      <!-- CountValidator -->
      <trans-unit id="1253718666" xml:space="preserve" approved="yes">
				<source>The given subject is not countable</source>
			<target state="translated">Le sujet n'est pas dénombrable</target></trans-unit>
      <trans-unit id="1253718831" xml:space="preserve" approved="yes">
				<source>The count must be between {0,number} and {1,number}</source>
			<target state="translated">Ce nombre doit être compris entre {0, number} et {1, number}</target></trans-unit>
      <!-- DateTimeRangeValidator -->
      <trans-unit id="1324314378" xml:space="preserve" approved="yes">
				<source>The given value is not a valid date</source>
			<target state="translated">Ce n'est pas une date valide</target></trans-unit>
      <trans-unit id="1325615630" xml:space="preserve">
<<<<<<< HEAD
				<source>The given date must be between {0} and {1}</source>
			<target state="translated">La date indiquée doit se trouver entre {0,datetime,datetime} et {1,datetime,datetime}</target><alt-trans><target>La date indiqué doit se trouver entre {0,datetime,datetime} et {1,datetime,datetime}</target></alt-trans></trans-unit>
      <trans-unit id="1324315107" xml:space="preserve">
				<source>The given date must be after {0}</source>
			<target state="translated">La date indiquée doit se trouver après {0,datetime,datetime}</target></trans-unit>
      <trans-unit id="1324315115" xml:space="preserve">
				<source>The given date must be before {0}</source>
=======
				<source>The given date must be between {0,datetime,datetime} and {1,datetime,datetime}</source>
			<target state="translated">La date indiquée doit se trouver entre {0,datetime,datetime} et {1,datetime,datetime}</target><alt-trans><target>La date indiqué doit se trouver entre {0,datetime,datetime} et {1,datetime,datetime}</target></alt-trans></trans-unit>
      <trans-unit id="1324315107" xml:space="preserve">
				<source>The given date must be after {0,datetime,datetime}</source>
			<target state="translated">La date indiquée doit se trouver après {0,datetime,datetime}</target></trans-unit>
      <trans-unit id="1324315115" xml:space="preserve">
				<source>The given date must be before {0,datetime,datetime}</source>
>>>>>>> 60c9c396
			<target state="translated">La date indiquée doit se trouver avant {0,datetime,datetime}</target></trans-unit>
      <!-- DateTimeValidator -->
      <trans-unit id="1281454676" xml:space="preserve" approved="yes">
				<source>The "locale" option can be only set to string identifier, or Locale object</source>
			<target state="translated">L'option "locale" peut être uniquement un identifiant de chaîne, ou un objet Locale</target><alt-trans><target>L'option "locale" peut être uniquement un identifiant de chaîne ou un objet Locale</target></alt-trans></trans-unit>
      <trans-unit id="1281454830" xml:space="preserve" approved="yes">
				<source>A valid time is expected</source>
			<target state="translated">Un heure valide est attendue</target><alt-trans><target>Une heure valide est attendue</target></alt-trans></trans-unit>
      <trans-unit id="1281454831" xml:space="preserve" approved="yes">
				<source>A valid date and time is expected</source>
			<target state="translated">Une date et heure valide est attendue</target></trans-unit>
      <trans-unit id="1281454832" xml:space="preserve" approved="yes">
				<source>A valid date is expected</source>
			<target state="translated">Une date valide est attendue</target></trans-unit>
      <!-- EmailAddressValidator -->
      <trans-unit id="1221559976" xml:space="preserve" approved="yes">
				<source>Please specify a valid email address</source>
			<target state="translated">S'il vous plaît, indiquer une adresse email valide</target><alt-trans><target>S'il vous plaît, indiquer une adresse e-mail valide</target></alt-trans><alt-trans><target>Veuillez entrer une adresse e-mail valide</target></alt-trans></trans-unit>
      <!-- FloatValidator -->
      <trans-unit id="1221560288" xml:space="preserve" approved="yes">
				<source>A valid float number is expected</source>
			<target state="translated">Un nombre à virgule flottante valide est attendu</target></trans-unit>
      <trans-unit id="1332934124" xml:space="preserve" approved="yes">
				<source>"{0}" cannot be converted to a float value</source>
			<target state="translated">"{0}" ne peut pas être converti en nombre à virgule flottante</target></trans-unit>
      <!-- GenericObjectValidator -->
      <trans-unit id="1241099149" xml:space="preserve" approved="yes">
				<source>Object expected, {0} given</source>
			<target state="translated">Objet attendu, {0} fourni</target></trans-unit>
      <!-- IntegerValidator -->
      <trans-unit id="1221560494" xml:space="preserve" approved="yes">
				<source>A valid integer number is expected</source>
			<target state="translated">Un nombre entier valide est attendu</target></trans-unit>
      <trans-unit id="1332933658" xml:space="preserve" approved="yes">
				<source>"{0}" is no integer.</source>
			<target state="translated">"{0}" n'est pas un entier</target></trans-unit>
      <!-- LabelValidator -->
      <trans-unit id="1272298003" xml:space="preserve" approved="yes">
				<source>Only letters, numbers, spaces and certain punctuation marks are expected</source>
			<target state="translated">Seuls les lettres, les nombres, les espaces et certaines ponctuations sont attentus</target><alt-trans><target>Seuls les lettres, les nombres, les espaces et certaines ponctuations sont attendus</target></alt-trans></trans-unit>
      <!-- LocaleIdentifierValidator -->
      <trans-unit id="1327090892" xml:space="preserve" approved="yes">
				<source>Value is no valid I18n locale identifier</source>
			<target state="translated">Ce n'est pas un identifiant de locale I18n valide</target></trans-unit>
      <!-- NotEmptyValidator -->
      <trans-unit id="1221560910" xml:space="preserve" approved="yes">
				<source>This property is required</source>
			<target state="translated">Cette propriété est obligatoire</target></trans-unit>
      <trans-unit id="1221560718" xml:space="preserve" approved="yes">
				<source>This property is required</source>
			<target state="translated">Cette propriété est obligatoire</target></trans-unit>
      <!-- NumberRangeValidator -->
      <trans-unit id="1221563685" xml:space="preserve" approved="yes">
				<source>A valid number is expected</source>
			<target state="translated">Un nombre valide est attendu</target></trans-unit>
      <trans-unit id="1221561046" xml:space="preserve" approved="yes">
				<source>Please enter a valid number between {0,number} and {1,number}</source>
			<target state="translated">S'il vous plaît entrer un nombre valide compris entre {0, number} et {1, number}</target><alt-trans><target>Veuillez entrer un numéro valide entre {0,number} et {1,number}</target></alt-trans></trans-unit>
      <!-- NumberValidator -->
      <trans-unit id="1281286579" xml:space="preserve" approved="yes">
				<source>The "locale" option can be only set to string identifier, or Locale object</source>
			<target state="translated">L'option "locale" peut être uniquement un identifiant de chaîne, ou un objet Locale</target><alt-trans><target>L'option "locale" peut être uniquement un identifiant de chaîne ou un objet Locale</target></alt-trans></trans-unit>
      <trans-unit id="1281452093" xml:space="preserve" approved="yes">
				<source>A valid percent number is expected</source>
			<target state="translated">Un pourcentage valide est attendu</target></trans-unit>
      <trans-unit id="1281452094" xml:space="preserve" approved="yes">
				<source>A valid decimal number is expected</source>
			<target state="translated">Un nombre décimal valide est attendu</target></trans-unit>
      <!-- RegularExpressionValidator -->
      <trans-unit id="1221565130" xml:space="preserve" approved="yes">
				<source>The given subject did not match the pattern. Got: {0}</source>
			<target state="translated">Le sujet ne correspond pas au modèle. Reçu: {0}</target></trans-unit>
      <!-- StringLengthValidator -->
      <trans-unit id="1238110957" xml:space="preserve" approved="yes">
				<source>The given object could not be converted to a string</source>
			<target state="translated">L'objet ne peut pas être converti en chaîne</target></trans-unit>
      <trans-unit id="1269883975" xml:space="preserve" approved="yes">
				<source>The given value is not a valid string</source>
			<target state="translated">La valeur n'est pas une chaîne valide</target></trans-unit>
      <trans-unit id="1238108067" xml:space="preserve" approved="yes">
				<source>The length of this text must be between {0,number} and {1,number} characters</source>
			<target state="translated">La longueur de ce texte doit être comprise entre {0, number} et {1, number} caractères</target></trans-unit>
      <group id="1238108068" restype="x-gettext-plurals">
        <trans-unit id="1238108068[0]">
          <source>This field must contain at least {0,number} character</source>
          <target state="translated">Ce champ doit contenir au moins {0,number} caractère</target>
        </trans-unit>
        <trans-unit id="1238108068[1]">
          <source>This field must contain at least {0,number} characters</source>
          <target state="translated">Ce champ doit contenir au moins {0,number} caractères</target>
        </trans-unit>
      </group>
      <group id="1238108069" restype="x-gettext-plurals">
        <trans-unit id="1238108069[0]">
          <source>This text may not exceed {0,number} character</source>
          <target state="translated">Ce texte ne doit pas dépasser {0,number} caractère</target>
        </trans-unit>
        <trans-unit id="1238108069[1]">
          <source>This text may not exceed {0,number} characters</source>
          <target state="translated">Ce texte ne doit pas dépasser {0,number} caractères</target>
        </trans-unit>
      </group>
      <!-- StringValidator -->
      <trans-unit id="1238108070" xml:space="preserve" approved="yes">
				<source>A valid string is expected</source>
			<target state="translated">Une chaîne valide est attendue</target></trans-unit>
      <!-- TextValidator -->
      <trans-unit id="1221565786" xml:space="preserve" approved="yes">
				<source>Valid text without any XML tags is expected</source>
			<target state="translated">Le texte ne doit pas contenir de balises XML</target></trans-unit>
      <!-- UuidValidator -->
      <trans-unit id="1221565853" xml:space="preserve" approved="yes">
				<source>The given subject is not a valid UUID</source>
			<target state="translated">Le sujet n'est pas un UUID valide</target></trans-unit>
      <!-- ElectronicAddressValidator -->
      <trans-unit id="1268676030" xml:space="preserve" approved="yes">
				<source>No validator found for electronic address of type "{0}"</source>
			<target state="translated">Aucun validateur trouvé pour l'adresse électronique de type "{0}"</target></trans-unit>
      <!-- PersonNameValidator -->
      <trans-unit id="1268676765" xml:space="preserve" approved="yes">
				<source>The person name cannot be empty</source>
			<target state="translated">Le nom de la personne ne peut pas être vide</target></trans-unit>
      <!-- Package "Neos.Media" -->
      <!-- ImageTypeValidator -->
      <trans-unit id="1327947256" xml:space="preserve" approved="yes">
				<source>The given value is not a Image instance</source>
			<target state="translated">La ressource n'est pas une image</target></trans-unit>
      <trans-unit id="1327947647" xml:space="preserve" approved="yes">
				<source>The image type "{0}" is not allowed</source>
			<target state="translated">Le type d'image "{0}" n'est pas autorisé</target></trans-unit>
      <trans-unit id="1328030664" xml:space="preserve" approved="yes">
				<source>The uploaded file is no valid image</source>
			<target state="translated">Le fichier envoyé n'est pas une image valide</target></trans-unit>
      <!-- ImageSizeValidator -->
      <trans-unit id="1327943859" xml:space="preserve" approved="yes">
				<source>The given value is not a Image instance</source>
			<target state="translated">La ressource n'est pas une image</target></trans-unit>
      <trans-unit id="1319801362" xml:space="preserve" approved="yes">
				<source>The actual image width of {0,number} is lower than the allowed minimum width of {1,number}</source>
			<target state="translated">La largeur de l'image ({0, number}) est inférieure à la largeur minimale autorisée qui est de {1, number}</target></trans-unit>
      <trans-unit id="1319801859" xml:space="preserve" approved="yes">
				<source>The actual image width of {0,number} is higher than the allowed maximum width of {1,number}</source>
			<target state="translated">La largeur de l'image ({0, number}) est supérieure à la largeur maximale autorisée qui est de {1, number}</target></trans-unit>
      <trans-unit id="1319801925" xml:space="preserve" approved="yes">
				<source>The actual image height of {0,number} is lower than the allowed minimum height of {1,number}</source>
			<target state="translated">La hauteur de l'image ({0, number}) est inférieure à la hauteur minimale autorisée qui est de {1, number}</target></trans-unit>
      <trans-unit id="1319801929" xml:space="preserve" approved="yes">
				<source>The actual image height of {0,number} is higher than the allowed maximum height of {1,number}</source>
			<target state="translated">La hauteur de l'image ({0, number}) est supérieure à la hauteur maximale autorisée qui est de {1, number}</target></trans-unit>
      <trans-unit id="1319813336" xml:space="preserve" approved="yes">
				<source>The given image size of {0,number} x {1,number} is too low for the required minimum resolution of {2,number}</source>
			<target state="translated">La résolution de l'image ({0,number} x {1,number}) est inférieure à la résolution minimale autorisée qui est de {2,number}</target></trans-unit>
      <trans-unit id="1319813355" xml:space="preserve" approved="yes">
				<source>The given image size of {0,number} x {1,number} is too high for the required maximum resolution of {2,number}</source>
			<target state="translated">La résolution de l'image ({0,number} x {1,number}) est supérieure à la résolution maximale autorisée qui est de {2,number}</target></trans-unit>
      <!-- ImageOrientationValidator -->
      <trans-unit id="1328028604" xml:space="preserve" approved="yes">
				<source>The given value is not a Image instance</source>
			<target state="translated">La ressource n'est pas une image</target></trans-unit>
      <trans-unit id="1328029406" xml:space="preserve" approved="yes">
				<source>The image orientation must be "{0}"</source>
			<target state="translated">L'orientation de l'image doit être "{0}"</target></trans-unit>
      <trans-unit id="1328029362" xml:space="preserve" approved="yes">
				<source>The image orientation "{0}" is not allowed</source>
			<target state="translated">L'orientation de l'image "{0}" n'est pas autorisée</target></trans-unit>
    </body>
  </file>
</xliff><|MERGE_RESOLUTION|>--- conflicted
+++ resolved
@@ -26,15 +26,6 @@
 				<source>The given value is not a valid date</source>
 			<target state="translated">Ce n'est pas une date valide</target></trans-unit>
       <trans-unit id="1325615630" xml:space="preserve">
-<<<<<<< HEAD
-				<source>The given date must be between {0} and {1}</source>
-			<target state="translated">La date indiquée doit se trouver entre {0,datetime,datetime} et {1,datetime,datetime}</target><alt-trans><target>La date indiqué doit se trouver entre {0,datetime,datetime} et {1,datetime,datetime}</target></alt-trans></trans-unit>
-      <trans-unit id="1324315107" xml:space="preserve">
-				<source>The given date must be after {0}</source>
-			<target state="translated">La date indiquée doit se trouver après {0,datetime,datetime}</target></trans-unit>
-      <trans-unit id="1324315115" xml:space="preserve">
-				<source>The given date must be before {0}</source>
-=======
 				<source>The given date must be between {0,datetime,datetime} and {1,datetime,datetime}</source>
 			<target state="translated">La date indiquée doit se trouver entre {0,datetime,datetime} et {1,datetime,datetime}</target><alt-trans><target>La date indiqué doit se trouver entre {0,datetime,datetime} et {1,datetime,datetime}</target></alt-trans></trans-unit>
       <trans-unit id="1324315107" xml:space="preserve">
@@ -42,7 +33,6 @@
 			<target state="translated">La date indiquée doit se trouver après {0,datetime,datetime}</target></trans-unit>
       <trans-unit id="1324315115" xml:space="preserve">
 				<source>The given date must be before {0,datetime,datetime}</source>
->>>>>>> 60c9c396
 			<target state="translated">La date indiquée doit se trouver avant {0,datetime,datetime}</target></trans-unit>
       <!-- DateTimeValidator -->
       <trans-unit id="1281454676" xml:space="preserve" approved="yes">
