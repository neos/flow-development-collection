--- conflicted
+++ resolved
@@ -15,11 +15,7 @@
           properties:
             'pattern': { type: string, required: true }
             'patternOptions': { type: dictionary }
-<<<<<<< HEAD
-            'interceptor': { type: string, required: TRUE }
-=======
             'interceptor': { type: string, required: true }
->>>>>>> bca69c9d
 
   'authentication':
     type: dictionary
@@ -40,25 +36,15 @@
             'requestPatterns':
               type: dictionary
               additionalProperties:
-<<<<<<< HEAD
-                required: TRUE
-=======
                 required: true
->>>>>>> bca69c9d
                 type:
                   -
                     type: 'null'
                   -
                     type: 'dictionary'
-<<<<<<< HEAD
-                    additionalProperties: FALSE
-                    properties:
-                      'pattern': { type: string, required: TRUE }
-=======
                     additionalProperties: false
                     properties:
                       'pattern': { type: string, required: true }
->>>>>>> bca69c9d
                       'patternOptions': { type: dictionary }
             'entryPoint': { type: string }
             'entryPointOptions': { type: dictionary }
