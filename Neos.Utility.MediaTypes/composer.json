{
  "name": "neos/utility-mediatypes",
  "description": "Flow Media Types Utilities",
  "type": "library",
  "homepage": "http://flow.neos.io",
  "license": "MIT",
  "require": {
    "php": "~7.1"
  },
  "require-dev": {
    "mikey179/vfsstream": "~1.6",
<<<<<<< HEAD
    "phpunit/phpunit": "~7.1",
    "neos/flow": "*"
=======
    "phpunit/phpunit": "~6.0"
>>>>>>> b57b3c2c
  },
  "autoload": {
    "psr-4": {
      "Neos\\Utility\\": "Classes"
    }
  },
  "autoload-dev": {
    "psr-4": {
      "Neos\\Utility\\MediaTypes\\Tests\\": "Tests"
    }
  },
  "extra": {
    "neos": {
      "package-key": "Neos.Utility.MediaTypes"
    }
  }
}<|MERGE_RESOLUTION|>--- conflicted
+++ resolved
@@ -9,12 +9,7 @@
   },
   "require-dev": {
     "mikey179/vfsstream": "~1.6",
-<<<<<<< HEAD
-    "phpunit/phpunit": "~7.1",
-    "neos/flow": "*"
-=======
-    "phpunit/phpunit": "~6.0"
->>>>>>> b57b3c2c
+    "phpunit/phpunit": "~7.1"
   },
   "autoload": {
     "psr-4": {
